--- conflicted
+++ resolved
@@ -24,14 +24,7 @@
     this_module: &'static crate::ThisModule,
     registered: bool,
     name: CStr<'static>,
-<<<<<<< HEAD
-    probe: Option<SpiMethod>,
-    remove: Option<SpiMethod>,
-    shutdown: Option<SpiMethodVoid>,
     spi_driver: bindings::spi_driver,
-=======
-    spi_driver: Option<bindings::spi_driver>,
->>>>>>> 7609cdab
 }
 
 pub struct ToUse {
@@ -104,14 +97,7 @@
             this_module,
             name,
             registered: false,
-<<<<<<< HEAD
-            probe,
-            remove,
-            shutdown,
             spi_driver: bindings::spi_driver::default(),
-=======
-            spi_driver: None,
->>>>>>> 7609cdab
         }
     }
 
@@ -153,9 +139,6 @@
     }
 
     // FIXME: Add documentation
-<<<<<<< HEAD
-    pub fn register(self: Pin<&mut Self>) -> Result {
-=======
     pub fn register<T: SpiMethods>(self: Pin<&mut Self>) -> Result {
         fn maybe_get_wrapper<F>(vtable_value: bool, func: F) -> Option<F> {
             match vtable_value {
@@ -167,29 +150,23 @@
         let mut spi_driver = bindings::spi_driver::default();
         spi_driver.driver.name = self.name.as_ptr() as *const c_types::c_char;
 
-        spi_driver.probe = maybe_get_wrapper(T::TO_USE.probe, DriverRegistration::probe_wrapper::<T>);
-        spi_driver.remove = maybe_get_wrapper(T::TO_USE.remove, DriverRegistration::remove_wrapper::<T>);
-        spi_driver.shutdown = maybe_get_wrapper(T::TO_USE.shutdown, DriverRegistration::shutdown_wrapper::<T>);
-
->>>>>>> 7609cdab
         let this = unsafe { self.get_unchecked_mut() };
         if this.registered {
             return Err(Error::EINVAL);
         }
 
         this.spi_driver.driver.name = this.name.as_ptr() as *const c_types::c_char;
-        this.spi_driver.probe = this.probe;
-        this.spi_driver.remove = this.remove;
-        this.spi_driver.shutdown = this.shutdown;
-
-<<<<<<< HEAD
+        this.spi_driver.probe =
+            maybe_get_wrapper(T::TO_USE.probe, DriverRegistration::probe_wrapper::<T>);
+        this.spi_driver.remove =
+            maybe_get_wrapper(T::TO_USE.remove, DriverRegistration::remove_wrapper::<T>);
+        this.spi_driver.shutdown = maybe_get_wrapper(
+            T::TO_USE.shutdown,
+            DriverRegistration::shutdown_wrapper::<T>,
+        );
+
         let res =
             unsafe { bindings::__spi_register_driver(this.this_module.0, &mut this.spi_driver) };
-=======
-        let res = unsafe {
-            bindings::__spi_register_driver(this.this_module.0, this.spi_driver.as_mut().unwrap())
-        };
->>>>>>> 7609cdab
 
         match res {
             0 => {
@@ -203,12 +180,7 @@
 
 impl Drop for DriverRegistration {
     fn drop(&mut self) {
-<<<<<<< HEAD
         unsafe { bindings::driver_unregister(&mut self.spi_driver.driver) }
-=======
-        unsafe { bindings::driver_unregister(&mut self.spi_driver.as_mut().unwrap().driver) }
-        // FIXME: No unwrap? But it's safe?
->>>>>>> 7609cdab
     }
 }
 
