// SPDX-License-Identifier: GPL-2.0
#include "builtin.h"

#include "util/counts.h"
#include "util/debug.h"
#include "util/dso.h"
#include <subcmd/exec-cmd.h>
#include "util/header.h"
#include <subcmd/parse-options.h>
#include "util/perf_regs.h"
#include "util/session.h"
#include "util/tool.h"
#include "util/map.h"
#include "util/srcline.h"
#include "util/symbol.h"
#include "util/thread.h"
#include "util/trace-event.h"
#include "util/evlist.h"
#include "util/evsel.h"
#include "util/evsel_fprintf.h"
#include "util/evswitch.h"
#include "util/sort.h"
#include "util/data.h"
#include "util/auxtrace.h"
#include "util/cpumap.h"
#include "util/thread_map.h"
#include "util/stat.h"
#include "util/color.h"
#include "util/string2.h"
#include "util/thread-stack.h"
#include "util/time-utils.h"
#include "util/path.h"
#include "ui/ui.h"
#include "print_binary.h"
#include "archinsn.h"
#include <linux/bitmap.h>
#include <linux/kernel.h>
#include <linux/stringify.h>
#include <linux/time64.h>
#include <linux/zalloc.h>
#include <sys/utsname.h>
#include "asm/bug.h"
#include "util/mem-events.h"
#include "util/dump-insn.h"
#include <dirent.h>
#include <errno.h>
#include <inttypes.h>
#include <signal.h>
#include <sys/param.h>
#include <sys/types.h>
#include <sys/stat.h>
#include <fcntl.h>
#include <unistd.h>
#include <subcmd/pager.h>
#include <perf/evlist.h>
#include <linux/err.h>
#include "util/record.h"
#include "util/util.h"
#include "perf.h"

#include <linux/ctype.h>

static char const		*script_name;
static char const		*generate_script_lang;
static bool			reltime;
static bool			deltatime;
static u64			initial_time;
static u64			previous_time;
static bool			debug_mode;
static u64			last_timestamp;
static u64			nr_unordered;
static bool			no_callchain;
static bool			latency_format;
static bool			system_wide;
static bool			print_flags;
static const char		*cpu_list;
static DECLARE_BITMAP(cpu_bitmap, MAX_NR_CPUS);
static struct perf_stat_config	stat_config;
static int			max_blocks;
static bool			native_arch;

unsigned int scripting_max_stack = PERF_MAX_STACK_DEPTH;

enum perf_output_field {
	PERF_OUTPUT_COMM            = 1U << 0,
	PERF_OUTPUT_TID             = 1U << 1,
	PERF_OUTPUT_PID             = 1U << 2,
	PERF_OUTPUT_TIME            = 1U << 3,
	PERF_OUTPUT_CPU             = 1U << 4,
	PERF_OUTPUT_EVNAME          = 1U << 5,
	PERF_OUTPUT_TRACE           = 1U << 6,
	PERF_OUTPUT_IP              = 1U << 7,
	PERF_OUTPUT_SYM             = 1U << 8,
	PERF_OUTPUT_DSO             = 1U << 9,
	PERF_OUTPUT_ADDR            = 1U << 10,
	PERF_OUTPUT_SYMOFFSET       = 1U << 11,
	PERF_OUTPUT_SRCLINE         = 1U << 12,
	PERF_OUTPUT_PERIOD          = 1U << 13,
	PERF_OUTPUT_IREGS	    = 1U << 14,
	PERF_OUTPUT_BRSTACK	    = 1U << 15,
	PERF_OUTPUT_BRSTACKSYM	    = 1U << 16,
	PERF_OUTPUT_DATA_SRC	    = 1U << 17,
	PERF_OUTPUT_WEIGHT	    = 1U << 18,
	PERF_OUTPUT_BPF_OUTPUT	    = 1U << 19,
	PERF_OUTPUT_CALLINDENT	    = 1U << 20,
	PERF_OUTPUT_INSN	    = 1U << 21,
	PERF_OUTPUT_INSNLEN	    = 1U << 22,
	PERF_OUTPUT_BRSTACKINSN	    = 1U << 23,
	PERF_OUTPUT_BRSTACKOFF	    = 1U << 24,
	PERF_OUTPUT_SYNTH           = 1U << 25,
	PERF_OUTPUT_PHYS_ADDR       = 1U << 26,
	PERF_OUTPUT_UREGS	    = 1U << 27,
	PERF_OUTPUT_METRIC	    = 1U << 28,
	PERF_OUTPUT_MISC            = 1U << 29,
	PERF_OUTPUT_SRCCODE	    = 1U << 30,
	PERF_OUTPUT_IPC             = 1U << 31,
};

struct output_option {
	const char *str;
	enum perf_output_field field;
} all_output_options[] = {
	{.str = "comm",  .field = PERF_OUTPUT_COMM},
	{.str = "tid",   .field = PERF_OUTPUT_TID},
	{.str = "pid",   .field = PERF_OUTPUT_PID},
	{.str = "time",  .field = PERF_OUTPUT_TIME},
	{.str = "cpu",   .field = PERF_OUTPUT_CPU},
	{.str = "event", .field = PERF_OUTPUT_EVNAME},
	{.str = "trace", .field = PERF_OUTPUT_TRACE},
	{.str = "ip",    .field = PERF_OUTPUT_IP},
	{.str = "sym",   .field = PERF_OUTPUT_SYM},
	{.str = "dso",   .field = PERF_OUTPUT_DSO},
	{.str = "addr",  .field = PERF_OUTPUT_ADDR},
	{.str = "symoff", .field = PERF_OUTPUT_SYMOFFSET},
	{.str = "srcline", .field = PERF_OUTPUT_SRCLINE},
	{.str = "period", .field = PERF_OUTPUT_PERIOD},
	{.str = "iregs", .field = PERF_OUTPUT_IREGS},
	{.str = "uregs", .field = PERF_OUTPUT_UREGS},
	{.str = "brstack", .field = PERF_OUTPUT_BRSTACK},
	{.str = "brstacksym", .field = PERF_OUTPUT_BRSTACKSYM},
	{.str = "data_src", .field = PERF_OUTPUT_DATA_SRC},
	{.str = "weight",   .field = PERF_OUTPUT_WEIGHT},
	{.str = "bpf-output",   .field = PERF_OUTPUT_BPF_OUTPUT},
	{.str = "callindent", .field = PERF_OUTPUT_CALLINDENT},
	{.str = "insn", .field = PERF_OUTPUT_INSN},
	{.str = "insnlen", .field = PERF_OUTPUT_INSNLEN},
	{.str = "brstackinsn", .field = PERF_OUTPUT_BRSTACKINSN},
	{.str = "brstackoff", .field = PERF_OUTPUT_BRSTACKOFF},
	{.str = "synth", .field = PERF_OUTPUT_SYNTH},
	{.str = "phys_addr", .field = PERF_OUTPUT_PHYS_ADDR},
	{.str = "metric", .field = PERF_OUTPUT_METRIC},
	{.str = "misc", .field = PERF_OUTPUT_MISC},
	{.str = "srccode", .field = PERF_OUTPUT_SRCCODE},
	{.str = "ipc", .field = PERF_OUTPUT_IPC},
};

enum {
	OUTPUT_TYPE_SYNTH = PERF_TYPE_MAX,
	OUTPUT_TYPE_MAX
};

/* default set to maintain compatibility with current format */
static struct {
	bool user_set;
	bool wildcard_set;
	unsigned int print_ip_opts;
	u64 fields;
	u64 invalid_fields;
	u64 user_set_fields;
	u64 user_unset_fields;
} output[OUTPUT_TYPE_MAX] = {

	[PERF_TYPE_HARDWARE] = {
		.user_set = false,

		.fields = PERF_OUTPUT_COMM | PERF_OUTPUT_TID |
			      PERF_OUTPUT_CPU | PERF_OUTPUT_TIME |
			      PERF_OUTPUT_EVNAME | PERF_OUTPUT_IP |
			      PERF_OUTPUT_SYM | PERF_OUTPUT_SYMOFFSET |
			      PERF_OUTPUT_DSO | PERF_OUTPUT_PERIOD,

		.invalid_fields = PERF_OUTPUT_TRACE | PERF_OUTPUT_BPF_OUTPUT,
	},

	[PERF_TYPE_SOFTWARE] = {
		.user_set = false,

		.fields = PERF_OUTPUT_COMM | PERF_OUTPUT_TID |
			      PERF_OUTPUT_CPU | PERF_OUTPUT_TIME |
			      PERF_OUTPUT_EVNAME | PERF_OUTPUT_IP |
			      PERF_OUTPUT_SYM | PERF_OUTPUT_SYMOFFSET |
			      PERF_OUTPUT_DSO | PERF_OUTPUT_PERIOD |
			      PERF_OUTPUT_BPF_OUTPUT,

		.invalid_fields = PERF_OUTPUT_TRACE,
	},

	[PERF_TYPE_TRACEPOINT] = {
		.user_set = false,

		.fields = PERF_OUTPUT_COMM | PERF_OUTPUT_TID |
				  PERF_OUTPUT_CPU | PERF_OUTPUT_TIME |
				  PERF_OUTPUT_EVNAME | PERF_OUTPUT_TRACE
	},

	[PERF_TYPE_HW_CACHE] = {
		.user_set = false,

		.fields = PERF_OUTPUT_COMM | PERF_OUTPUT_TID |
			      PERF_OUTPUT_CPU | PERF_OUTPUT_TIME |
			      PERF_OUTPUT_EVNAME | PERF_OUTPUT_IP |
			      PERF_OUTPUT_SYM | PERF_OUTPUT_SYMOFFSET |
			      PERF_OUTPUT_DSO | PERF_OUTPUT_PERIOD,

		.invalid_fields = PERF_OUTPUT_TRACE | PERF_OUTPUT_BPF_OUTPUT,
	},

	[PERF_TYPE_RAW] = {
		.user_set = false,

		.fields = PERF_OUTPUT_COMM | PERF_OUTPUT_TID |
			      PERF_OUTPUT_CPU | PERF_OUTPUT_TIME |
			      PERF_OUTPUT_EVNAME | PERF_OUTPUT_IP |
			      PERF_OUTPUT_SYM | PERF_OUTPUT_SYMOFFSET |
			      PERF_OUTPUT_DSO | PERF_OUTPUT_PERIOD |
			      PERF_OUTPUT_ADDR | PERF_OUTPUT_DATA_SRC |
			      PERF_OUTPUT_WEIGHT | PERF_OUTPUT_PHYS_ADDR,

		.invalid_fields = PERF_OUTPUT_TRACE | PERF_OUTPUT_BPF_OUTPUT,
	},

	[PERF_TYPE_BREAKPOINT] = {
		.user_set = false,

		.fields = PERF_OUTPUT_COMM | PERF_OUTPUT_TID |
			      PERF_OUTPUT_CPU | PERF_OUTPUT_TIME |
			      PERF_OUTPUT_EVNAME | PERF_OUTPUT_IP |
			      PERF_OUTPUT_SYM | PERF_OUTPUT_SYMOFFSET |
			      PERF_OUTPUT_DSO | PERF_OUTPUT_PERIOD,

		.invalid_fields = PERF_OUTPUT_TRACE | PERF_OUTPUT_BPF_OUTPUT,
	},

	[OUTPUT_TYPE_SYNTH] = {
		.user_set = false,

		.fields = PERF_OUTPUT_COMM | PERF_OUTPUT_TID |
			      PERF_OUTPUT_CPU | PERF_OUTPUT_TIME |
			      PERF_OUTPUT_EVNAME | PERF_OUTPUT_IP |
			      PERF_OUTPUT_SYM | PERF_OUTPUT_SYMOFFSET |
			      PERF_OUTPUT_DSO | PERF_OUTPUT_SYNTH,

		.invalid_fields = PERF_OUTPUT_TRACE | PERF_OUTPUT_BPF_OUTPUT,
	},
};

struct evsel_script {
       char *filename;
       FILE *fp;
       u64  samples;
       /* For metric output */
       u64  val;
       int  gnum;
};

static inline struct evsel_script *evsel_script(struct evsel *evsel)
{
	return (struct evsel_script *)evsel->priv;
}

static struct evsel_script *perf_evsel_script__new(struct evsel *evsel,
							struct perf_data *data)
{
	struct evsel_script *es = zalloc(sizeof(*es));

	if (es != NULL) {
		if (asprintf(&es->filename, "%s.%s.dump", data->file.path, evsel__name(evsel)) < 0)
			goto out_free;
		es->fp = fopen(es->filename, "w");
		if (es->fp == NULL)
			goto out_free_filename;
	}

	return es;
out_free_filename:
	zfree(&es->filename);
out_free:
	free(es);
	return NULL;
}

static void perf_evsel_script__delete(struct evsel_script *es)
{
	zfree(&es->filename);
	fclose(es->fp);
	es->fp = NULL;
	free(es);
}

static int perf_evsel_script__fprintf(struct evsel_script *es, FILE *fp)
{
	struct stat st;

	fstat(fileno(es->fp), &st);
	return fprintf(fp, "[ perf script: Wrote %.3f MB %s (%" PRIu64 " samples) ]\n",
		       st.st_size / 1024.0 / 1024.0, es->filename, es->samples);
}

static inline int output_type(unsigned int type)
{
	switch (type) {
	case PERF_TYPE_SYNTH:
		return OUTPUT_TYPE_SYNTH;
	default:
		return type;
	}
}

static inline unsigned int attr_type(unsigned int type)
{
	switch (type) {
	case OUTPUT_TYPE_SYNTH:
		return PERF_TYPE_SYNTH;
	default:
		return type;
	}
}

static bool output_set_by_user(void)
{
	int j;
	for (j = 0; j < OUTPUT_TYPE_MAX; ++j) {
		if (output[j].user_set)
			return true;
	}
	return false;
}

static const char *output_field2str(enum perf_output_field field)
{
	int i, imax = ARRAY_SIZE(all_output_options);
	const char *str = "";

	for (i = 0; i < imax; ++i) {
		if (all_output_options[i].field == field) {
			str = all_output_options[i].str;
			break;
		}
	}
	return str;
}

#define PRINT_FIELD(x)  (output[output_type(attr->type)].fields & PERF_OUTPUT_##x)

static int evsel__do_check_stype(struct evsel *evsel, u64 sample_type, const char *sample_msg,
				 enum perf_output_field field, bool allow_user_set)
{
	struct perf_event_attr *attr = &evsel->core.attr;
	int type = output_type(attr->type);
	const char *evname;

	if (attr->sample_type & sample_type)
		return 0;

	if (output[type].user_set_fields & field) {
		if (allow_user_set)
			return 0;
		evname = evsel__name(evsel);
		pr_err("Samples for '%s' event do not have %s attribute set. "
		       "Cannot print '%s' field.\n",
		       evname, sample_msg, output_field2str(field));
		return -1;
	}

	/* user did not ask for it explicitly so remove from the default list */
	output[type].fields &= ~field;
	evname = evsel__name(evsel);
	pr_debug("Samples for '%s' event do not have %s attribute set. "
		 "Skipping '%s' field.\n",
		 evname, sample_msg, output_field2str(field));

	return 0;
}

static int evsel__check_stype(struct evsel *evsel, u64 sample_type, const char *sample_msg,
			      enum perf_output_field field)
{
	return evsel__do_check_stype(evsel, sample_type, sample_msg, field, false);
}

static int perf_evsel__check_attr(struct evsel *evsel, struct perf_session *session)
{
	struct perf_event_attr *attr = &evsel->core.attr;
	bool allow_user_set;

	if (perf_header__has_feat(&session->header, HEADER_STAT))
		return 0;

	allow_user_set = perf_header__has_feat(&session->header,
					       HEADER_AUXTRACE);

	if (PRINT_FIELD(TRACE) &&
	    !perf_session__has_traces(session, "record -R"))
		return -EINVAL;

	if (PRINT_FIELD(IP)) {
		if (evsel__check_stype(evsel, PERF_SAMPLE_IP, "IP", PERF_OUTPUT_IP))
			return -EINVAL;
	}

	if (PRINT_FIELD(ADDR) &&
	    evsel__do_check_stype(evsel, PERF_SAMPLE_ADDR, "ADDR", PERF_OUTPUT_ADDR, allow_user_set))
		return -EINVAL;

	if (PRINT_FIELD(DATA_SRC) &&
	    evsel__check_stype(evsel, PERF_SAMPLE_DATA_SRC, "DATA_SRC", PERF_OUTPUT_DATA_SRC))
		return -EINVAL;

	if (PRINT_FIELD(WEIGHT) &&
	    evsel__check_stype(evsel, PERF_SAMPLE_WEIGHT, "WEIGHT", PERF_OUTPUT_WEIGHT))
		return -EINVAL;

	if (PRINT_FIELD(SYM) &&
	    !(evsel->core.attr.sample_type & (PERF_SAMPLE_IP|PERF_SAMPLE_ADDR))) {
		pr_err("Display of symbols requested but neither sample IP nor "
			   "sample address\navailable. Hence, no addresses to convert "
		       "to symbols.\n");
		return -EINVAL;
	}
	if (PRINT_FIELD(SYMOFFSET) && !PRINT_FIELD(SYM)) {
		pr_err("Display of offsets requested but symbol is not"
		       "selected.\n");
		return -EINVAL;
	}
	if (PRINT_FIELD(DSO) &&
	    !(evsel->core.attr.sample_type & (PERF_SAMPLE_IP|PERF_SAMPLE_ADDR))) {
		pr_err("Display of DSO requested but no address to convert.\n");
		return -EINVAL;
	}
	if ((PRINT_FIELD(SRCLINE) || PRINT_FIELD(SRCCODE)) && !PRINT_FIELD(IP)) {
		pr_err("Display of source line number requested but sample IP is not\n"
		       "selected. Hence, no address to lookup the source line number.\n");
		return -EINVAL;
	}
	if (PRINT_FIELD(BRSTACKINSN) && !allow_user_set &&
	    !(perf_evlist__combined_branch_type(session->evlist) &
	      PERF_SAMPLE_BRANCH_ANY)) {
		pr_err("Display of branch stack assembler requested, but non all-branch filter set\n"
		       "Hint: run 'perf record -b ...'\n");
		return -EINVAL;
	}
	if ((PRINT_FIELD(PID) || PRINT_FIELD(TID)) &&
	    evsel__check_stype(evsel, PERF_SAMPLE_TID, "TID", PERF_OUTPUT_TID|PERF_OUTPUT_PID))
		return -EINVAL;

	if (PRINT_FIELD(TIME) &&
	    evsel__check_stype(evsel, PERF_SAMPLE_TIME, "TIME", PERF_OUTPUT_TIME))
		return -EINVAL;

	if (PRINT_FIELD(CPU) &&
	    evsel__do_check_stype(evsel, PERF_SAMPLE_CPU, "CPU", PERF_OUTPUT_CPU, allow_user_set))
		return -EINVAL;

	if (PRINT_FIELD(IREGS) &&
<<<<<<< HEAD
	    evsel__check_stype(evsel, PERF_SAMPLE_REGS_INTR, "IREGS", PERF_OUTPUT_IREGS))
=======
	    evsel__do_check_stype(evsel, PERF_SAMPLE_REGS_INTR, "IREGS", PERF_OUTPUT_IREGS, allow_user_set))
>>>>>>> 84569f32
		return -EINVAL;

	if (PRINT_FIELD(UREGS) &&
	    evsel__check_stype(evsel, PERF_SAMPLE_REGS_USER, "UREGS", PERF_OUTPUT_UREGS))
		return -EINVAL;

	if (PRINT_FIELD(PHYS_ADDR) &&
	    evsel__check_stype(evsel, PERF_SAMPLE_PHYS_ADDR, "PHYS_ADDR", PERF_OUTPUT_PHYS_ADDR))
		return -EINVAL;

	return 0;
}

static void set_print_ip_opts(struct perf_event_attr *attr)
{
	unsigned int type = output_type(attr->type);

	output[type].print_ip_opts = 0;
	if (PRINT_FIELD(IP))
		output[type].print_ip_opts |= EVSEL__PRINT_IP;

	if (PRINT_FIELD(SYM))
		output[type].print_ip_opts |= EVSEL__PRINT_SYM;

	if (PRINT_FIELD(DSO))
		output[type].print_ip_opts |= EVSEL__PRINT_DSO;

	if (PRINT_FIELD(SYMOFFSET))
		output[type].print_ip_opts |= EVSEL__PRINT_SYMOFFSET;

	if (PRINT_FIELD(SRCLINE))
		output[type].print_ip_opts |= EVSEL__PRINT_SRCLINE;
}

/*
 * verify all user requested events exist and the samples
 * have the expected data
 */
static int perf_session__check_output_opt(struct perf_session *session)
{
	unsigned int j;
	struct evsel *evsel;

	for (j = 0; j < OUTPUT_TYPE_MAX; ++j) {
		evsel = perf_session__find_first_evtype(session, attr_type(j));

		/*
		 * even if fields is set to 0 (ie., show nothing) event must
		 * exist if user explicitly includes it on the command line
		 */
		if (!evsel && output[j].user_set && !output[j].wildcard_set &&
		    j != OUTPUT_TYPE_SYNTH) {
			pr_err("%s events do not exist. "
			       "Remove corresponding -F option to proceed.\n",
			       event_type(j));
			return -1;
		}

		if (evsel && output[j].fields &&
			perf_evsel__check_attr(evsel, session))
			return -1;

		if (evsel == NULL)
			continue;

		set_print_ip_opts(&evsel->core.attr);
	}

	if (!no_callchain) {
		bool use_callchain = false;
		bool not_pipe = false;

		evlist__for_each_entry(session->evlist, evsel) {
			not_pipe = true;
			if (evsel__has_callchain(evsel)) {
				use_callchain = true;
				break;
			}
		}
		if (not_pipe && !use_callchain)
			symbol_conf.use_callchain = false;
	}

	/*
	 * set default for tracepoints to print symbols only
	 * if callchains are present
	 */
	if (symbol_conf.use_callchain &&
	    !output[PERF_TYPE_TRACEPOINT].user_set) {
		j = PERF_TYPE_TRACEPOINT;

		evlist__for_each_entry(session->evlist, evsel) {
			if (evsel->core.attr.type != j)
				continue;

			if (evsel__has_callchain(evsel)) {
				output[j].fields |= PERF_OUTPUT_IP;
				output[j].fields |= PERF_OUTPUT_SYM;
				output[j].fields |= PERF_OUTPUT_SYMOFFSET;
				output[j].fields |= PERF_OUTPUT_DSO;
				set_print_ip_opts(&evsel->core.attr);
				goto out;
			}
		}
	}

out:
	return 0;
}

static int perf_sample__fprintf_regs(struct regs_dump *regs, uint64_t mask,
				     FILE *fp
)
{
	unsigned i = 0, r;
	int printed = 0;

	if (!regs || !regs->regs)
		return 0;

	printed += fprintf(fp, " ABI:%" PRIu64 " ", regs->abi);

	for_each_set_bit(r, (unsigned long *) &mask, sizeof(mask) * 8) {
		u64 val = regs->regs[i++];
		printed += fprintf(fp, "%5s:0x%"PRIx64" ", perf_reg_name(r), val);
	}

	return printed;
}

static int perf_sample__fprintf_iregs(struct perf_sample *sample,
				      struct perf_event_attr *attr, FILE *fp)
{
	return perf_sample__fprintf_regs(&sample->intr_regs,
					 attr->sample_regs_intr, fp);
}

static int perf_sample__fprintf_uregs(struct perf_sample *sample,
				      struct perf_event_attr *attr, FILE *fp)
{
	return perf_sample__fprintf_regs(&sample->user_regs,
					 attr->sample_regs_user, fp);
}

static int perf_sample__fprintf_start(struct perf_sample *sample,
				      struct thread *thread,
				      struct evsel *evsel,
				      u32 type, FILE *fp)
{
	struct perf_event_attr *attr = &evsel->core.attr;
	unsigned long secs;
	unsigned long long nsecs;
	int printed = 0;

	if (PRINT_FIELD(COMM)) {
		if (latency_format)
			printed += fprintf(fp, "%8.8s ", thread__comm_str(thread));
		else if (PRINT_FIELD(IP) && evsel__has_callchain(evsel) && symbol_conf.use_callchain)
			printed += fprintf(fp, "%s ", thread__comm_str(thread));
		else
			printed += fprintf(fp, "%16s ", thread__comm_str(thread));
	}

	if (PRINT_FIELD(PID) && PRINT_FIELD(TID))
		printed += fprintf(fp, "%5d/%-5d ", sample->pid, sample->tid);
	else if (PRINT_FIELD(PID))
		printed += fprintf(fp, "%5d ", sample->pid);
	else if (PRINT_FIELD(TID))
		printed += fprintf(fp, "%5d ", sample->tid);

	if (PRINT_FIELD(CPU)) {
		if (latency_format)
			printed += fprintf(fp, "%3d ", sample->cpu);
		else
			printed += fprintf(fp, "[%03d] ", sample->cpu);
	}

	if (PRINT_FIELD(MISC)) {
		int ret = 0;

		#define has(m) \
			(sample->misc & PERF_RECORD_MISC_##m) == PERF_RECORD_MISC_##m

		if (has(KERNEL))
			ret += fprintf(fp, "K");
		if (has(USER))
			ret += fprintf(fp, "U");
		if (has(HYPERVISOR))
			ret += fprintf(fp, "H");
		if (has(GUEST_KERNEL))
			ret += fprintf(fp, "G");
		if (has(GUEST_USER))
			ret += fprintf(fp, "g");

		switch (type) {
		case PERF_RECORD_MMAP:
		case PERF_RECORD_MMAP2:
			if (has(MMAP_DATA))
				ret += fprintf(fp, "M");
			break;
		case PERF_RECORD_COMM:
			if (has(COMM_EXEC))
				ret += fprintf(fp, "E");
			break;
		case PERF_RECORD_SWITCH:
		case PERF_RECORD_SWITCH_CPU_WIDE:
			if (has(SWITCH_OUT)) {
				ret += fprintf(fp, "S");
				if (sample->misc & PERF_RECORD_MISC_SWITCH_OUT_PREEMPT)
					ret += fprintf(fp, "p");
			}
		default:
			break;
		}

		#undef has

		ret += fprintf(fp, "%*s", 6 - ret, " ");
		printed += ret;
	}

	if (PRINT_FIELD(TIME)) {
		u64 t = sample->time;
		if (reltime) {
			if (!initial_time)
				initial_time = sample->time;
			t = sample->time - initial_time;
		} else if (deltatime) {
			if (previous_time)
				t = sample->time - previous_time;
			else {
				t = 0;
			}
			previous_time = sample->time;
		}
		nsecs = t;
		secs = nsecs / NSEC_PER_SEC;
		nsecs -= secs * NSEC_PER_SEC;

		if (symbol_conf.nanosecs)
			printed += fprintf(fp, "%5lu.%09llu: ", secs, nsecs);
		else {
			char sample_time[32];
			timestamp__scnprintf_usec(t, sample_time, sizeof(sample_time));
			printed += fprintf(fp, "%12s: ", sample_time);
		}
	}

	return printed;
}

static inline char
mispred_str(struct branch_entry *br)
{
	if (!(br->flags.mispred  || br->flags.predicted))
		return '-';

	return br->flags.predicted ? 'P' : 'M';
}

static int perf_sample__fprintf_brstack(struct perf_sample *sample,
					struct thread *thread,
					struct perf_event_attr *attr, FILE *fp)
{
	struct branch_stack *br = sample->branch_stack;
	struct branch_entry *entries = perf_sample__branch_entries(sample);
	struct addr_location alf, alt;
	u64 i, from, to;
	int printed = 0;

	if (!(br && br->nr))
		return 0;

	for (i = 0; i < br->nr; i++) {
		from = entries[i].from;
		to   = entries[i].to;

		if (PRINT_FIELD(DSO)) {
			memset(&alf, 0, sizeof(alf));
			memset(&alt, 0, sizeof(alt));
			thread__find_map_fb(thread, sample->cpumode, from, &alf);
			thread__find_map_fb(thread, sample->cpumode, to, &alt);
		}

		printed += fprintf(fp, " 0x%"PRIx64, from);
		if (PRINT_FIELD(DSO)) {
			printed += fprintf(fp, "(");
			printed += map__fprintf_dsoname(alf.map, fp);
			printed += fprintf(fp, ")");
		}

		printed += fprintf(fp, "/0x%"PRIx64, to);
		if (PRINT_FIELD(DSO)) {
			printed += fprintf(fp, "(");
			printed += map__fprintf_dsoname(alt.map, fp);
			printed += fprintf(fp, ")");
		}

		printed += fprintf(fp, "/%c/%c/%c/%d ",
			mispred_str(entries + i),
			entries[i].flags.in_tx ? 'X' : '-',
			entries[i].flags.abort ? 'A' : '-',
			entries[i].flags.cycles);
	}

	return printed;
}

static int perf_sample__fprintf_brstacksym(struct perf_sample *sample,
					   struct thread *thread,
					   struct perf_event_attr *attr, FILE *fp)
{
	struct branch_stack *br = sample->branch_stack;
	struct branch_entry *entries = perf_sample__branch_entries(sample);
	struct addr_location alf, alt;
	u64 i, from, to;
	int printed = 0;

	if (!(br && br->nr))
		return 0;

	for (i = 0; i < br->nr; i++) {

		memset(&alf, 0, sizeof(alf));
		memset(&alt, 0, sizeof(alt));
		from = entries[i].from;
		to   = entries[i].to;

		thread__find_symbol_fb(thread, sample->cpumode, from, &alf);
		thread__find_symbol_fb(thread, sample->cpumode, to, &alt);

		printed += symbol__fprintf_symname_offs(alf.sym, &alf, fp);
		if (PRINT_FIELD(DSO)) {
			printed += fprintf(fp, "(");
			printed += map__fprintf_dsoname(alf.map, fp);
			printed += fprintf(fp, ")");
		}
		printed += fprintf(fp, "%c", '/');
		printed += symbol__fprintf_symname_offs(alt.sym, &alt, fp);
		if (PRINT_FIELD(DSO)) {
			printed += fprintf(fp, "(");
			printed += map__fprintf_dsoname(alt.map, fp);
			printed += fprintf(fp, ")");
		}
		printed += fprintf(fp, "/%c/%c/%c/%d ",
			mispred_str(entries + i),
			entries[i].flags.in_tx ? 'X' : '-',
			entries[i].flags.abort ? 'A' : '-',
			entries[i].flags.cycles);
	}

	return printed;
}

static int perf_sample__fprintf_brstackoff(struct perf_sample *sample,
					   struct thread *thread,
					   struct perf_event_attr *attr, FILE *fp)
{
	struct branch_stack *br = sample->branch_stack;
	struct branch_entry *entries = perf_sample__branch_entries(sample);
	struct addr_location alf, alt;
	u64 i, from, to;
	int printed = 0;

	if (!(br && br->nr))
		return 0;

	for (i = 0; i < br->nr; i++) {

		memset(&alf, 0, sizeof(alf));
		memset(&alt, 0, sizeof(alt));
		from = entries[i].from;
		to   = entries[i].to;

		if (thread__find_map_fb(thread, sample->cpumode, from, &alf) &&
		    !alf.map->dso->adjust_symbols)
			from = map__map_ip(alf.map, from);

		if (thread__find_map_fb(thread, sample->cpumode, to, &alt) &&
		    !alt.map->dso->adjust_symbols)
			to = map__map_ip(alt.map, to);

		printed += fprintf(fp, " 0x%"PRIx64, from);
		if (PRINT_FIELD(DSO)) {
			printed += fprintf(fp, "(");
			printed += map__fprintf_dsoname(alf.map, fp);
			printed += fprintf(fp, ")");
		}
		printed += fprintf(fp, "/0x%"PRIx64, to);
		if (PRINT_FIELD(DSO)) {
			printed += fprintf(fp, "(");
			printed += map__fprintf_dsoname(alt.map, fp);
			printed += fprintf(fp, ")");
		}
		printed += fprintf(fp, "/%c/%c/%c/%d ",
			mispred_str(entries + i),
			entries[i].flags.in_tx ? 'X' : '-',
			entries[i].flags.abort ? 'A' : '-',
			entries[i].flags.cycles);
	}

	return printed;
}
#define MAXBB 16384UL

static int grab_bb(u8 *buffer, u64 start, u64 end,
		    struct machine *machine, struct thread *thread,
		    bool *is64bit, u8 *cpumode, bool last)
{
	long offset, len;
	struct addr_location al;
	bool kernel;

	if (!start || !end)
		return 0;

	kernel = machine__kernel_ip(machine, start);
	if (kernel)
		*cpumode = PERF_RECORD_MISC_KERNEL;
	else
		*cpumode = PERF_RECORD_MISC_USER;

	/*
	 * Block overlaps between kernel and user.
	 * This can happen due to ring filtering
	 * On Intel CPUs the entry into the kernel is filtered,
	 * but the exit is not. Let the caller patch it up.
	 */
	if (kernel != machine__kernel_ip(machine, end)) {
		pr_debug("\tblock %" PRIx64 "-%" PRIx64 " transfers between kernel and user\n", start, end);
		return -ENXIO;
	}

	memset(&al, 0, sizeof(al));
	if (end - start > MAXBB - MAXINSN) {
		if (last)
			pr_debug("\tbrstack does not reach to final jump (%" PRIx64 "-%" PRIx64 ")\n", start, end);
		else
			pr_debug("\tblock %" PRIx64 "-%" PRIx64 " (%" PRIu64 ") too long to dump\n", start, end, end - start);
		return 0;
	}

	if (!thread__find_map(thread, *cpumode, start, &al) || !al.map->dso) {
		pr_debug("\tcannot resolve %" PRIx64 "-%" PRIx64 "\n", start, end);
		return 0;
	}
	if (al.map->dso->data.status == DSO_DATA_STATUS_ERROR) {
		pr_debug("\tcannot resolve %" PRIx64 "-%" PRIx64 "\n", start, end);
		return 0;
	}

	/* Load maps to ensure dso->is_64_bit has been updated */
	map__load(al.map);

	offset = al.map->map_ip(al.map, start);
	len = dso__data_read_offset(al.map->dso, machine, offset, (u8 *)buffer,
				    end - start + MAXINSN);

	*is64bit = al.map->dso->is_64_bit;
	if (len <= 0)
		pr_debug("\tcannot fetch code for block at %" PRIx64 "-%" PRIx64 "\n",
			start, end);
	return len;
}

static int map__fprintf_srccode(struct map *map, u64 addr, FILE *fp, struct srccode_state *state)
{
	char *srcfile;
	int ret = 0;
	unsigned line;
	int len;
	char *srccode;

	if (!map || !map->dso)
		return 0;
	srcfile = get_srcline_split(map->dso,
				    map__rip_2objdump(map, addr),
				    &line);
	if (!srcfile)
		return 0;

	/* Avoid redundant printing */
	if (state &&
	    state->srcfile &&
	    !strcmp(state->srcfile, srcfile) &&
	    state->line == line) {
		free(srcfile);
		return 0;
	}

	srccode = find_sourceline(srcfile, line, &len);
	if (!srccode)
		goto out_free_line;

	ret = fprintf(fp, "|%-8d %.*s", line, len, srccode);

	if (state) {
		state->srcfile = srcfile;
		state->line = line;
	}
	return ret;

out_free_line:
	free(srcfile);
	return ret;
}

static int print_srccode(struct thread *thread, u8 cpumode, uint64_t addr)
{
	struct addr_location al;
	int ret = 0;

	memset(&al, 0, sizeof(al));
	thread__find_map(thread, cpumode, addr, &al);
	if (!al.map)
		return 0;
	ret = map__fprintf_srccode(al.map, al.addr, stdout,
		    &thread->srccode_state);
	if (ret)
		ret += printf("\n");
	return ret;
}

static int ip__fprintf_jump(uint64_t ip, struct branch_entry *en,
			    struct perf_insn *x, u8 *inbuf, int len,
			    int insn, FILE *fp, int *total_cycles)
{
	int printed = fprintf(fp, "\t%016" PRIx64 "\t%-30s\t#%s%s%s%s", ip,
			      dump_insn(x, ip, inbuf, len, NULL),
			      en->flags.predicted ? " PRED" : "",
			      en->flags.mispred ? " MISPRED" : "",
			      en->flags.in_tx ? " INTX" : "",
			      en->flags.abort ? " ABORT" : "");
	if (en->flags.cycles) {
		*total_cycles += en->flags.cycles;
		printed += fprintf(fp, " %d cycles [%d]", en->flags.cycles, *total_cycles);
		if (insn)
			printed += fprintf(fp, " %.2f IPC", (float)insn / en->flags.cycles);
	}
	return printed + fprintf(fp, "\n");
}

static int ip__fprintf_sym(uint64_t addr, struct thread *thread,
			   u8 cpumode, int cpu, struct symbol **lastsym,
			   struct perf_event_attr *attr, FILE *fp)
{
	struct addr_location al;
	int off, printed = 0;

	memset(&al, 0, sizeof(al));

	thread__find_map(thread, cpumode, addr, &al);

	if ((*lastsym) && al.addr >= (*lastsym)->start && al.addr < (*lastsym)->end)
		return 0;

	al.cpu = cpu;
	al.sym = NULL;
	if (al.map)
		al.sym = map__find_symbol(al.map, al.addr);

	if (!al.sym)
		return 0;

	if (al.addr < al.sym->end)
		off = al.addr - al.sym->start;
	else
		off = al.addr - al.map->start - al.sym->start;
	printed += fprintf(fp, "\t%s", al.sym->name);
	if (off)
		printed += fprintf(fp, "%+d", off);
	printed += fprintf(fp, ":");
	if (PRINT_FIELD(SRCLINE))
		printed += map__fprintf_srcline(al.map, al.addr, "\t", fp);
	printed += fprintf(fp, "\n");
	*lastsym = al.sym;

	return printed;
}

static int perf_sample__fprintf_brstackinsn(struct perf_sample *sample,
					    struct thread *thread,
					    struct perf_event_attr *attr,
					    struct machine *machine, FILE *fp)
{
	struct branch_stack *br = sample->branch_stack;
	struct branch_entry *entries = perf_sample__branch_entries(sample);
	u64 start, end;
	int i, insn, len, nr, ilen, printed = 0;
	struct perf_insn x;
	u8 buffer[MAXBB];
	unsigned off;
	struct symbol *lastsym = NULL;
	int total_cycles = 0;

	if (!(br && br->nr))
		return 0;
	nr = br->nr;
	if (max_blocks && nr > max_blocks + 1)
		nr = max_blocks + 1;

	x.thread = thread;
	x.cpu = sample->cpu;

	printed += fprintf(fp, "%c", '\n');

	/* Handle first from jump, of which we don't know the entry. */
	len = grab_bb(buffer, entries[nr-1].from,
			entries[nr-1].from,
			machine, thread, &x.is64bit, &x.cpumode, false);
	if (len > 0) {
		printed += ip__fprintf_sym(entries[nr - 1].from, thread,
					   x.cpumode, x.cpu, &lastsym, attr, fp);
		printed += ip__fprintf_jump(entries[nr - 1].from, &entries[nr - 1],
					    &x, buffer, len, 0, fp, &total_cycles);
		if (PRINT_FIELD(SRCCODE))
			printed += print_srccode(thread, x.cpumode, entries[nr - 1].from);
	}

	/* Print all blocks */
	for (i = nr - 2; i >= 0; i--) {
		if (entries[i].from || entries[i].to)
			pr_debug("%d: %" PRIx64 "-%" PRIx64 "\n", i,
				 entries[i].from,
				 entries[i].to);
		start = entries[i + 1].to;
		end   = entries[i].from;

		len = grab_bb(buffer, start, end, machine, thread, &x.is64bit, &x.cpumode, false);
		/* Patch up missing kernel transfers due to ring filters */
		if (len == -ENXIO && i > 0) {
			end = entries[--i].from;
			pr_debug("\tpatching up to %" PRIx64 "-%" PRIx64 "\n", start, end);
			len = grab_bb(buffer, start, end, machine, thread, &x.is64bit, &x.cpumode, false);
		}
		if (len <= 0)
			continue;

		insn = 0;
		for (off = 0; off < (unsigned)len; off += ilen) {
			uint64_t ip = start + off;

			printed += ip__fprintf_sym(ip, thread, x.cpumode, x.cpu, &lastsym, attr, fp);
			if (ip == end) {
				printed += ip__fprintf_jump(ip, &entries[i], &x, buffer + off, len - off, ++insn, fp,
							    &total_cycles);
				if (PRINT_FIELD(SRCCODE))
					printed += print_srccode(thread, x.cpumode, ip);
				break;
			} else {
				ilen = 0;
				printed += fprintf(fp, "\t%016" PRIx64 "\t%s\n", ip,
						   dump_insn(&x, ip, buffer + off, len - off, &ilen));
				if (ilen == 0)
					break;
				if (PRINT_FIELD(SRCCODE))
					print_srccode(thread, x.cpumode, ip);
				insn++;
			}
		}
		if (off != end - start)
			printed += fprintf(fp, "\tmismatch of LBR data and executable\n");
	}

	/*
	 * Hit the branch? In this case we are already done, and the target
	 * has not been executed yet.
	 */
	if (entries[0].from == sample->ip)
		goto out;
	if (entries[0].flags.abort)
		goto out;

	/*
	 * Print final block upto sample
	 *
	 * Due to pipeline delays the LBRs might be missing a branch
	 * or two, which can result in very large or negative blocks
	 * between final branch and sample. When this happens just
	 * continue walking after the last TO until we hit a branch.
	 */
	start = entries[0].to;
	end = sample->ip;
	if (end < start) {
		/* Missing jump. Scan 128 bytes for the next branch */
		end = start + 128;
	}
	len = grab_bb(buffer, start, end, machine, thread, &x.is64bit, &x.cpumode, true);
	printed += ip__fprintf_sym(start, thread, x.cpumode, x.cpu, &lastsym, attr, fp);
	if (len <= 0) {
		/* Print at least last IP if basic block did not work */
		len = grab_bb(buffer, sample->ip, sample->ip,
			      machine, thread, &x.is64bit, &x.cpumode, false);
		if (len <= 0)
			goto out;
		printed += fprintf(fp, "\t%016" PRIx64 "\t%s\n", sample->ip,
			dump_insn(&x, sample->ip, buffer, len, NULL));
		if (PRINT_FIELD(SRCCODE))
			print_srccode(thread, x.cpumode, sample->ip);
		goto out;
	}
	for (off = 0; off <= end - start; off += ilen) {
		ilen = 0;
		printed += fprintf(fp, "\t%016" PRIx64 "\t%s\n", start + off,
				   dump_insn(&x, start + off, buffer + off, len - off, &ilen));
		if (ilen == 0)
			break;
		if (arch_is_branch(buffer + off, len - off, x.is64bit) && start + off != sample->ip) {
			/*
			 * Hit a missing branch. Just stop.
			 */
			printed += fprintf(fp, "\t... not reaching sample ...\n");
			break;
		}
		if (PRINT_FIELD(SRCCODE))
			print_srccode(thread, x.cpumode, start + off);
	}
out:
	return printed;
}

static int perf_sample__fprintf_addr(struct perf_sample *sample,
				     struct thread *thread,
				     struct perf_event_attr *attr, FILE *fp)
{
	struct addr_location al;
	int printed = fprintf(fp, "%16" PRIx64, sample->addr);

	if (!sample_addr_correlates_sym(attr))
		goto out;

	thread__resolve(thread, &al, sample);

	if (PRINT_FIELD(SYM)) {
		printed += fprintf(fp, " ");
		if (PRINT_FIELD(SYMOFFSET))
			printed += symbol__fprintf_symname_offs(al.sym, &al, fp);
		else
			printed += symbol__fprintf_symname(al.sym, fp);
	}

	if (PRINT_FIELD(DSO)) {
		printed += fprintf(fp, " (");
		printed += map__fprintf_dsoname(al.map, fp);
		printed += fprintf(fp, ")");
	}
out:
	return printed;
}

static const char *resolve_branch_sym(struct perf_sample *sample,
				      struct evsel *evsel,
				      struct thread *thread,
				      struct addr_location *al,
				      u64 *ip)
{
	struct addr_location addr_al;
	struct perf_event_attr *attr = &evsel->core.attr;
	const char *name = NULL;

	if (sample->flags & (PERF_IP_FLAG_CALL | PERF_IP_FLAG_TRACE_BEGIN)) {
		if (sample_addr_correlates_sym(attr)) {
			thread__resolve(thread, &addr_al, sample);
			if (addr_al.sym)
				name = addr_al.sym->name;
			else
				*ip = sample->addr;
		} else {
			*ip = sample->addr;
		}
	} else if (sample->flags & (PERF_IP_FLAG_RETURN | PERF_IP_FLAG_TRACE_END)) {
		if (al->sym)
			name = al->sym->name;
		else
			*ip = sample->ip;
	}
	return name;
}

static int perf_sample__fprintf_callindent(struct perf_sample *sample,
					   struct evsel *evsel,
					   struct thread *thread,
					   struct addr_location *al, FILE *fp)
{
	struct perf_event_attr *attr = &evsel->core.attr;
	size_t depth = thread_stack__depth(thread, sample->cpu);
	const char *name = NULL;
	static int spacing;
	int len = 0;
	int dlen = 0;
	u64 ip = 0;

	/*
	 * The 'return' has already been popped off the stack so the depth has
	 * to be adjusted to match the 'call'.
	 */
	if (thread->ts && sample->flags & PERF_IP_FLAG_RETURN)
		depth += 1;

	name = resolve_branch_sym(sample, evsel, thread, al, &ip);

	if (PRINT_FIELD(DSO) && !(PRINT_FIELD(IP) || PRINT_FIELD(ADDR))) {
		dlen += fprintf(fp, "(");
		dlen += map__fprintf_dsoname(al->map, fp);
		dlen += fprintf(fp, ")\t");
	}

	if (name)
		len = fprintf(fp, "%*s%s", (int)depth * 4, "", name);
	else if (ip)
		len = fprintf(fp, "%*s%16" PRIx64, (int)depth * 4, "", ip);

	if (len < 0)
		return len;

	/*
	 * Try to keep the output length from changing frequently so that the
	 * output lines up more nicely.
	 */
	if (len > spacing || (len && len < spacing - 52))
		spacing = round_up(len + 4, 32);

	if (len < spacing)
		len += fprintf(fp, "%*s", spacing - len, "");

	return len + dlen;
}

__weak void arch_fetch_insn(struct perf_sample *sample __maybe_unused,
			    struct thread *thread __maybe_unused,
			    struct machine *machine __maybe_unused)
{
}

static int perf_sample__fprintf_insn(struct perf_sample *sample,
				     struct perf_event_attr *attr,
				     struct thread *thread,
				     struct machine *machine, FILE *fp)
{
	int printed = 0;

	if (sample->insn_len == 0 && native_arch)
		arch_fetch_insn(sample, thread, machine);

	if (PRINT_FIELD(INSNLEN))
		printed += fprintf(fp, " ilen: %d", sample->insn_len);
	if (PRINT_FIELD(INSN) && sample->insn_len) {
		int i;

		printed += fprintf(fp, " insn:");
		for (i = 0; i < sample->insn_len; i++)
			printed += fprintf(fp, " %02x", (unsigned char)sample->insn[i]);
	}
	if (PRINT_FIELD(BRSTACKINSN))
		printed += perf_sample__fprintf_brstackinsn(sample, thread, attr, machine, fp);

	return printed;
}

static int perf_sample__fprintf_ipc(struct perf_sample *sample,
				    struct perf_event_attr *attr, FILE *fp)
{
	unsigned int ipc;

	if (!PRINT_FIELD(IPC) || !sample->cyc_cnt || !sample->insn_cnt)
		return 0;

	ipc = (sample->insn_cnt * 100) / sample->cyc_cnt;

	return fprintf(fp, " \t IPC: %u.%02u (%" PRIu64 "/%" PRIu64 ") ",
		       ipc / 100, ipc % 100, sample->insn_cnt, sample->cyc_cnt);
}

static int perf_sample__fprintf_bts(struct perf_sample *sample,
				    struct evsel *evsel,
				    struct thread *thread,
				    struct addr_location *al,
				    struct machine *machine, FILE *fp)
{
	struct perf_event_attr *attr = &evsel->core.attr;
	unsigned int type = output_type(attr->type);
	bool print_srcline_last = false;
	int printed = 0;

	if (PRINT_FIELD(CALLINDENT))
		printed += perf_sample__fprintf_callindent(sample, evsel, thread, al, fp);

	/* print branch_from information */
	if (PRINT_FIELD(IP)) {
		unsigned int print_opts = output[type].print_ip_opts;
		struct callchain_cursor *cursor = NULL;

		if (symbol_conf.use_callchain && sample->callchain &&
		    thread__resolve_callchain(al->thread, &callchain_cursor, evsel,
					      sample, NULL, NULL, scripting_max_stack) == 0)
			cursor = &callchain_cursor;

		if (cursor == NULL) {
			printed += fprintf(fp, " ");
			if (print_opts & EVSEL__PRINT_SRCLINE) {
				print_srcline_last = true;
				print_opts &= ~EVSEL__PRINT_SRCLINE;
			}
		} else
			printed += fprintf(fp, "\n");

		printed += sample__fprintf_sym(sample, al, 0, print_opts, cursor,
					       symbol_conf.bt_stop_list, fp);
	}

	/* print branch_to information */
	if (PRINT_FIELD(ADDR) ||
	    ((evsel->core.attr.sample_type & PERF_SAMPLE_ADDR) &&
	     !output[type].user_set)) {
		printed += fprintf(fp, " => ");
		printed += perf_sample__fprintf_addr(sample, thread, attr, fp);
	}

	printed += perf_sample__fprintf_ipc(sample, attr, fp);

	if (print_srcline_last)
		printed += map__fprintf_srcline(al->map, al->addr, "\n  ", fp);

	printed += perf_sample__fprintf_insn(sample, attr, thread, machine, fp);
	printed += fprintf(fp, "\n");
	if (PRINT_FIELD(SRCCODE)) {
		int ret = map__fprintf_srccode(al->map, al->addr, stdout,
					 &thread->srccode_state);
		if (ret) {
			printed += ret;
			printed += printf("\n");
		}
	}
	return printed;
}

static struct {
	u32 flags;
	const char *name;
} sample_flags[] = {
	{PERF_IP_FLAG_BRANCH | PERF_IP_FLAG_CALL, "call"},
	{PERF_IP_FLAG_BRANCH | PERF_IP_FLAG_RETURN, "return"},
	{PERF_IP_FLAG_BRANCH | PERF_IP_FLAG_CONDITIONAL, "jcc"},
	{PERF_IP_FLAG_BRANCH, "jmp"},
	{PERF_IP_FLAG_BRANCH | PERF_IP_FLAG_CALL | PERF_IP_FLAG_INTERRUPT, "int"},
	{PERF_IP_FLAG_BRANCH | PERF_IP_FLAG_RETURN | PERF_IP_FLAG_INTERRUPT, "iret"},
	{PERF_IP_FLAG_BRANCH | PERF_IP_FLAG_CALL | PERF_IP_FLAG_SYSCALLRET, "syscall"},
	{PERF_IP_FLAG_BRANCH | PERF_IP_FLAG_RETURN | PERF_IP_FLAG_SYSCALLRET, "sysret"},
	{PERF_IP_FLAG_BRANCH | PERF_IP_FLAG_ASYNC, "async"},
	{PERF_IP_FLAG_BRANCH | PERF_IP_FLAG_CALL | PERF_IP_FLAG_ASYNC |	PERF_IP_FLAG_INTERRUPT, "hw int"},
	{PERF_IP_FLAG_BRANCH | PERF_IP_FLAG_TX_ABORT, "tx abrt"},
	{PERF_IP_FLAG_BRANCH | PERF_IP_FLAG_TRACE_BEGIN, "tr strt"},
	{PERF_IP_FLAG_BRANCH | PERF_IP_FLAG_TRACE_END, "tr end"},
	{0, NULL}
};

static const char *sample_flags_to_name(u32 flags)
{
	int i;

	for (i = 0; sample_flags[i].name ; i++) {
		if (sample_flags[i].flags == flags)
			return sample_flags[i].name;
	}

	return NULL;
}

static int perf_sample__fprintf_flags(u32 flags, FILE *fp)
{
	const char *chars = PERF_IP_FLAG_CHARS;
	const int n = strlen(PERF_IP_FLAG_CHARS);
	bool in_tx = flags & PERF_IP_FLAG_IN_TX;
	const char *name = NULL;
	char str[33];
	int i, pos = 0;

	name = sample_flags_to_name(flags & ~PERF_IP_FLAG_IN_TX);
	if (name)
		return fprintf(fp, "  %-15s%4s ", name, in_tx ? "(x)" : "");

	if (flags & PERF_IP_FLAG_TRACE_BEGIN) {
		name = sample_flags_to_name(flags & ~(PERF_IP_FLAG_IN_TX | PERF_IP_FLAG_TRACE_BEGIN));
		if (name)
			return fprintf(fp, "  tr strt %-7s%4s ", name, in_tx ? "(x)" : "");
	}

	if (flags & PERF_IP_FLAG_TRACE_END) {
		name = sample_flags_to_name(flags & ~(PERF_IP_FLAG_IN_TX | PERF_IP_FLAG_TRACE_END));
		if (name)
			return fprintf(fp, "  tr end  %-7s%4s ", name, in_tx ? "(x)" : "");
	}

	for (i = 0; i < n; i++, flags >>= 1) {
		if (flags & 1)
			str[pos++] = chars[i];
	}
	for (; i < 32; i++, flags >>= 1) {
		if (flags & 1)
			str[pos++] = '?';
	}
	str[pos] = 0;

	return fprintf(fp, "  %-19s ", str);
}

struct printer_data {
	int line_no;
	bool hit_nul;
	bool is_printable;
};

static int sample__fprintf_bpf_output(enum binary_printer_ops op,
				      unsigned int val,
				      void *extra, FILE *fp)
{
	unsigned char ch = (unsigned char)val;
	struct printer_data *printer_data = extra;
	int printed = 0;

	switch (op) {
	case BINARY_PRINT_DATA_BEGIN:
		printed += fprintf(fp, "\n");
		break;
	case BINARY_PRINT_LINE_BEGIN:
		printed += fprintf(fp, "%17s", !printer_data->line_no ? "BPF output:" :
						        "           ");
		break;
	case BINARY_PRINT_ADDR:
		printed += fprintf(fp, " %04x:", val);
		break;
	case BINARY_PRINT_NUM_DATA:
		printed += fprintf(fp, " %02x", val);
		break;
	case BINARY_PRINT_NUM_PAD:
		printed += fprintf(fp, "   ");
		break;
	case BINARY_PRINT_SEP:
		printed += fprintf(fp, "  ");
		break;
	case BINARY_PRINT_CHAR_DATA:
		if (printer_data->hit_nul && ch)
			printer_data->is_printable = false;

		if (!isprint(ch)) {
			printed += fprintf(fp, "%c", '.');

			if (!printer_data->is_printable)
				break;

			if (ch == '\0')
				printer_data->hit_nul = true;
			else
				printer_data->is_printable = false;
		} else {
			printed += fprintf(fp, "%c", ch);
		}
		break;
	case BINARY_PRINT_CHAR_PAD:
		printed += fprintf(fp, " ");
		break;
	case BINARY_PRINT_LINE_END:
		printed += fprintf(fp, "\n");
		printer_data->line_no++;
		break;
	case BINARY_PRINT_DATA_END:
	default:
		break;
	}

	return printed;
}

static int perf_sample__fprintf_bpf_output(struct perf_sample *sample, FILE *fp)
{
	unsigned int nr_bytes = sample->raw_size;
	struct printer_data printer_data = {0, false, true};
	int printed = binary__fprintf(sample->raw_data, nr_bytes, 8,
				      sample__fprintf_bpf_output, &printer_data, fp);

	if (printer_data.is_printable && printer_data.hit_nul)
		printed += fprintf(fp, "%17s \"%s\"\n", "BPF string:", (char *)(sample->raw_data));

	return printed;
}

static int perf_sample__fprintf_spacing(int len, int spacing, FILE *fp)
{
	if (len > 0 && len < spacing)
		return fprintf(fp, "%*s", spacing - len, "");

	return 0;
}

static int perf_sample__fprintf_pt_spacing(int len, FILE *fp)
{
	return perf_sample__fprintf_spacing(len, 34, fp);
}

static int perf_sample__fprintf_synth_ptwrite(struct perf_sample *sample, FILE *fp)
{
	struct perf_synth_intel_ptwrite *data = perf_sample__synth_ptr(sample);
	int len;

	if (perf_sample__bad_synth_size(sample, *data))
		return 0;

	len = fprintf(fp, " IP: %u payload: %#" PRIx64 " ",
		     data->ip, le64_to_cpu(data->payload));
	return len + perf_sample__fprintf_pt_spacing(len, fp);
}

static int perf_sample__fprintf_synth_mwait(struct perf_sample *sample, FILE *fp)
{
	struct perf_synth_intel_mwait *data = perf_sample__synth_ptr(sample);
	int len;

	if (perf_sample__bad_synth_size(sample, *data))
		return 0;

	len = fprintf(fp, " hints: %#x extensions: %#x ",
		      data->hints, data->extensions);
	return len + perf_sample__fprintf_pt_spacing(len, fp);
}

static int perf_sample__fprintf_synth_pwre(struct perf_sample *sample, FILE *fp)
{
	struct perf_synth_intel_pwre *data = perf_sample__synth_ptr(sample);
	int len;

	if (perf_sample__bad_synth_size(sample, *data))
		return 0;

	len = fprintf(fp, " hw: %u cstate: %u sub-cstate: %u ",
		      data->hw, data->cstate, data->subcstate);
	return len + perf_sample__fprintf_pt_spacing(len, fp);
}

static int perf_sample__fprintf_synth_exstop(struct perf_sample *sample, FILE *fp)
{
	struct perf_synth_intel_exstop *data = perf_sample__synth_ptr(sample);
	int len;

	if (perf_sample__bad_synth_size(sample, *data))
		return 0;

	len = fprintf(fp, " IP: %u ", data->ip);
	return len + perf_sample__fprintf_pt_spacing(len, fp);
}

static int perf_sample__fprintf_synth_pwrx(struct perf_sample *sample, FILE *fp)
{
	struct perf_synth_intel_pwrx *data = perf_sample__synth_ptr(sample);
	int len;

	if (perf_sample__bad_synth_size(sample, *data))
		return 0;

	len = fprintf(fp, " deepest cstate: %u last cstate: %u wake reason: %#x ",
		     data->deepest_cstate, data->last_cstate,
		     data->wake_reason);
	return len + perf_sample__fprintf_pt_spacing(len, fp);
}

static int perf_sample__fprintf_synth_cbr(struct perf_sample *sample, FILE *fp)
{
	struct perf_synth_intel_cbr *data = perf_sample__synth_ptr(sample);
	unsigned int percent, freq;
	int len;

	if (perf_sample__bad_synth_size(sample, *data))
		return 0;

	freq = (le32_to_cpu(data->freq) + 500) / 1000;
	len = fprintf(fp, " cbr: %2u freq: %4u MHz ", data->cbr, freq);
	if (data->max_nonturbo) {
		percent = (5 + (1000 * data->cbr) / data->max_nonturbo) / 10;
		len += fprintf(fp, "(%3u%%) ", percent);
	}
	return len + perf_sample__fprintf_pt_spacing(len, fp);
}

static int perf_sample__fprintf_synth(struct perf_sample *sample,
				      struct evsel *evsel, FILE *fp)
{
	switch (evsel->core.attr.config) {
	case PERF_SYNTH_INTEL_PTWRITE:
		return perf_sample__fprintf_synth_ptwrite(sample, fp);
	case PERF_SYNTH_INTEL_MWAIT:
		return perf_sample__fprintf_synth_mwait(sample, fp);
	case PERF_SYNTH_INTEL_PWRE:
		return perf_sample__fprintf_synth_pwre(sample, fp);
	case PERF_SYNTH_INTEL_EXSTOP:
		return perf_sample__fprintf_synth_exstop(sample, fp);
	case PERF_SYNTH_INTEL_PWRX:
		return perf_sample__fprintf_synth_pwrx(sample, fp);
	case PERF_SYNTH_INTEL_CBR:
		return perf_sample__fprintf_synth_cbr(sample, fp);
	default:
		break;
	}

	return 0;
}

struct perf_script {
	struct perf_tool	tool;
	struct perf_session	*session;
	bool			show_task_events;
	bool			show_mmap_events;
	bool			show_switch_events;
	bool			show_namespace_events;
	bool			show_lost_events;
	bool			show_round_events;
	bool			show_bpf_events;
	bool			show_cgroup_events;
	bool			allocated;
	bool			per_event_dump;
	bool			stitch_lbr;
	struct evswitch		evswitch;
	struct perf_cpu_map	*cpus;
	struct perf_thread_map *threads;
	int			name_width;
	const char              *time_str;
	struct perf_time_interval *ptime_range;
	int			range_size;
	int			range_num;
};

static int perf_evlist__max_name_len(struct evlist *evlist)
{
	struct evsel *evsel;
	int max = 0;

	evlist__for_each_entry(evlist, evsel) {
		int len = strlen(evsel__name(evsel));

		max = MAX(len, max);
	}

	return max;
}

static int data_src__fprintf(u64 data_src, FILE *fp)
{
	struct mem_info mi = { .data_src.val = data_src };
	char decode[100];
	char out[100];
	static int maxlen;
	int len;

	perf_script__meminfo_scnprintf(decode, 100, &mi);

	len = scnprintf(out, 100, "%16" PRIx64 " %s", data_src, decode);
	if (maxlen < len)
		maxlen = len;

	return fprintf(fp, "%-*s", maxlen, out);
}

struct metric_ctx {
	struct perf_sample	*sample;
	struct thread		*thread;
	struct evsel	*evsel;
	FILE 			*fp;
};

static void script_print_metric(struct perf_stat_config *config __maybe_unused,
				void *ctx, const char *color,
			        const char *fmt,
			        const char *unit, double val)
{
	struct metric_ctx *mctx = ctx;

	if (!fmt)
		return;
	perf_sample__fprintf_start(mctx->sample, mctx->thread, mctx->evsel,
				   PERF_RECORD_SAMPLE, mctx->fp);
	fputs("\tmetric: ", mctx->fp);
	if (color)
		color_fprintf(mctx->fp, color, fmt, val);
	else
		printf(fmt, val);
	fprintf(mctx->fp, " %s\n", unit);
}

static void script_new_line(struct perf_stat_config *config __maybe_unused,
			    void *ctx)
{
	struct metric_ctx *mctx = ctx;

	perf_sample__fprintf_start(mctx->sample, mctx->thread, mctx->evsel,
				   PERF_RECORD_SAMPLE, mctx->fp);
	fputs("\tmetric: ", mctx->fp);
}

static void perf_sample__fprint_metric(struct perf_script *script,
				       struct thread *thread,
				       struct evsel *evsel,
				       struct perf_sample *sample,
				       FILE *fp)
{
	struct perf_stat_output_ctx ctx = {
		.print_metric = script_print_metric,
		.new_line = script_new_line,
		.ctx = &(struct metric_ctx) {
				.sample = sample,
				.thread = thread,
				.evsel  = evsel,
				.fp     = fp,
			 },
		.force_header = false,
	};
	struct evsel *ev2;
	u64 val;

	if (!evsel->stats)
		perf_evlist__alloc_stats(script->session->evlist, false);
	if (evsel_script(evsel->leader)->gnum++ == 0)
		perf_stat__reset_shadow_stats();
	val = sample->period * evsel->scale;
	perf_stat__update_shadow_stats(evsel,
				       val,
				       sample->cpu,
				       &rt_stat);
	evsel_script(evsel)->val = val;
	if (evsel_script(evsel->leader)->gnum == evsel->leader->core.nr_members) {
		for_each_group_member (ev2, evsel->leader) {
			perf_stat__print_shadow_stats(&stat_config, ev2,
						      evsel_script(ev2)->val,
						      sample->cpu,
						      &ctx,
						      NULL,
						      &rt_stat);
		}
		evsel_script(evsel->leader)->gnum = 0;
	}
}

static bool show_event(struct perf_sample *sample,
		       struct evsel *evsel,
		       struct thread *thread,
		       struct addr_location *al)
{
	int depth = thread_stack__depth(thread, sample->cpu);

	if (!symbol_conf.graph_function)
		return true;

	if (thread->filter) {
		if (depth <= thread->filter_entry_depth) {
			thread->filter = false;
			return false;
		}
		return true;
	} else {
		const char *s = symbol_conf.graph_function;
		u64 ip;
		const char *name = resolve_branch_sym(sample, evsel, thread, al,
				&ip);
		unsigned nlen;

		if (!name)
			return false;
		nlen = strlen(name);
		while (*s) {
			unsigned len = strcspn(s, ",");
			if (nlen == len && !strncmp(name, s, len)) {
				thread->filter = true;
				thread->filter_entry_depth = depth;
				return true;
			}
			s += len;
			if (*s == ',')
				s++;
		}
		return false;
	}
}

static void process_event(struct perf_script *script,
			  struct perf_sample *sample, struct evsel *evsel,
			  struct addr_location *al,
			  struct machine *machine)
{
	struct thread *thread = al->thread;
	struct perf_event_attr *attr = &evsel->core.attr;
	unsigned int type = output_type(attr->type);
	struct evsel_script *es = evsel->priv;
	FILE *fp = es->fp;

	if (output[type].fields == 0)
		return;

	if (!show_event(sample, evsel, thread, al))
		return;

	if (evswitch__discard(&script->evswitch, evsel))
		return;

	++es->samples;

	perf_sample__fprintf_start(sample, thread, evsel,
				   PERF_RECORD_SAMPLE, fp);

	if (PRINT_FIELD(PERIOD))
		fprintf(fp, "%10" PRIu64 " ", sample->period);

	if (PRINT_FIELD(EVNAME)) {
		const char *evname = evsel__name(evsel);

		if (!script->name_width)
			script->name_width = perf_evlist__max_name_len(script->session->evlist);

		fprintf(fp, "%*s: ", script->name_width, evname ?: "[unknown]");
	}

	if (print_flags)
		perf_sample__fprintf_flags(sample->flags, fp);

	if (is_bts_event(attr)) {
		perf_sample__fprintf_bts(sample, evsel, thread, al, machine, fp);
		return;
	}

	if (PRINT_FIELD(TRACE) && sample->raw_data) {
		event_format__fprintf(evsel->tp_format, sample->cpu,
				      sample->raw_data, sample->raw_size, fp);
	}

	if (attr->type == PERF_TYPE_SYNTH && PRINT_FIELD(SYNTH))
		perf_sample__fprintf_synth(sample, evsel, fp);

	if (PRINT_FIELD(ADDR))
		perf_sample__fprintf_addr(sample, thread, attr, fp);

	if (PRINT_FIELD(DATA_SRC))
		data_src__fprintf(sample->data_src, fp);

	if (PRINT_FIELD(WEIGHT))
		fprintf(fp, "%16" PRIu64, sample->weight);

	if (PRINT_FIELD(IP)) {
		struct callchain_cursor *cursor = NULL;

		if (script->stitch_lbr)
			al->thread->lbr_stitch_enable = true;

		if (symbol_conf.use_callchain && sample->callchain &&
		    thread__resolve_callchain(al->thread, &callchain_cursor, evsel,
					      sample, NULL, NULL, scripting_max_stack) == 0)
			cursor = &callchain_cursor;

		fputc(cursor ? '\n' : ' ', fp);
		sample__fprintf_sym(sample, al, 0, output[type].print_ip_opts, cursor,
				    symbol_conf.bt_stop_list, fp);
	}

	if (PRINT_FIELD(IREGS))
		perf_sample__fprintf_iregs(sample, attr, fp);

	if (PRINT_FIELD(UREGS))
		perf_sample__fprintf_uregs(sample, attr, fp);

	if (PRINT_FIELD(BRSTACK))
		perf_sample__fprintf_brstack(sample, thread, attr, fp);
	else if (PRINT_FIELD(BRSTACKSYM))
		perf_sample__fprintf_brstacksym(sample, thread, attr, fp);
	else if (PRINT_FIELD(BRSTACKOFF))
		perf_sample__fprintf_brstackoff(sample, thread, attr, fp);

	if (evsel__is_bpf_output(evsel) && PRINT_FIELD(BPF_OUTPUT))
		perf_sample__fprintf_bpf_output(sample, fp);
	perf_sample__fprintf_insn(sample, attr, thread, machine, fp);

	if (PRINT_FIELD(PHYS_ADDR))
		fprintf(fp, "%16" PRIx64, sample->phys_addr);

	perf_sample__fprintf_ipc(sample, attr, fp);

	fprintf(fp, "\n");

	if (PRINT_FIELD(SRCCODE)) {
		if (map__fprintf_srccode(al->map, al->addr, stdout,
					 &thread->srccode_state))
			printf("\n");
	}

	if (PRINT_FIELD(METRIC))
		perf_sample__fprint_metric(script, thread, evsel, sample, fp);

	if (verbose)
		fflush(fp);
}

static struct scripting_ops	*scripting_ops;

static void __process_stat(struct evsel *counter, u64 tstamp)
{
	int nthreads = perf_thread_map__nr(counter->core.threads);
	int ncpus = evsel__nr_cpus(counter);
	int cpu, thread;
	static int header_printed;

	if (counter->core.system_wide)
		nthreads = 1;

	if (!header_printed) {
		printf("%3s %8s %15s %15s %15s %15s %s\n",
		       "CPU", "THREAD", "VAL", "ENA", "RUN", "TIME", "EVENT");
		header_printed = 1;
	}

	for (thread = 0; thread < nthreads; thread++) {
		for (cpu = 0; cpu < ncpus; cpu++) {
			struct perf_counts_values *counts;

			counts = perf_counts(counter->counts, cpu, thread);

			printf("%3d %8d %15" PRIu64 " %15" PRIu64 " %15" PRIu64 " %15" PRIu64 " %s\n",
				counter->core.cpus->map[cpu],
				perf_thread_map__pid(counter->core.threads, thread),
				counts->val,
				counts->ena,
				counts->run,
				tstamp,
				evsel__name(counter));
		}
	}
}

static void process_stat(struct evsel *counter, u64 tstamp)
{
	if (scripting_ops && scripting_ops->process_stat)
		scripting_ops->process_stat(&stat_config, counter, tstamp);
	else
		__process_stat(counter, tstamp);
}

static void process_stat_interval(u64 tstamp)
{
	if (scripting_ops && scripting_ops->process_stat_interval)
		scripting_ops->process_stat_interval(tstamp);
}

static void setup_scripting(void)
{
	setup_perl_scripting();
	setup_python_scripting();
}

static int flush_scripting(void)
{
	return scripting_ops ? scripting_ops->flush_script() : 0;
}

static int cleanup_scripting(void)
{
	pr_debug("\nperf script stopped\n");

	return scripting_ops ? scripting_ops->stop_script() : 0;
}

static bool filter_cpu(struct perf_sample *sample)
{
	if (cpu_list && sample->cpu != (u32)-1)
		return !test_bit(sample->cpu, cpu_bitmap);
	return false;
}

static int process_sample_event(struct perf_tool *tool,
				union perf_event *event,
				struct perf_sample *sample,
				struct evsel *evsel,
				struct machine *machine)
{
	struct perf_script *scr = container_of(tool, struct perf_script, tool);
	struct addr_location al;

	if (perf_time__ranges_skip_sample(scr->ptime_range, scr->range_num,
					  sample->time)) {
		return 0;
	}

	if (debug_mode) {
		if (sample->time < last_timestamp) {
			pr_err("Samples misordered, previous: %" PRIu64
				" this: %" PRIu64 "\n", last_timestamp,
				sample->time);
			nr_unordered++;
		}
		last_timestamp = sample->time;
		return 0;
	}

	if (machine__resolve(machine, &al, sample) < 0) {
		pr_err("problem processing %d event, skipping it.\n",
		       event->header.type);
		return -1;
	}

	if (al.filtered)
		goto out_put;

	if (filter_cpu(sample))
		goto out_put;

	if (scripting_ops)
		scripting_ops->process_event(event, sample, evsel, &al);
	else
		process_event(scr, sample, evsel, &al, machine);

out_put:
	addr_location__put(&al);
	return 0;
}

static int process_attr(struct perf_tool *tool, union perf_event *event,
			struct evlist **pevlist)
{
	struct perf_script *scr = container_of(tool, struct perf_script, tool);
	struct evlist *evlist;
	struct evsel *evsel, *pos;
	u64 sample_type;
	int err;
	static struct evsel_script *es;

	err = perf_event__process_attr(tool, event, pevlist);
	if (err)
		return err;

	evlist = *pevlist;
	evsel = evlist__last(*pevlist);

	if (!evsel->priv) {
		if (scr->per_event_dump) {
			evsel->priv = perf_evsel_script__new(evsel,
						scr->session->data);
		} else {
			es = zalloc(sizeof(*es));
			if (!es)
				return -ENOMEM;
			es->fp = stdout;
			evsel->priv = es;
		}
	}

	if (evsel->core.attr.type >= PERF_TYPE_MAX &&
	    evsel->core.attr.type != PERF_TYPE_SYNTH)
		return 0;

	evlist__for_each_entry(evlist, pos) {
		if (pos->core.attr.type == evsel->core.attr.type && pos != evsel)
			return 0;
	}

	if (evsel->core.attr.sample_type) {
		err = perf_evsel__check_attr(evsel, scr->session);
		if (err)
			return err;
	}

	/*
	 * Check if we need to enable callchains based
	 * on events sample_type.
	 */
	sample_type = perf_evlist__combined_sample_type(evlist);
	callchain_param_setup(sample_type);

	/* Enable fields for callchain entries */
	if (symbol_conf.use_callchain &&
	    (sample_type & PERF_SAMPLE_CALLCHAIN ||
	     sample_type & PERF_SAMPLE_BRANCH_STACK ||
	     (sample_type & PERF_SAMPLE_REGS_USER &&
	      sample_type & PERF_SAMPLE_STACK_USER))) {
		int type = output_type(evsel->core.attr.type);

		if (!(output[type].user_unset_fields & PERF_OUTPUT_IP))
			output[type].fields |= PERF_OUTPUT_IP;
		if (!(output[type].user_unset_fields & PERF_OUTPUT_SYM))
			output[type].fields |= PERF_OUTPUT_SYM;
	}
	set_print_ip_opts(&evsel->core.attr);
	return 0;
}

static int print_event_with_time(struct perf_tool *tool,
				 union perf_event *event,
				 struct perf_sample *sample,
				 struct machine *machine,
				 pid_t pid, pid_t tid, u64 timestamp)
{
	struct perf_script *script = container_of(tool, struct perf_script, tool);
	struct perf_session *session = script->session;
	struct evsel *evsel = perf_evlist__id2evsel(session->evlist, sample->id);
	struct thread *thread = NULL;

	if (evsel && !evsel->core.attr.sample_id_all) {
		sample->cpu = 0;
		sample->time = timestamp;
		sample->pid = pid;
		sample->tid = tid;
	}

	if (filter_cpu(sample))
		return 0;

	if (tid != -1)
		thread = machine__findnew_thread(machine, pid, tid);

	if (thread && evsel) {
		perf_sample__fprintf_start(sample, thread, evsel,
					   event->header.type, stdout);
	}

	perf_event__fprintf(event, stdout);

	thread__put(thread);

	return 0;
}

static int print_event(struct perf_tool *tool, union perf_event *event,
		       struct perf_sample *sample, struct machine *machine,
		       pid_t pid, pid_t tid)
{
	return print_event_with_time(tool, event, sample, machine, pid, tid, 0);
}

static int process_comm_event(struct perf_tool *tool,
			      union perf_event *event,
			      struct perf_sample *sample,
			      struct machine *machine)
{
	if (perf_event__process_comm(tool, event, sample, machine) < 0)
		return -1;

	return print_event(tool, event, sample, machine, event->comm.pid,
			   event->comm.tid);
}

static int process_namespaces_event(struct perf_tool *tool,
				    union perf_event *event,
				    struct perf_sample *sample,
				    struct machine *machine)
{
	if (perf_event__process_namespaces(tool, event, sample, machine) < 0)
		return -1;

	return print_event(tool, event, sample, machine, event->namespaces.pid,
			   event->namespaces.tid);
}

static int process_cgroup_event(struct perf_tool *tool,
				union perf_event *event,
				struct perf_sample *sample,
				struct machine *machine)
{
	if (perf_event__process_cgroup(tool, event, sample, machine) < 0)
		return -1;

	return print_event(tool, event, sample, machine, sample->pid,
			    sample->tid);
}

static int process_fork_event(struct perf_tool *tool,
			      union perf_event *event,
			      struct perf_sample *sample,
			      struct machine *machine)
{
	if (perf_event__process_fork(tool, event, sample, machine) < 0)
		return -1;

	return print_event_with_time(tool, event, sample, machine,
				     event->fork.pid, event->fork.tid,
				     event->fork.time);
}
static int process_exit_event(struct perf_tool *tool,
			      union perf_event *event,
			      struct perf_sample *sample,
			      struct machine *machine)
{
	/* Print before 'exit' deletes anything */
	if (print_event_with_time(tool, event, sample, machine, event->fork.pid,
				  event->fork.tid, event->fork.time))
		return -1;

	return perf_event__process_exit(tool, event, sample, machine);
}

static int process_mmap_event(struct perf_tool *tool,
			      union perf_event *event,
			      struct perf_sample *sample,
			      struct machine *machine)
{
	if (perf_event__process_mmap(tool, event, sample, machine) < 0)
		return -1;

	return print_event(tool, event, sample, machine, event->mmap.pid,
			   event->mmap.tid);
}

static int process_mmap2_event(struct perf_tool *tool,
			      union perf_event *event,
			      struct perf_sample *sample,
			      struct machine *machine)
{
	if (perf_event__process_mmap2(tool, event, sample, machine) < 0)
		return -1;

	return print_event(tool, event, sample, machine, event->mmap2.pid,
			   event->mmap2.tid);
}

static int process_switch_event(struct perf_tool *tool,
				union perf_event *event,
				struct perf_sample *sample,
				struct machine *machine)
{
	struct perf_script *script = container_of(tool, struct perf_script, tool);

	if (perf_event__process_switch(tool, event, sample, machine) < 0)
		return -1;

	if (scripting_ops && scripting_ops->process_switch)
		scripting_ops->process_switch(event, sample, machine);

	if (!script->show_switch_events)
		return 0;

	return print_event(tool, event, sample, machine, sample->pid,
			   sample->tid);
}

static int
process_lost_event(struct perf_tool *tool,
		   union perf_event *event,
		   struct perf_sample *sample,
		   struct machine *machine)
{
	return print_event(tool, event, sample, machine, sample->pid,
			   sample->tid);
}

static int
process_finished_round_event(struct perf_tool *tool __maybe_unused,
			     union perf_event *event,
			     struct ordered_events *oe __maybe_unused)

{
	perf_event__fprintf(event, stdout);
	return 0;
}

static int
process_bpf_events(struct perf_tool *tool __maybe_unused,
		   union perf_event *event,
		   struct perf_sample *sample,
		   struct machine *machine)
{
	if (machine__process_ksymbol(machine, event, sample) < 0)
		return -1;

	return print_event(tool, event, sample, machine, sample->pid,
			   sample->tid);
}

static void sig_handler(int sig __maybe_unused)
{
	session_done = 1;
}

static void perf_script__fclose_per_event_dump(struct perf_script *script)
{
	struct evlist *evlist = script->session->evlist;
	struct evsel *evsel;

	evlist__for_each_entry(evlist, evsel) {
		if (!evsel->priv)
			break;
		perf_evsel_script__delete(evsel->priv);
		evsel->priv = NULL;
	}
}

static int perf_script__fopen_per_event_dump(struct perf_script *script)
{
	struct evsel *evsel;

	evlist__for_each_entry(script->session->evlist, evsel) {
		/*
		 * Already setup? I.e. we may be called twice in cases like
		 * Intel PT, one for the intel_pt// and dummy events, then
		 * for the evsels syntheized from the auxtrace info.
		 *
		 * Ses perf_script__process_auxtrace_info.
		 */
		if (evsel->priv != NULL)
			continue;

		evsel->priv = perf_evsel_script__new(evsel, script->session->data);
		if (evsel->priv == NULL)
			goto out_err_fclose;
	}

	return 0;

out_err_fclose:
	perf_script__fclose_per_event_dump(script);
	return -1;
}

static int perf_script__setup_per_event_dump(struct perf_script *script)
{
	struct evsel *evsel;
	static struct evsel_script es_stdout;

	if (script->per_event_dump)
		return perf_script__fopen_per_event_dump(script);

	es_stdout.fp = stdout;

	evlist__for_each_entry(script->session->evlist, evsel)
		evsel->priv = &es_stdout;

	return 0;
}

static void perf_script__exit_per_event_dump_stats(struct perf_script *script)
{
	struct evsel *evsel;

	evlist__for_each_entry(script->session->evlist, evsel) {
		struct evsel_script *es = evsel->priv;

		perf_evsel_script__fprintf(es, stdout);
		perf_evsel_script__delete(es);
		evsel->priv = NULL;
	}
}

static int __cmd_script(struct perf_script *script)
{
	int ret;

	signal(SIGINT, sig_handler);

	perf_stat__init_shadow_stats();

	/* override event processing functions */
	if (script->show_task_events) {
		script->tool.comm = process_comm_event;
		script->tool.fork = process_fork_event;
		script->tool.exit = process_exit_event;
	}
	if (script->show_mmap_events) {
		script->tool.mmap = process_mmap_event;
		script->tool.mmap2 = process_mmap2_event;
	}
	if (script->show_switch_events || (scripting_ops && scripting_ops->process_switch))
		script->tool.context_switch = process_switch_event;
	if (script->show_namespace_events)
		script->tool.namespaces = process_namespaces_event;
	if (script->show_cgroup_events)
		script->tool.cgroup = process_cgroup_event;
	if (script->show_lost_events)
		script->tool.lost = process_lost_event;
	if (script->show_round_events) {
		script->tool.ordered_events = false;
		script->tool.finished_round = process_finished_round_event;
	}
	if (script->show_bpf_events) {
		script->tool.ksymbol = process_bpf_events;
		script->tool.bpf     = process_bpf_events;
	}

	if (perf_script__setup_per_event_dump(script)) {
		pr_err("Couldn't create the per event dump files\n");
		return -1;
	}

	ret = perf_session__process_events(script->session);

	if (script->per_event_dump)
		perf_script__exit_per_event_dump_stats(script);

	if (debug_mode)
		pr_err("Misordered timestamps: %" PRIu64 "\n", nr_unordered);

	return ret;
}

struct script_spec {
	struct list_head	node;
	struct scripting_ops	*ops;
	char			spec[];
};

static LIST_HEAD(script_specs);

static struct script_spec *script_spec__new(const char *spec,
					    struct scripting_ops *ops)
{
	struct script_spec *s = malloc(sizeof(*s) + strlen(spec) + 1);

	if (s != NULL) {
		strcpy(s->spec, spec);
		s->ops = ops;
	}

	return s;
}

static void script_spec__add(struct script_spec *s)
{
	list_add_tail(&s->node, &script_specs);
}

static struct script_spec *script_spec__find(const char *spec)
{
	struct script_spec *s;

	list_for_each_entry(s, &script_specs, node)
		if (strcasecmp(s->spec, spec) == 0)
			return s;
	return NULL;
}

int script_spec_register(const char *spec, struct scripting_ops *ops)
{
	struct script_spec *s;

	s = script_spec__find(spec);
	if (s)
		return -1;

	s = script_spec__new(spec, ops);
	if (!s)
		return -1;
	else
		script_spec__add(s);

	return 0;
}

static struct scripting_ops *script_spec__lookup(const char *spec)
{
	struct script_spec *s = script_spec__find(spec);
	if (!s)
		return NULL;

	return s->ops;
}

static void list_available_languages(void)
{
	struct script_spec *s;

	fprintf(stderr, "\n");
	fprintf(stderr, "Scripting language extensions (used in "
		"perf script -s [spec:]script.[spec]):\n\n");

	list_for_each_entry(s, &script_specs, node)
		fprintf(stderr, "  %-42s [%s]\n", s->spec, s->ops->name);

	fprintf(stderr, "\n");
}

static int parse_scriptname(const struct option *opt __maybe_unused,
			    const char *str, int unset __maybe_unused)
{
	char spec[PATH_MAX];
	const char *script, *ext;
	int len;

	if (strcmp(str, "lang") == 0) {
		list_available_languages();
		exit(0);
	}

	script = strchr(str, ':');
	if (script) {
		len = script - str;
		if (len >= PATH_MAX) {
			fprintf(stderr, "invalid language specifier");
			return -1;
		}
		strncpy(spec, str, len);
		spec[len] = '\0';
		scripting_ops = script_spec__lookup(spec);
		if (!scripting_ops) {
			fprintf(stderr, "invalid language specifier");
			return -1;
		}
		script++;
	} else {
		script = str;
		ext = strrchr(script, '.');
		if (!ext) {
			fprintf(stderr, "invalid script extension");
			return -1;
		}
		scripting_ops = script_spec__lookup(++ext);
		if (!scripting_ops) {
			fprintf(stderr, "invalid script extension");
			return -1;
		}
	}

	script_name = strdup(script);

	return 0;
}

static int parse_output_fields(const struct option *opt __maybe_unused,
			    const char *arg, int unset __maybe_unused)
{
	char *tok, *strtok_saveptr = NULL;
	int i, imax = ARRAY_SIZE(all_output_options);
	int j;
	int rc = 0;
	char *str = strdup(arg);
	int type = -1;
	enum { DEFAULT, SET, ADD, REMOVE } change = DEFAULT;

	if (!str)
		return -ENOMEM;

	/* first word can state for which event type the user is specifying
	 * the fields. If no type exists, the specified fields apply to all
	 * event types found in the file minus the invalid fields for a type.
	 */
	tok = strchr(str, ':');
	if (tok) {
		*tok = '\0';
		tok++;
		if (!strcmp(str, "hw"))
			type = PERF_TYPE_HARDWARE;
		else if (!strcmp(str, "sw"))
			type = PERF_TYPE_SOFTWARE;
		else if (!strcmp(str, "trace"))
			type = PERF_TYPE_TRACEPOINT;
		else if (!strcmp(str, "raw"))
			type = PERF_TYPE_RAW;
		else if (!strcmp(str, "break"))
			type = PERF_TYPE_BREAKPOINT;
		else if (!strcmp(str, "synth"))
			type = OUTPUT_TYPE_SYNTH;
		else {
			fprintf(stderr, "Invalid event type in field string.\n");
			rc = -EINVAL;
			goto out;
		}

		if (output[type].user_set)
			pr_warning("Overriding previous field request for %s events.\n",
				   event_type(type));

		/* Don't override defaults for +- */
		if (strchr(tok, '+') || strchr(tok, '-'))
			goto parse;

		output[type].fields = 0;
		output[type].user_set = true;
		output[type].wildcard_set = false;

	} else {
		tok = str;
		if (strlen(str) == 0) {
			fprintf(stderr,
				"Cannot set fields to 'none' for all event types.\n");
			rc = -EINVAL;
			goto out;
		}

		/* Don't override defaults for +- */
		if (strchr(str, '+') || strchr(str, '-'))
			goto parse;

		if (output_set_by_user())
			pr_warning("Overriding previous field request for all events.\n");

		for (j = 0; j < OUTPUT_TYPE_MAX; ++j) {
			output[j].fields = 0;
			output[j].user_set = true;
			output[j].wildcard_set = true;
		}
	}

parse:
	for (tok = strtok_r(tok, ",", &strtok_saveptr); tok; tok = strtok_r(NULL, ",", &strtok_saveptr)) {
		if (*tok == '+') {
			if (change == SET)
				goto out_badmix;
			change = ADD;
			tok++;
		} else if (*tok == '-') {
			if (change == SET)
				goto out_badmix;
			change = REMOVE;
			tok++;
		} else {
			if (change != SET && change != DEFAULT)
				goto out_badmix;
			change = SET;
		}

		for (i = 0; i < imax; ++i) {
			if (strcmp(tok, all_output_options[i].str) == 0)
				break;
		}
		if (i == imax && strcmp(tok, "flags") == 0) {
			print_flags = change == REMOVE ? false : true;
			continue;
		}
		if (i == imax) {
			fprintf(stderr, "Invalid field requested.\n");
			rc = -EINVAL;
			goto out;
		}

		if (type == -1) {
			/* add user option to all events types for
			 * which it is valid
			 */
			for (j = 0; j < OUTPUT_TYPE_MAX; ++j) {
				if (output[j].invalid_fields & all_output_options[i].field) {
					pr_warning("\'%s\' not valid for %s events. Ignoring.\n",
						   all_output_options[i].str, event_type(j));
				} else {
					if (change == REMOVE) {
						output[j].fields &= ~all_output_options[i].field;
						output[j].user_set_fields &= ~all_output_options[i].field;
						output[j].user_unset_fields |= all_output_options[i].field;
					} else {
						output[j].fields |= all_output_options[i].field;
						output[j].user_set_fields |= all_output_options[i].field;
						output[j].user_unset_fields &= ~all_output_options[i].field;
					}
					output[j].user_set = true;
					output[j].wildcard_set = true;
				}
			}
		} else {
			if (output[type].invalid_fields & all_output_options[i].field) {
				fprintf(stderr, "\'%s\' not valid for %s events.\n",
					 all_output_options[i].str, event_type(type));

				rc = -EINVAL;
				goto out;
			}
			if (change == REMOVE)
				output[type].fields &= ~all_output_options[i].field;
			else
				output[type].fields |= all_output_options[i].field;
			output[type].user_set = true;
			output[type].wildcard_set = true;
		}
	}

	if (type >= 0) {
		if (output[type].fields == 0) {
			pr_debug("No fields requested for %s type. "
				 "Events will not be displayed.\n", event_type(type));
		}
	}
	goto out;

out_badmix:
	fprintf(stderr, "Cannot mix +-field with overridden fields\n");
	rc = -EINVAL;
out:
	free(str);
	return rc;
}

#define for_each_lang(scripts_path, scripts_dir, lang_dirent)		\
	while ((lang_dirent = readdir(scripts_dir)) != NULL)		\
		if ((lang_dirent->d_type == DT_DIR ||			\
		     (lang_dirent->d_type == DT_UNKNOWN &&		\
		      is_directory(scripts_path, lang_dirent))) &&	\
		    (strcmp(lang_dirent->d_name, ".")) &&		\
		    (strcmp(lang_dirent->d_name, "..")))

#define for_each_script(lang_path, lang_dir, script_dirent)		\
	while ((script_dirent = readdir(lang_dir)) != NULL)		\
		if (script_dirent->d_type != DT_DIR &&			\
		    (script_dirent->d_type != DT_UNKNOWN ||		\
		     !is_directory(lang_path, script_dirent)))


#define RECORD_SUFFIX			"-record"
#define REPORT_SUFFIX			"-report"

struct script_desc {
	struct list_head	node;
	char			*name;
	char			*half_liner;
	char			*args;
};

static LIST_HEAD(script_descs);

static struct script_desc *script_desc__new(const char *name)
{
	struct script_desc *s = zalloc(sizeof(*s));

	if (s != NULL && name)
		s->name = strdup(name);

	return s;
}

static void script_desc__delete(struct script_desc *s)
{
	zfree(&s->name);
	zfree(&s->half_liner);
	zfree(&s->args);
	free(s);
}

static void script_desc__add(struct script_desc *s)
{
	list_add_tail(&s->node, &script_descs);
}

static struct script_desc *script_desc__find(const char *name)
{
	struct script_desc *s;

	list_for_each_entry(s, &script_descs, node)
		if (strcasecmp(s->name, name) == 0)
			return s;
	return NULL;
}

static struct script_desc *script_desc__findnew(const char *name)
{
	struct script_desc *s = script_desc__find(name);

	if (s)
		return s;

	s = script_desc__new(name);
	if (!s)
		return NULL;

	script_desc__add(s);

	return s;
}

static const char *ends_with(const char *str, const char *suffix)
{
	size_t suffix_len = strlen(suffix);
	const char *p = str;

	if (strlen(str) > suffix_len) {
		p = str + strlen(str) - suffix_len;
		if (!strncmp(p, suffix, suffix_len))
			return p;
	}

	return NULL;
}

static int read_script_info(struct script_desc *desc, const char *filename)
{
	char line[BUFSIZ], *p;
	FILE *fp;

	fp = fopen(filename, "r");
	if (!fp)
		return -1;

	while (fgets(line, sizeof(line), fp)) {
		p = skip_spaces(line);
		if (strlen(p) == 0)
			continue;
		if (*p != '#')
			continue;
		p++;
		if (strlen(p) && *p == '!')
			continue;

		p = skip_spaces(p);
		if (strlen(p) && p[strlen(p) - 1] == '\n')
			p[strlen(p) - 1] = '\0';

		if (!strncmp(p, "description:", strlen("description:"))) {
			p += strlen("description:");
			desc->half_liner = strdup(skip_spaces(p));
			continue;
		}

		if (!strncmp(p, "args:", strlen("args:"))) {
			p += strlen("args:");
			desc->args = strdup(skip_spaces(p));
			continue;
		}
	}

	fclose(fp);

	return 0;
}

static char *get_script_root(struct dirent *script_dirent, const char *suffix)
{
	char *script_root, *str;

	script_root = strdup(script_dirent->d_name);
	if (!script_root)
		return NULL;

	str = (char *)ends_with(script_root, suffix);
	if (!str) {
		free(script_root);
		return NULL;
	}

	*str = '\0';
	return script_root;
}

static int list_available_scripts(const struct option *opt __maybe_unused,
				  const char *s __maybe_unused,
				  int unset __maybe_unused)
{
	struct dirent *script_dirent, *lang_dirent;
	char scripts_path[MAXPATHLEN];
	DIR *scripts_dir, *lang_dir;
	char script_path[MAXPATHLEN];
	char lang_path[MAXPATHLEN];
	struct script_desc *desc;
	char first_half[BUFSIZ];
	char *script_root;

	snprintf(scripts_path, MAXPATHLEN, "%s/scripts", get_argv_exec_path());

	scripts_dir = opendir(scripts_path);
	if (!scripts_dir) {
		fprintf(stdout,
			"open(%s) failed.\n"
			"Check \"PERF_EXEC_PATH\" env to set scripts dir.\n",
			scripts_path);
		exit(-1);
	}

	for_each_lang(scripts_path, scripts_dir, lang_dirent) {
		scnprintf(lang_path, MAXPATHLEN, "%s/%s/bin", scripts_path,
			  lang_dirent->d_name);
		lang_dir = opendir(lang_path);
		if (!lang_dir)
			continue;

		for_each_script(lang_path, lang_dir, script_dirent) {
			script_root = get_script_root(script_dirent, REPORT_SUFFIX);
			if (script_root) {
				desc = script_desc__findnew(script_root);
				scnprintf(script_path, MAXPATHLEN, "%s/%s",
					  lang_path, script_dirent->d_name);
				read_script_info(desc, script_path);
				free(script_root);
			}
		}
	}

	fprintf(stdout, "List of available trace scripts:\n");
	list_for_each_entry(desc, &script_descs, node) {
		sprintf(first_half, "%s %s", desc->name,
			desc->args ? desc->args : "");
		fprintf(stdout, "  %-36s %s\n", first_half,
			desc->half_liner ? desc->half_liner : "");
	}

	exit(0);
}

/*
 * Some scripts specify the required events in their "xxx-record" file,
 * this function will check if the events in perf.data match those
 * mentioned in the "xxx-record".
 *
 * Fixme: All existing "xxx-record" are all in good formats "-e event ",
 * which is covered well now. And new parsing code should be added to
 * cover the future complexing formats like event groups etc.
 */
static int check_ev_match(char *dir_name, char *scriptname,
			struct perf_session *session)
{
	char filename[MAXPATHLEN], evname[128];
	char line[BUFSIZ], *p;
	struct evsel *pos;
	int match, len;
	FILE *fp;

	scnprintf(filename, MAXPATHLEN, "%s/bin/%s-record", dir_name, scriptname);

	fp = fopen(filename, "r");
	if (!fp)
		return -1;

	while (fgets(line, sizeof(line), fp)) {
		p = skip_spaces(line);
		if (*p == '#')
			continue;

		while (strlen(p)) {
			p = strstr(p, "-e");
			if (!p)
				break;

			p += 2;
			p = skip_spaces(p);
			len = strcspn(p, " \t");
			if (!len)
				break;

			snprintf(evname, len + 1, "%s", p);

			match = 0;
			evlist__for_each_entry(session->evlist, pos) {
				if (!strcmp(evsel__name(pos), evname)) {
					match = 1;
					break;
				}
			}

			if (!match) {
				fclose(fp);
				return -1;
			}
		}
	}

	fclose(fp);
	return 0;
}

/*
 * Return -1 if none is found, otherwise the actual scripts number.
 *
 * Currently the only user of this function is the script browser, which
 * will list all statically runnable scripts, select one, execute it and
 * show the output in a perf browser.
 */
int find_scripts(char **scripts_array, char **scripts_path_array, int num,
		 int pathlen)
{
	struct dirent *script_dirent, *lang_dirent;
	char scripts_path[MAXPATHLEN], lang_path[MAXPATHLEN];
	DIR *scripts_dir, *lang_dir;
	struct perf_session *session;
	struct perf_data data = {
		.path = input_name,
		.mode = PERF_DATA_MODE_READ,
	};
	char *temp;
	int i = 0;

	session = perf_session__new(&data, false, NULL);
	if (IS_ERR(session))
		return PTR_ERR(session);

	snprintf(scripts_path, MAXPATHLEN, "%s/scripts", get_argv_exec_path());

	scripts_dir = opendir(scripts_path);
	if (!scripts_dir) {
		perf_session__delete(session);
		return -1;
	}

	for_each_lang(scripts_path, scripts_dir, lang_dirent) {
		scnprintf(lang_path, MAXPATHLEN, "%s/%s", scripts_path,
			  lang_dirent->d_name);
#ifndef HAVE_LIBPERL_SUPPORT
		if (strstr(lang_path, "perl"))
			continue;
#endif
#ifndef HAVE_LIBPYTHON_SUPPORT
		if (strstr(lang_path, "python"))
			continue;
#endif

		lang_dir = opendir(lang_path);
		if (!lang_dir)
			continue;

		for_each_script(lang_path, lang_dir, script_dirent) {
			/* Skip those real time scripts: xxxtop.p[yl] */
			if (strstr(script_dirent->d_name, "top."))
				continue;
			if (i >= num)
				break;
			snprintf(scripts_path_array[i], pathlen, "%s/%s",
				lang_path,
				script_dirent->d_name);
			temp = strchr(script_dirent->d_name, '.');
			snprintf(scripts_array[i],
				(temp - script_dirent->d_name) + 1,
				"%s", script_dirent->d_name);

			if (check_ev_match(lang_path,
					scripts_array[i], session))
				continue;

			i++;
		}
		closedir(lang_dir);
	}

	closedir(scripts_dir);
	perf_session__delete(session);
	return i;
}

static char *get_script_path(const char *script_root, const char *suffix)
{
	struct dirent *script_dirent, *lang_dirent;
	char scripts_path[MAXPATHLEN];
	char script_path[MAXPATHLEN];
	DIR *scripts_dir, *lang_dir;
	char lang_path[MAXPATHLEN];
	char *__script_root;

	snprintf(scripts_path, MAXPATHLEN, "%s/scripts", get_argv_exec_path());

	scripts_dir = opendir(scripts_path);
	if (!scripts_dir)
		return NULL;

	for_each_lang(scripts_path, scripts_dir, lang_dirent) {
		scnprintf(lang_path, MAXPATHLEN, "%s/%s/bin", scripts_path,
			  lang_dirent->d_name);
		lang_dir = opendir(lang_path);
		if (!lang_dir)
			continue;

		for_each_script(lang_path, lang_dir, script_dirent) {
			__script_root = get_script_root(script_dirent, suffix);
			if (__script_root && !strcmp(script_root, __script_root)) {
				free(__script_root);
				closedir(scripts_dir);
				scnprintf(script_path, MAXPATHLEN, "%s/%s",
					  lang_path, script_dirent->d_name);
				closedir(lang_dir);
				return strdup(script_path);
			}
			free(__script_root);
		}
		closedir(lang_dir);
	}
	closedir(scripts_dir);

	return NULL;
}

static bool is_top_script(const char *script_path)
{
	return ends_with(script_path, "top") == NULL ? false : true;
}

static int has_required_arg(char *script_path)
{
	struct script_desc *desc;
	int n_args = 0;
	char *p;

	desc = script_desc__new(NULL);

	if (read_script_info(desc, script_path))
		goto out;

	if (!desc->args)
		goto out;

	for (p = desc->args; *p; p++)
		if (*p == '<')
			n_args++;
out:
	script_desc__delete(desc);

	return n_args;
}

static int have_cmd(int argc, const char **argv)
{
	char **__argv = malloc(sizeof(const char *) * argc);

	if (!__argv) {
		pr_err("malloc failed\n");
		return -1;
	}

	memcpy(__argv, argv, sizeof(const char *) * argc);
	argc = parse_options(argc, (const char **)__argv, record_options,
			     NULL, PARSE_OPT_STOP_AT_NON_OPTION);
	free(__argv);

	system_wide = (argc == 0);

	return 0;
}

static void script__setup_sample_type(struct perf_script *script)
{
	struct perf_session *session = script->session;
	u64 sample_type = perf_evlist__combined_sample_type(session->evlist);

	if (symbol_conf.use_callchain || symbol_conf.cumulate_callchain) {
		if ((sample_type & PERF_SAMPLE_REGS_USER) &&
		    (sample_type & PERF_SAMPLE_STACK_USER)) {
			callchain_param.record_mode = CALLCHAIN_DWARF;
			dwarf_callchain_users = true;
		} else if (sample_type & PERF_SAMPLE_BRANCH_STACK)
			callchain_param.record_mode = CALLCHAIN_LBR;
		else
			callchain_param.record_mode = CALLCHAIN_FP;
	}

	if (script->stitch_lbr && (callchain_param.record_mode != CALLCHAIN_LBR)) {
		pr_warning("Can't find LBR callchain. Switch off --stitch-lbr.\n"
			   "Please apply --call-graph lbr when recording.\n");
		script->stitch_lbr = false;
	}
}

static int process_stat_round_event(struct perf_session *session,
				    union perf_event *event)
{
	struct perf_record_stat_round *round = &event->stat_round;
	struct evsel *counter;

	evlist__for_each_entry(session->evlist, counter) {
		perf_stat_process_counter(&stat_config, counter);
		process_stat(counter, round->time);
	}

	process_stat_interval(round->time);
	return 0;
}

static int process_stat_config_event(struct perf_session *session __maybe_unused,
				     union perf_event *event)
{
	perf_event__read_stat_config(&stat_config, &event->stat_config);
	return 0;
}

static int set_maps(struct perf_script *script)
{
	struct evlist *evlist = script->session->evlist;

	if (!script->cpus || !script->threads)
		return 0;

	if (WARN_ONCE(script->allocated, "stats double allocation\n"))
		return -EINVAL;

	perf_evlist__set_maps(&evlist->core, script->cpus, script->threads);

	if (perf_evlist__alloc_stats(evlist, true))
		return -ENOMEM;

	script->allocated = true;
	return 0;
}

static
int process_thread_map_event(struct perf_session *session,
			     union perf_event *event)
{
	struct perf_tool *tool = session->tool;
	struct perf_script *script = container_of(tool, struct perf_script, tool);

	if (script->threads) {
		pr_warning("Extra thread map event, ignoring.\n");
		return 0;
	}

	script->threads = thread_map__new_event(&event->thread_map);
	if (!script->threads)
		return -ENOMEM;

	return set_maps(script);
}

static
int process_cpu_map_event(struct perf_session *session,
			  union perf_event *event)
{
	struct perf_tool *tool = session->tool;
	struct perf_script *script = container_of(tool, struct perf_script, tool);

	if (script->cpus) {
		pr_warning("Extra cpu map event, ignoring.\n");
		return 0;
	}

	script->cpus = cpu_map__new_data(&event->cpu_map.data);
	if (!script->cpus)
		return -ENOMEM;

	return set_maps(script);
}

static int process_feature_event(struct perf_session *session,
				 union perf_event *event)
{
	if (event->feat.feat_id < HEADER_LAST_FEATURE)
		return perf_event__process_feature(session, event);
	return 0;
}

#ifdef HAVE_AUXTRACE_SUPPORT
static int perf_script__process_auxtrace_info(struct perf_session *session,
					      union perf_event *event)
{
	struct perf_tool *tool = session->tool;

	int ret = perf_event__process_auxtrace_info(session, event);

	if (ret == 0) {
		struct perf_script *script = container_of(tool, struct perf_script, tool);

		ret = perf_script__setup_per_event_dump(script);
	}

	return ret;
}
#else
#define perf_script__process_auxtrace_info 0
#endif

static int parse_insn_trace(const struct option *opt __maybe_unused,
			    const char *str __maybe_unused,
			    int unset __maybe_unused)
{
	parse_output_fields(NULL, "+insn,-event,-period", 0);
	itrace_parse_synth_opts(opt, "i0ns", 0);
	symbol_conf.nanosecs = true;
	return 0;
}

static int parse_xed(const struct option *opt __maybe_unused,
		     const char *str __maybe_unused,
		     int unset __maybe_unused)
{
	if (isatty(1))
		force_pager("xed -F insn: -A -64 | less");
	else
		force_pager("xed -F insn: -A -64");
	return 0;
}

static int parse_call_trace(const struct option *opt __maybe_unused,
			    const char *str __maybe_unused,
			    int unset __maybe_unused)
{
	parse_output_fields(NULL, "-ip,-addr,-event,-period,+callindent", 0);
	itrace_parse_synth_opts(opt, "cewp", 0);
	symbol_conf.nanosecs = true;
	symbol_conf.pad_output_len_dso = 50;
	return 0;
}

static int parse_callret_trace(const struct option *opt __maybe_unused,
			    const char *str __maybe_unused,
			    int unset __maybe_unused)
{
	parse_output_fields(NULL, "-ip,-addr,-event,-period,+callindent,+flags", 0);
	itrace_parse_synth_opts(opt, "crewp", 0);
	symbol_conf.nanosecs = true;
	return 0;
}

int cmd_script(int argc, const char **argv)
{
	bool show_full_info = false;
	bool header = false;
	bool header_only = false;
	bool script_started = false;
	char *rec_script_path = NULL;
	char *rep_script_path = NULL;
	struct perf_session *session;
	struct itrace_synth_opts itrace_synth_opts = {
		.set = false,
		.default_no_sample = true,
	};
	struct utsname uts;
	char *script_path = NULL;
	const char **__argv;
	int i, j, err = 0;
	struct perf_script script = {
		.tool = {
			.sample		 = process_sample_event,
			.mmap		 = perf_event__process_mmap,
			.mmap2		 = perf_event__process_mmap2,
			.comm		 = perf_event__process_comm,
			.namespaces	 = perf_event__process_namespaces,
			.cgroup		 = perf_event__process_cgroup,
			.exit		 = perf_event__process_exit,
			.fork		 = perf_event__process_fork,
			.attr		 = process_attr,
			.event_update   = perf_event__process_event_update,
			.tracing_data	 = perf_event__process_tracing_data,
			.feature	 = process_feature_event,
			.build_id	 = perf_event__process_build_id,
			.id_index	 = perf_event__process_id_index,
			.auxtrace_info	 = perf_script__process_auxtrace_info,
			.auxtrace	 = perf_event__process_auxtrace,
			.auxtrace_error	 = perf_event__process_auxtrace_error,
			.stat		 = perf_event__process_stat_event,
			.stat_round	 = process_stat_round_event,
			.stat_config	 = process_stat_config_event,
			.thread_map	 = process_thread_map_event,
			.cpu_map	 = process_cpu_map_event,
			.ordered_events	 = true,
			.ordering_requires_timestamps = true,
		},
	};
	struct perf_data data = {
		.mode = PERF_DATA_MODE_READ,
	};
	const struct option options[] = {
	OPT_BOOLEAN('D', "dump-raw-trace", &dump_trace,
		    "dump raw trace in ASCII"),
	OPT_INCR('v', "verbose", &verbose,
		 "be more verbose (show symbol address, etc)"),
	OPT_BOOLEAN('L', "Latency", &latency_format,
		    "show latency attributes (irqs/preemption disabled, etc)"),
	OPT_CALLBACK_NOOPT('l', "list", NULL, NULL, "list available scripts",
			   list_available_scripts),
	OPT_CALLBACK('s', "script", NULL, "name",
		     "script file name (lang:script name, script name, or *)",
		     parse_scriptname),
	OPT_STRING('g', "gen-script", &generate_script_lang, "lang",
		   "generate perf-script.xx script in specified language"),
	OPT_STRING('i', "input", &input_name, "file", "input file name"),
	OPT_BOOLEAN('d', "debug-mode", &debug_mode,
		   "do various checks like samples ordering and lost events"),
	OPT_BOOLEAN(0, "header", &header, "Show data header."),
	OPT_BOOLEAN(0, "header-only", &header_only, "Show only data header."),
	OPT_STRING('k', "vmlinux", &symbol_conf.vmlinux_name,
		   "file", "vmlinux pathname"),
	OPT_STRING(0, "kallsyms", &symbol_conf.kallsyms_name,
		   "file", "kallsyms pathname"),
	OPT_BOOLEAN('G', "hide-call-graph", &no_callchain,
		    "When printing symbols do not display call chain"),
	OPT_CALLBACK(0, "symfs", NULL, "directory",
		     "Look for files with symbols relative to this directory",
		     symbol__config_symfs),
	OPT_CALLBACK('F', "fields", NULL, "str",
		     "comma separated output fields prepend with 'type:'. "
		     "+field to add and -field to remove."
		     "Valid types: hw,sw,trace,raw,synth. "
		     "Fields: comm,tid,pid,time,cpu,event,trace,ip,sym,dso,"
		     "addr,symoff,srcline,period,iregs,uregs,brstack,"
		     "brstacksym,flags,bpf-output,brstackinsn,brstackoff,"
		     "callindent,insn,insnlen,synth,phys_addr,metric,misc,ipc",
		     parse_output_fields),
	OPT_BOOLEAN('a', "all-cpus", &system_wide,
		    "system-wide collection from all CPUs"),
	OPT_STRING('S', "symbols", &symbol_conf.sym_list_str, "symbol[,symbol...]",
		   "only consider these symbols"),
	OPT_CALLBACK_OPTARG(0, "insn-trace", &itrace_synth_opts, NULL, NULL,
			"Decode instructions from itrace", parse_insn_trace),
	OPT_CALLBACK_OPTARG(0, "xed", NULL, NULL, NULL,
			"Run xed disassembler on output", parse_xed),
	OPT_CALLBACK_OPTARG(0, "call-trace", &itrace_synth_opts, NULL, NULL,
			"Decode calls from from itrace", parse_call_trace),
	OPT_CALLBACK_OPTARG(0, "call-ret-trace", &itrace_synth_opts, NULL, NULL,
			"Decode calls and returns from itrace", parse_callret_trace),
	OPT_STRING(0, "graph-function", &symbol_conf.graph_function, "symbol[,symbol...]",
			"Only print symbols and callees with --call-trace/--call-ret-trace"),
	OPT_STRING(0, "stop-bt", &symbol_conf.bt_stop_list_str, "symbol[,symbol...]",
		   "Stop display of callgraph at these symbols"),
	OPT_STRING('C', "cpu", &cpu_list, "cpu", "list of cpus to profile"),
	OPT_STRING('c', "comms", &symbol_conf.comm_list_str, "comm[,comm...]",
		   "only display events for these comms"),
	OPT_STRING(0, "pid", &symbol_conf.pid_list_str, "pid[,pid...]",
		   "only consider symbols in these pids"),
	OPT_STRING(0, "tid", &symbol_conf.tid_list_str, "tid[,tid...]",
		   "only consider symbols in these tids"),
	OPT_UINTEGER(0, "max-stack", &scripting_max_stack,
		     "Set the maximum stack depth when parsing the callchain, "
		     "anything beyond the specified depth will be ignored. "
		     "Default: kernel.perf_event_max_stack or " __stringify(PERF_MAX_STACK_DEPTH)),
	OPT_BOOLEAN(0, "reltime", &reltime, "Show time stamps relative to start"),
	OPT_BOOLEAN(0, "deltatime", &deltatime, "Show time stamps relative to previous event"),
	OPT_BOOLEAN('I', "show-info", &show_full_info,
		    "display extended information from perf.data file"),
	OPT_BOOLEAN('\0', "show-kernel-path", &symbol_conf.show_kernel_path,
		    "Show the path of [kernel.kallsyms]"),
	OPT_BOOLEAN('\0', "show-task-events", &script.show_task_events,
		    "Show the fork/comm/exit events"),
	OPT_BOOLEAN('\0', "show-mmap-events", &script.show_mmap_events,
		    "Show the mmap events"),
	OPT_BOOLEAN('\0', "show-switch-events", &script.show_switch_events,
		    "Show context switch events (if recorded)"),
	OPT_BOOLEAN('\0', "show-namespace-events", &script.show_namespace_events,
		    "Show namespace events (if recorded)"),
	OPT_BOOLEAN('\0', "show-cgroup-events", &script.show_cgroup_events,
		    "Show cgroup events (if recorded)"),
	OPT_BOOLEAN('\0', "show-lost-events", &script.show_lost_events,
		    "Show lost events (if recorded)"),
	OPT_BOOLEAN('\0', "show-round-events", &script.show_round_events,
		    "Show round events (if recorded)"),
	OPT_BOOLEAN('\0', "show-bpf-events", &script.show_bpf_events,
		    "Show bpf related events (if recorded)"),
	OPT_BOOLEAN('\0', "per-event-dump", &script.per_event_dump,
		    "Dump trace output to files named by the monitored events"),
	OPT_BOOLEAN('f', "force", &symbol_conf.force, "don't complain, do it"),
	OPT_INTEGER(0, "max-blocks", &max_blocks,
		    "Maximum number of code blocks to dump with brstackinsn"),
	OPT_BOOLEAN(0, "ns", &symbol_conf.nanosecs,
		    "Use 9 decimal places when displaying time"),
	OPT_CALLBACK_OPTARG(0, "itrace", &itrace_synth_opts, NULL, "opts",
			    "Instruction Tracing options\n" ITRACE_HELP,
			    itrace_parse_synth_opts),
	OPT_BOOLEAN(0, "full-source-path", &srcline_full_filename,
			"Show full source file name path for source lines"),
	OPT_BOOLEAN(0, "demangle", &symbol_conf.demangle,
			"Enable symbol demangling"),
	OPT_BOOLEAN(0, "demangle-kernel", &symbol_conf.demangle_kernel,
			"Enable kernel symbol demangling"),
	OPT_STRING(0, "time", &script.time_str, "str",
		   "Time span of interest (start,stop)"),
	OPT_BOOLEAN(0, "inline", &symbol_conf.inline_name,
		    "Show inline function"),
	OPT_STRING(0, "guestmount", &symbol_conf.guestmount, "directory",
		   "guest mount directory under which every guest os"
		   " instance has a subdir"),
	OPT_STRING(0, "guestvmlinux", &symbol_conf.default_guest_vmlinux_name,
		   "file", "file saving guest os vmlinux"),
	OPT_STRING(0, "guestkallsyms", &symbol_conf.default_guest_kallsyms,
		   "file", "file saving guest os /proc/kallsyms"),
	OPT_STRING(0, "guestmodules", &symbol_conf.default_guest_modules,
		   "file", "file saving guest os /proc/modules"),
	OPT_BOOLEAN('\0', "stitch-lbr", &script.stitch_lbr,
		    "Enable LBR callgraph stitching approach"),
	OPTS_EVSWITCH(&script.evswitch),
	OPT_END()
	};
	const char * const script_subcommands[] = { "record", "report", NULL };
	const char *script_usage[] = {
		"perf script [<options>]",
		"perf script [<options>] record <script> [<record-options>] <command>",
		"perf script [<options>] report <script> [script-args]",
		"perf script [<options>] <script> [<record-options>] <command>",
		"perf script [<options>] <top-script> [script-args]",
		NULL
	};

	perf_set_singlethreaded();

	setup_scripting();

	argc = parse_options_subcommand(argc, argv, options, script_subcommands, script_usage,
			     PARSE_OPT_STOP_AT_NON_OPTION);

	if (symbol_conf.guestmount ||
	    symbol_conf.default_guest_vmlinux_name ||
	    symbol_conf.default_guest_kallsyms ||
	    symbol_conf.default_guest_modules) {
		/*
		 * Enable guest sample processing.
		 */
		perf_guest = true;
	}

	data.path  = input_name;
	data.force = symbol_conf.force;

	if (argc > 1 && !strncmp(argv[0], "rec", strlen("rec"))) {
		rec_script_path = get_script_path(argv[1], RECORD_SUFFIX);
		if (!rec_script_path)
			return cmd_record(argc, argv);
	}

	if (argc > 1 && !strncmp(argv[0], "rep", strlen("rep"))) {
		rep_script_path = get_script_path(argv[1], REPORT_SUFFIX);
		if (!rep_script_path) {
			fprintf(stderr,
				"Please specify a valid report script"
				"(see 'perf script -l' for listing)\n");
			return -1;
		}
	}

	if (reltime && deltatime) {
		fprintf(stderr,
			"reltime and deltatime - the two don't get along well. "
			"Please limit to --reltime or --deltatime.\n");
		return -1;
	}

	if ((itrace_synth_opts.callchain || itrace_synth_opts.add_callchain) &&
	    itrace_synth_opts.callchain_sz > scripting_max_stack)
		scripting_max_stack = itrace_synth_opts.callchain_sz;

	/* make sure PERF_EXEC_PATH is set for scripts */
	set_argv_exec_path(get_argv_exec_path());

	if (argc && !script_name && !rec_script_path && !rep_script_path) {
		int live_pipe[2];
		int rep_args;
		pid_t pid;

		rec_script_path = get_script_path(argv[0], RECORD_SUFFIX);
		rep_script_path = get_script_path(argv[0], REPORT_SUFFIX);

		if (!rec_script_path && !rep_script_path) {
			usage_with_options_msg(script_usage, options,
				"Couldn't find script `%s'\n\n See perf"
				" script -l for available scripts.\n", argv[0]);
		}

		if (is_top_script(argv[0])) {
			rep_args = argc - 1;
		} else {
			int rec_args;

			rep_args = has_required_arg(rep_script_path);
			rec_args = (argc - 1) - rep_args;
			if (rec_args < 0) {
				usage_with_options_msg(script_usage, options,
					"`%s' script requires options."
					"\n\n See perf script -l for available "
					"scripts and options.\n", argv[0]);
			}
		}

		if (pipe(live_pipe) < 0) {
			perror("failed to create pipe");
			return -1;
		}

		pid = fork();
		if (pid < 0) {
			perror("failed to fork");
			return -1;
		}

		if (!pid) {
			j = 0;

			dup2(live_pipe[1], 1);
			close(live_pipe[0]);

			if (is_top_script(argv[0])) {
				system_wide = true;
			} else if (!system_wide) {
				if (have_cmd(argc - rep_args, &argv[rep_args]) != 0) {
					err = -1;
					goto out;
				}
			}

			__argv = malloc((argc + 6) * sizeof(const char *));
			if (!__argv) {
				pr_err("malloc failed\n");
				err = -ENOMEM;
				goto out;
			}

			__argv[j++] = "/bin/sh";
			__argv[j++] = rec_script_path;
			if (system_wide)
				__argv[j++] = "-a";
			__argv[j++] = "-q";
			__argv[j++] = "-o";
			__argv[j++] = "-";
			for (i = rep_args + 1; i < argc; i++)
				__argv[j++] = argv[i];
			__argv[j++] = NULL;

			execvp("/bin/sh", (char **)__argv);
			free(__argv);
			exit(-1);
		}

		dup2(live_pipe[0], 0);
		close(live_pipe[1]);

		__argv = malloc((argc + 4) * sizeof(const char *));
		if (!__argv) {
			pr_err("malloc failed\n");
			err = -ENOMEM;
			goto out;
		}

		j = 0;
		__argv[j++] = "/bin/sh";
		__argv[j++] = rep_script_path;
		for (i = 1; i < rep_args + 1; i++)
			__argv[j++] = argv[i];
		__argv[j++] = "-i";
		__argv[j++] = "-";
		__argv[j++] = NULL;

		execvp("/bin/sh", (char **)__argv);
		free(__argv);
		exit(-1);
	}

	if (rec_script_path)
		script_path = rec_script_path;
	if (rep_script_path)
		script_path = rep_script_path;

	if (script_path) {
		j = 0;

		if (!rec_script_path)
			system_wide = false;
		else if (!system_wide) {
			if (have_cmd(argc - 1, &argv[1]) != 0) {
				err = -1;
				goto out;
			}
		}

		__argv = malloc((argc + 2) * sizeof(const char *));
		if (!__argv) {
			pr_err("malloc failed\n");
			err = -ENOMEM;
			goto out;
		}

		__argv[j++] = "/bin/sh";
		__argv[j++] = script_path;
		if (system_wide)
			__argv[j++] = "-a";
		for (i = 2; i < argc; i++)
			__argv[j++] = argv[i];
		__argv[j++] = NULL;

		execvp("/bin/sh", (char **)__argv);
		free(__argv);
		exit(-1);
	}

	if (!script_name) {
		setup_pager();
		use_browser = 0;
	}

	session = perf_session__new(&data, false, &script.tool);
	if (IS_ERR(session))
		return PTR_ERR(session);

	if (header || header_only) {
		script.tool.show_feat_hdr = SHOW_FEAT_HEADER;
		perf_session__fprintf_info(session, stdout, show_full_info);
		if (header_only)
			goto out_delete;
	}
	if (show_full_info)
		script.tool.show_feat_hdr = SHOW_FEAT_HEADER_FULL_INFO;

	if (symbol__init(&session->header.env) < 0)
		goto out_delete;

	uname(&uts);
	if (data.is_pipe ||  /* assume pipe_mode indicates native_arch */
	    !strcmp(uts.machine, session->header.env.arch) ||
	    (!strcmp(uts.machine, "x86_64") &&
	     !strcmp(session->header.env.arch, "i386")))
		native_arch = true;

	script.session = session;
	script__setup_sample_type(&script);

	if ((output[PERF_TYPE_HARDWARE].fields & PERF_OUTPUT_CALLINDENT) ||
	    symbol_conf.graph_function)
		itrace_synth_opts.thread_stack = true;

	session->itrace_synth_opts = &itrace_synth_opts;

	if (cpu_list) {
		err = perf_session__cpu_bitmap(session, cpu_list, cpu_bitmap);
		if (err < 0)
			goto out_delete;
		itrace_synth_opts.cpu_bitmap = cpu_bitmap;
	}

	if (!no_callchain)
		symbol_conf.use_callchain = true;
	else
		symbol_conf.use_callchain = false;

	if (session->tevent.pevent &&
	    tep_set_function_resolver(session->tevent.pevent,
				      machine__resolve_kernel_addr,
				      &session->machines.host) < 0) {
		pr_err("%s: failed to set libtraceevent function resolver\n", __func__);
		err = -1;
		goto out_delete;
	}

	if (generate_script_lang) {
		struct stat perf_stat;
		int input;

		if (output_set_by_user()) {
			fprintf(stderr,
				"custom fields not supported for generated scripts");
			err = -EINVAL;
			goto out_delete;
		}

		input = open(data.path, O_RDONLY);	/* input_name */
		if (input < 0) {
			err = -errno;
			perror("failed to open file");
			goto out_delete;
		}

		err = fstat(input, &perf_stat);
		if (err < 0) {
			perror("failed to stat file");
			goto out_delete;
		}

		if (!perf_stat.st_size) {
			fprintf(stderr, "zero-sized file, nothing to do!\n");
			goto out_delete;
		}

		scripting_ops = script_spec__lookup(generate_script_lang);
		if (!scripting_ops) {
			fprintf(stderr, "invalid language specifier");
			err = -ENOENT;
			goto out_delete;
		}

		err = scripting_ops->generate_script(session->tevent.pevent,
						     "perf-script");
		goto out_delete;
	}

	if (script_name) {
		err = scripting_ops->start_script(script_name, argc, argv);
		if (err)
			goto out_delete;
		pr_debug("perf script started with script %s\n\n", script_name);
		script_started = true;
	}


	err = perf_session__check_output_opt(session);
	if (err < 0)
		goto out_delete;

	if (script.time_str) {
		err = perf_time__parse_for_ranges_reltime(script.time_str, session,
						  &script.ptime_range,
						  &script.range_size,
						  &script.range_num,
						  reltime);
		if (err < 0)
			goto out_delete;

		itrace_synth_opts__set_time_range(&itrace_synth_opts,
						  script.ptime_range,
						  script.range_num);
	}

	err = evswitch__init(&script.evswitch, session->evlist, stderr);
	if (err)
		goto out_delete;

	if (zstd_init(&(session->zstd_data), 0) < 0)
		pr_warning("Decompression initialization failed. Reported data may be incomplete.\n");

	err = __cmd_script(&script);

	flush_scripting();

out_delete:
	if (script.ptime_range) {
		itrace_synth_opts__clear_time_range(&itrace_synth_opts);
		zfree(&script.ptime_range);
	}

	perf_evlist__free_stats(session->evlist);
	perf_session__delete(session);

	if (script_started)
		cleanup_scripting();
out:
	return err;
}<|MERGE_RESOLUTION|>--- conflicted
+++ resolved
@@ -462,11 +462,7 @@
 		return -EINVAL;
 
 	if (PRINT_FIELD(IREGS) &&
-<<<<<<< HEAD
-	    evsel__check_stype(evsel, PERF_SAMPLE_REGS_INTR, "IREGS", PERF_OUTPUT_IREGS))
-=======
 	    evsel__do_check_stype(evsel, PERF_SAMPLE_REGS_INTR, "IREGS", PERF_OUTPUT_IREGS, allow_user_set))
->>>>>>> 84569f32
 		return -EINVAL;
 
 	if (PRINT_FIELD(UREGS) &&
