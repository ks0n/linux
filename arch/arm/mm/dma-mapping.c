/*
 *  linux/arch/arm/mm/dma-mapping.c
 *
 *  Copyright (C) 2000-2004 Russell King
 *
 * This program is free software; you can redistribute it and/or modify
 * it under the terms of the GNU General Public License version 2 as
 * published by the Free Software Foundation.
 *
 *  DMA uncached mapping support.
 */
#include <linux/bootmem.h>
#include <linux/module.h>
#include <linux/mm.h>
#include <linux/gfp.h>
#include <linux/errno.h>
#include <linux/list.h>
#include <linux/init.h>
#include <linux/device.h>
#include <linux/dma-mapping.h>
#include <linux/dma-contiguous.h>
#include <linux/highmem.h>
#include <linux/memblock.h>
#include <linux/slab.h>
#include <linux/iommu.h>
#include <linux/io.h>
#include <linux/vmalloc.h>
#include <linux/sizes.h>

#include <asm/memory.h>
#include <asm/highmem.h>
#include <asm/cacheflush.h>
#include <asm/tlbflush.h>
#include <asm/mach/arch.h>
#include <asm/dma-iommu.h>
#include <asm/mach/map.h>
#include <asm/system_info.h>
#include <asm/dma-contiguous.h>

#include "mm.h"

/*
 * The DMA API is built upon the notion of "buffer ownership".  A buffer
 * is either exclusively owned by the CPU (and therefore may be accessed
 * by it) or exclusively owned by the DMA device.  These helper functions
 * represent the transitions between these two ownership states.
 *
 * Note, however, that on later ARMs, this notion does not work due to
 * speculative prefetches.  We model our approach on the assumption that
 * the CPU does do speculative prefetches, which means we clean caches
 * before transfers and delay cache invalidation until transfer completion.
 *
 */
static void __dma_page_cpu_to_dev(struct page *, unsigned long,
		size_t, enum dma_data_direction);
static void __dma_page_dev_to_cpu(struct page *, unsigned long,
		size_t, enum dma_data_direction);

/**
 * arm_dma_map_page - map a portion of a page for streaming DMA
 * @dev: valid struct device pointer, or NULL for ISA and EISA-like devices
 * @page: page that buffer resides in
 * @offset: offset into page for start of buffer
 * @size: size of buffer to map
 * @dir: DMA transfer direction
 *
 * Ensure that any data held in the cache is appropriately discarded
 * or written back.
 *
 * The device owns this memory once this call has completed.  The CPU
 * can regain ownership by calling dma_unmap_page().
 */
static dma_addr_t arm_dma_map_page(struct device *dev, struct page *page,
	     unsigned long offset, size_t size, enum dma_data_direction dir,
	     struct dma_attrs *attrs)
{
	if (!dma_get_attr(DMA_ATTR_SKIP_CPU_SYNC, attrs))
		__dma_page_cpu_to_dev(page, offset, size, dir);
	return pfn_to_dma(dev, page_to_pfn(page)) + offset;
}

static dma_addr_t arm_coherent_dma_map_page(struct device *dev, struct page *page,
	     unsigned long offset, size_t size, enum dma_data_direction dir,
	     struct dma_attrs *attrs)
{
	return pfn_to_dma(dev, page_to_pfn(page)) + offset;
}

/**
 * arm_dma_unmap_page - unmap a buffer previously mapped through dma_map_page()
 * @dev: valid struct device pointer, or NULL for ISA and EISA-like devices
 * @handle: DMA address of buffer
 * @size: size of buffer (same as passed to dma_map_page)
 * @dir: DMA transfer direction (same as passed to dma_map_page)
 *
 * Unmap a page streaming mode DMA translation.  The handle and size
 * must match what was provided in the previous dma_map_page() call.
 * All other usages are undefined.
 *
 * After this call, reads by the CPU to the buffer are guaranteed to see
 * whatever the device wrote there.
 */
static void arm_dma_unmap_page(struct device *dev, dma_addr_t handle,
		size_t size, enum dma_data_direction dir,
		struct dma_attrs *attrs)
{
	if (!dma_get_attr(DMA_ATTR_SKIP_CPU_SYNC, attrs))
		__dma_page_dev_to_cpu(pfn_to_page(dma_to_pfn(dev, handle)),
				      handle & ~PAGE_MASK, size, dir);
}

static void arm_dma_sync_single_for_cpu(struct device *dev,
		dma_addr_t handle, size_t size, enum dma_data_direction dir)
{
	unsigned int offset = handle & (PAGE_SIZE - 1);
	struct page *page = pfn_to_page(dma_to_pfn(dev, handle-offset));
	__dma_page_dev_to_cpu(page, offset, size, dir);
}

static void arm_dma_sync_single_for_device(struct device *dev,
		dma_addr_t handle, size_t size, enum dma_data_direction dir)
{
	unsigned int offset = handle & (PAGE_SIZE - 1);
	struct page *page = pfn_to_page(dma_to_pfn(dev, handle-offset));
	__dma_page_cpu_to_dev(page, offset, size, dir);
}

struct dma_map_ops arm_dma_ops = {
	.alloc			= arm_dma_alloc,
	.free			= arm_dma_free,
	.mmap			= arm_dma_mmap,
	.get_sgtable		= arm_dma_get_sgtable,
	.map_page		= arm_dma_map_page,
	.unmap_page		= arm_dma_unmap_page,
	.map_sg			= arm_dma_map_sg,
	.unmap_sg		= arm_dma_unmap_sg,
	.sync_single_for_cpu	= arm_dma_sync_single_for_cpu,
	.sync_single_for_device	= arm_dma_sync_single_for_device,
	.sync_sg_for_cpu	= arm_dma_sync_sg_for_cpu,
	.sync_sg_for_device	= arm_dma_sync_sg_for_device,
	.set_dma_mask		= arm_dma_set_mask,
};
EXPORT_SYMBOL(arm_dma_ops);

static void *arm_coherent_dma_alloc(struct device *dev, size_t size,
	dma_addr_t *handle, gfp_t gfp, struct dma_attrs *attrs);
static void arm_coherent_dma_free(struct device *dev, size_t size, void *cpu_addr,
				  dma_addr_t handle, struct dma_attrs *attrs);

struct dma_map_ops arm_coherent_dma_ops = {
	.alloc			= arm_coherent_dma_alloc,
	.free			= arm_coherent_dma_free,
	.mmap			= arm_dma_mmap,
	.get_sgtable		= arm_dma_get_sgtable,
	.map_page		= arm_coherent_dma_map_page,
	.map_sg			= arm_dma_map_sg,
	.set_dma_mask		= arm_dma_set_mask,
};
EXPORT_SYMBOL(arm_coherent_dma_ops);

static int __dma_supported(struct device *dev, u64 mask, bool warn)
{
	unsigned long max_dma_pfn;

	/*
	 * If the mask allows for more memory than we can address,
	 * and we actually have that much memory, then we must
	 * indicate that DMA to this device is not supported.
	 */
	if (sizeof(mask) != sizeof(dma_addr_t) &&
	    mask > (dma_addr_t)~0 &&
	    dma_to_pfn(dev, ~0) < max_pfn) {
		if (warn) {
			dev_warn(dev, "Coherent DMA mask %#llx is larger than dma_addr_t allows\n",
				 mask);
			dev_warn(dev, "Driver did not use or check the return value from dma_set_coherent_mask()?\n");
		}
		return 0;
	}

	max_dma_pfn = min(max_pfn, arm_dma_pfn_limit);

	/*
	 * Translate the device's DMA mask to a PFN limit.  This
	 * PFN number includes the page which we can DMA to.
	 */
	if (dma_to_pfn(dev, mask) < max_dma_pfn) {
		if (warn)
			dev_warn(dev, "Coherent DMA mask %#llx (pfn %#lx-%#lx) covers a smaller range of system memory than the DMA zone pfn 0x0-%#lx\n",
				 mask,
				 dma_to_pfn(dev, 0), dma_to_pfn(dev, mask) + 1,
				 max_dma_pfn + 1);
		return 0;
	}

	return 1;
}

static u64 get_coherent_dma_mask(struct device *dev)
{
	u64 mask = (u64)DMA_BIT_MASK(32);

	if (dev) {
		unsigned long max_dma_pfn;

		mask = dev->coherent_dma_mask;

		/*
		 * Sanity check the DMA mask - it must be non-zero, and
		 * must be able to be satisfied by a DMA allocation.
		 */
		if (mask == 0) {
			dev_warn(dev, "coherent DMA mask is unset\n");
			return 0;
		}

<<<<<<< HEAD
		max_dma_pfn = min(max_pfn, arm_dma_pfn_limit);

		/*
		 * If the mask allows for more memory than we can address,
		 * and we actually have that much memory, then fail the
		 * allocation.
		 */
		if (sizeof(mask) != sizeof(dma_addr_t) &&
		    mask > (dma_addr_t)~0 &&
		    dma_to_pfn(dev, ~0) > max_dma_pfn) {
			dev_warn(dev, "Coherent DMA mask %#llx is larger than dma_addr_t allows\n",
				 mask);
			dev_warn(dev, "Driver did not use or check the return value from dma_set_coherent_mask()?\n");
			return 0;
		}

		/*
		 * Now check that the mask, when translated to a PFN,
		 * fits within the allowable addresses which we can
		 * allocate.
		 */
		if (dma_to_pfn(dev, mask) < max_dma_pfn) {
			dev_warn(dev, "Coherent DMA mask %#llx (pfn %#lx-%#lx) covers a smaller range of system memory than the DMA zone pfn 0x0-%#lx\n",
				 mask,
				 dma_to_pfn(dev, 0), dma_to_pfn(dev, mask) + 1,
				 arm_dma_pfn_limit + 1);
=======
		if (!__dma_supported(dev, mask, true))
>>>>>>> 30d83115
			return 0;
	}

	return mask;
}

static void __dma_clear_buffer(struct page *page, size_t size)
{
	/*
	 * Ensure that the allocated pages are zeroed, and that any data
	 * lurking in the kernel direct-mapped region is invalidated.
	 */
	if (PageHighMem(page)) {
		phys_addr_t base = __pfn_to_phys(page_to_pfn(page));
		phys_addr_t end = base + size;
		while (size > 0) {
			void *ptr = kmap_atomic(page);
			memset(ptr, 0, PAGE_SIZE);
			dmac_flush_range(ptr, ptr + PAGE_SIZE);
			kunmap_atomic(ptr);
			page++;
			size -= PAGE_SIZE;
		}
		outer_flush_range(base, end);
	} else {
		void *ptr = page_address(page);
		memset(ptr, 0, size);
		dmac_flush_range(ptr, ptr + size);
		outer_flush_range(__pa(ptr), __pa(ptr) + size);
	}
}

/*
 * Allocate a DMA buffer for 'dev' of size 'size' using the
 * specified gfp mask.  Note that 'size' must be page aligned.
 */
static struct page *__dma_alloc_buffer(struct device *dev, size_t size, gfp_t gfp)
{
	unsigned long order = get_order(size);
	struct page *page, *p, *e;

	page = alloc_pages(gfp, order);
	if (!page)
		return NULL;

	/*
	 * Now split the huge page and free the excess pages
	 */
	split_page(page, order);
	for (p = page + (size >> PAGE_SHIFT), e = page + (1 << order); p < e; p++)
		__free_page(p);

	__dma_clear_buffer(page, size);

	return page;
}

/*
 * Free a DMA buffer.  'size' must be page aligned.
 */
static void __dma_free_buffer(struct page *page, size_t size)
{
	struct page *e = page + (size >> PAGE_SHIFT);

	while (page < e) {
		__free_page(page);
		page++;
	}
}

#ifdef CONFIG_MMU
#ifdef CONFIG_HUGETLB_PAGE
#warning ARM Coherent DMA allocator does not (yet) support huge TLB
#endif

static void *__alloc_from_contiguous(struct device *dev, size_t size,
				     pgprot_t prot, struct page **ret_page,
				     const void *caller);

static void *__alloc_remap_buffer(struct device *dev, size_t size, gfp_t gfp,
				 pgprot_t prot, struct page **ret_page,
				 const void *caller);

static void *
__dma_alloc_remap(struct page *page, size_t size, gfp_t gfp, pgprot_t prot,
	const void *caller)
{
	struct vm_struct *area;
	unsigned long addr;

	/*
	 * DMA allocation can be mapped to user space, so lets
	 * set VM_USERMAP flags too.
	 */
	area = get_vm_area_caller(size, VM_ARM_DMA_CONSISTENT | VM_USERMAP,
				  caller);
	if (!area)
		return NULL;
	addr = (unsigned long)area->addr;
	area->phys_addr = __pfn_to_phys(page_to_pfn(page));

	if (ioremap_page_range(addr, addr + size, area->phys_addr, prot)) {
		vunmap((void *)addr);
		return NULL;
	}
	return (void *)addr;
}

static void __dma_free_remap(void *cpu_addr, size_t size)
{
	unsigned int flags = VM_ARM_DMA_CONSISTENT | VM_USERMAP;
	struct vm_struct *area = find_vm_area(cpu_addr);
	if (!area || (area->flags & flags) != flags) {
		WARN(1, "trying to free invalid coherent area: %p\n", cpu_addr);
		return;
	}
	unmap_kernel_range((unsigned long)cpu_addr, size);
	vunmap(cpu_addr);
}

#define DEFAULT_DMA_COHERENT_POOL_SIZE	SZ_256K

struct dma_pool {
	size_t size;
	spinlock_t lock;
	unsigned long *bitmap;
	unsigned long nr_pages;
	void *vaddr;
	struct page **pages;
};

static struct dma_pool atomic_pool = {
	.size = DEFAULT_DMA_COHERENT_POOL_SIZE,
};

static int __init early_coherent_pool(char *p)
{
	atomic_pool.size = memparse(p, &p);
	return 0;
}
early_param("coherent_pool", early_coherent_pool);

void __init init_dma_coherent_pool_size(unsigned long size)
{
	/*
	 * Catch any attempt to set the pool size too late.
	 */
	BUG_ON(atomic_pool.vaddr);

	/*
	 * Set architecture specific coherent pool size only if
	 * it has not been changed by kernel command line parameter.
	 */
	if (atomic_pool.size == DEFAULT_DMA_COHERENT_POOL_SIZE)
		atomic_pool.size = size;
}

/*
 * Initialise the coherent pool for atomic allocations.
 */
static int __init atomic_pool_init(void)
{
	struct dma_pool *pool = &atomic_pool;
	pgprot_t prot = pgprot_dmacoherent(pgprot_kernel);
	gfp_t gfp = GFP_KERNEL | GFP_DMA;
	unsigned long nr_pages = pool->size >> PAGE_SHIFT;
	unsigned long *bitmap;
	struct page *page;
	struct page **pages;
	void *ptr;
	int bitmap_size = BITS_TO_LONGS(nr_pages) * sizeof(long);

	bitmap = kzalloc(bitmap_size, GFP_KERNEL);
	if (!bitmap)
		goto no_bitmap;

	pages = kzalloc(nr_pages * sizeof(struct page *), GFP_KERNEL);
	if (!pages)
		goto no_pages;

	if (IS_ENABLED(CONFIG_DMA_CMA))
		ptr = __alloc_from_contiguous(NULL, pool->size, prot, &page,
					      atomic_pool_init);
	else
		ptr = __alloc_remap_buffer(NULL, pool->size, gfp, prot, &page,
					   atomic_pool_init);
	if (ptr) {
		int i;

		for (i = 0; i < nr_pages; i++)
			pages[i] = page + i;

		spin_lock_init(&pool->lock);
		pool->vaddr = ptr;
		pool->pages = pages;
		pool->bitmap = bitmap;
		pool->nr_pages = nr_pages;
		pr_info("DMA: preallocated %u KiB pool for atomic coherent allocations\n",
		       (unsigned)pool->size / 1024);
		return 0;
	}

	kfree(pages);
no_pages:
	kfree(bitmap);
no_bitmap:
	pr_err("DMA: failed to allocate %u KiB pool for atomic coherent allocation\n",
	       (unsigned)pool->size / 1024);
	return -ENOMEM;
}
/*
 * CMA is activated by core_initcall, so we must be called after it.
 */
postcore_initcall(atomic_pool_init);

struct dma_contig_early_reserve {
	phys_addr_t base;
	unsigned long size;
};

static struct dma_contig_early_reserve dma_mmu_remap[MAX_CMA_AREAS] __initdata;

static int dma_mmu_remap_num __initdata;

void __init dma_contiguous_early_fixup(phys_addr_t base, unsigned long size)
{
	dma_mmu_remap[dma_mmu_remap_num].base = base;
	dma_mmu_remap[dma_mmu_remap_num].size = size;
	dma_mmu_remap_num++;
}

void __init dma_contiguous_remap(void)
{
	int i;
	for (i = 0; i < dma_mmu_remap_num; i++) {
		phys_addr_t start = dma_mmu_remap[i].base;
		phys_addr_t end = start + dma_mmu_remap[i].size;
		struct map_desc map;
		unsigned long addr;

		if (end > arm_lowmem_limit)
			end = arm_lowmem_limit;
		if (start >= end)
			continue;

		map.pfn = __phys_to_pfn(start);
		map.virtual = __phys_to_virt(start);
		map.length = end - start;
		map.type = MT_MEMORY_DMA_READY;

		/*
		 * Clear previous low-memory mapping
		 */
		for (addr = __phys_to_virt(start); addr < __phys_to_virt(end);
		     addr += PMD_SIZE)
			pmd_clear(pmd_off_k(addr));

		iotable_init(&map, 1);
	}
}

static int __dma_update_pte(pte_t *pte, pgtable_t token, unsigned long addr,
			    void *data)
{
	struct page *page = virt_to_page(addr);
	pgprot_t prot = *(pgprot_t *)data;

	set_pte_ext(pte, mk_pte(page, prot), 0);
	return 0;
}

static void __dma_remap(struct page *page, size_t size, pgprot_t prot)
{
	unsigned long start = (unsigned long) page_address(page);
	unsigned end = start + size;

	apply_to_page_range(&init_mm, start, size, __dma_update_pte, &prot);
	flush_tlb_kernel_range(start, end);
}

static void *__alloc_remap_buffer(struct device *dev, size_t size, gfp_t gfp,
				 pgprot_t prot, struct page **ret_page,
				 const void *caller)
{
	struct page *page;
	void *ptr;
	page = __dma_alloc_buffer(dev, size, gfp);
	if (!page)
		return NULL;

	ptr = __dma_alloc_remap(page, size, gfp, prot, caller);
	if (!ptr) {
		__dma_free_buffer(page, size);
		return NULL;
	}

	*ret_page = page;
	return ptr;
}

static void *__alloc_from_pool(size_t size, struct page **ret_page)
{
	struct dma_pool *pool = &atomic_pool;
	unsigned int count = PAGE_ALIGN(size) >> PAGE_SHIFT;
	unsigned int pageno;
	unsigned long flags;
	void *ptr = NULL;
	unsigned long align_mask;

	if (!pool->vaddr) {
		WARN(1, "coherent pool not initialised!\n");
		return NULL;
	}

	/*
	 * Align the region allocation - allocations from pool are rather
	 * small, so align them to their order in pages, minimum is a page
	 * size. This helps reduce fragmentation of the DMA space.
	 */
	align_mask = (1 << get_order(size)) - 1;

	spin_lock_irqsave(&pool->lock, flags);
	pageno = bitmap_find_next_zero_area(pool->bitmap, pool->nr_pages,
					    0, count, align_mask);
	if (pageno < pool->nr_pages) {
		bitmap_set(pool->bitmap, pageno, count);
		ptr = pool->vaddr + PAGE_SIZE * pageno;
		*ret_page = pool->pages[pageno];
	} else {
		pr_err_once("ERROR: %u KiB atomic DMA coherent pool is too small!\n"
			    "Please increase it with coherent_pool= kernel parameter!\n",
			    (unsigned)pool->size / 1024);
	}
	spin_unlock_irqrestore(&pool->lock, flags);

	return ptr;
}

static bool __in_atomic_pool(void *start, size_t size)
{
	struct dma_pool *pool = &atomic_pool;
	void *end = start + size;
	void *pool_start = pool->vaddr;
	void *pool_end = pool->vaddr + pool->size;

	if (start < pool_start || start >= pool_end)
		return false;

	if (end <= pool_end)
		return true;

	WARN(1, "Wrong coherent size(%p-%p) from atomic pool(%p-%p)\n",
	     start, end - 1, pool_start, pool_end - 1);

	return false;
}

static int __free_from_pool(void *start, size_t size)
{
	struct dma_pool *pool = &atomic_pool;
	unsigned long pageno, count;
	unsigned long flags;

	if (!__in_atomic_pool(start, size))
		return 0;

	pageno = (start - pool->vaddr) >> PAGE_SHIFT;
	count = size >> PAGE_SHIFT;

	spin_lock_irqsave(&pool->lock, flags);
	bitmap_clear(pool->bitmap, pageno, count);
	spin_unlock_irqrestore(&pool->lock, flags);

	return 1;
}

static void *__alloc_from_contiguous(struct device *dev, size_t size,
				     pgprot_t prot, struct page **ret_page,
				     const void *caller)
{
	unsigned long order = get_order(size);
	size_t count = size >> PAGE_SHIFT;
	struct page *page;
	void *ptr;

	page = dma_alloc_from_contiguous(dev, count, order);
	if (!page)
		return NULL;

	__dma_clear_buffer(page, size);

	if (PageHighMem(page)) {
		ptr = __dma_alloc_remap(page, size, GFP_KERNEL, prot, caller);
		if (!ptr) {
			dma_release_from_contiguous(dev, page, count);
			return NULL;
		}
	} else {
		__dma_remap(page, size, prot);
		ptr = page_address(page);
	}
	*ret_page = page;
	return ptr;
}

static void __free_from_contiguous(struct device *dev, struct page *page,
				   void *cpu_addr, size_t size)
{
	if (PageHighMem(page))
		__dma_free_remap(cpu_addr, size);
	else
		__dma_remap(page, size, pgprot_kernel);
	dma_release_from_contiguous(dev, page, size >> PAGE_SHIFT);
}

static inline pgprot_t __get_dma_pgprot(struct dma_attrs *attrs, pgprot_t prot)
{
	prot = dma_get_attr(DMA_ATTR_WRITE_COMBINE, attrs) ?
			    pgprot_writecombine(prot) :
			    pgprot_dmacoherent(prot);
	return prot;
}

#define nommu() 0

#else	/* !CONFIG_MMU */

#define nommu() 1

#define __get_dma_pgprot(attrs, prot)	__pgprot(0)
#define __alloc_remap_buffer(dev, size, gfp, prot, ret, c)	NULL
#define __alloc_from_pool(size, ret_page)			NULL
#define __alloc_from_contiguous(dev, size, prot, ret, c)	NULL
#define __free_from_pool(cpu_addr, size)			0
#define __free_from_contiguous(dev, page, cpu_addr, size)	do { } while (0)
#define __dma_free_remap(cpu_addr, size)			do { } while (0)

#endif	/* CONFIG_MMU */

static void *__alloc_simple_buffer(struct device *dev, size_t size, gfp_t gfp,
				   struct page **ret_page)
{
	struct page *page;
	page = __dma_alloc_buffer(dev, size, gfp);
	if (!page)
		return NULL;

	*ret_page = page;
	return page_address(page);
}



static void *__dma_alloc(struct device *dev, size_t size, dma_addr_t *handle,
			 gfp_t gfp, pgprot_t prot, bool is_coherent, const void *caller)
{
	u64 mask = get_coherent_dma_mask(dev);
	struct page *page = NULL;
	void *addr;

#ifdef CONFIG_DMA_API_DEBUG
	u64 limit = (mask + 1) & ~mask;
	if (limit && size >= limit) {
		dev_warn(dev, "coherent allocation too big (requested %#x mask %#llx)\n",
			size, mask);
		return NULL;
	}
#endif

	if (!mask)
		return NULL;

	if (mask < 0xffffffffULL)
		gfp |= GFP_DMA;

	/*
	 * Following is a work-around (a.k.a. hack) to prevent pages
	 * with __GFP_COMP being passed to split_page() which cannot
	 * handle them.  The real problem is that this flag probably
	 * should be 0 on ARM as it is not supported on this
	 * platform; see CONFIG_HUGETLBFS.
	 */
	gfp &= ~(__GFP_COMP);

	*handle = DMA_ERROR_CODE;
	size = PAGE_ALIGN(size);

	if (is_coherent || nommu())
		addr = __alloc_simple_buffer(dev, size, gfp, &page);
	else if (!(gfp & __GFP_WAIT))
		addr = __alloc_from_pool(size, &page);
	else if (!IS_ENABLED(CONFIG_DMA_CMA))
		addr = __alloc_remap_buffer(dev, size, gfp, prot, &page, caller);
	else
		addr = __alloc_from_contiguous(dev, size, prot, &page, caller);

	if (addr)
		*handle = pfn_to_dma(dev, page_to_pfn(page));

	return addr;
}

/*
 * Allocate DMA-coherent memory space and return both the kernel remapped
 * virtual and bus address for that space.
 */
void *arm_dma_alloc(struct device *dev, size_t size, dma_addr_t *handle,
		    gfp_t gfp, struct dma_attrs *attrs)
{
	pgprot_t prot = __get_dma_pgprot(attrs, PAGE_KERNEL);
	void *memory;

	if (dma_alloc_from_coherent(dev, size, handle, &memory))
		return memory;

	return __dma_alloc(dev, size, handle, gfp, prot, false,
			   __builtin_return_address(0));
}

static void *arm_coherent_dma_alloc(struct device *dev, size_t size,
	dma_addr_t *handle, gfp_t gfp, struct dma_attrs *attrs)
{
	pgprot_t prot = __get_dma_pgprot(attrs, PAGE_KERNEL);
	void *memory;

	if (dma_alloc_from_coherent(dev, size, handle, &memory))
		return memory;

	return __dma_alloc(dev, size, handle, gfp, prot, true,
			   __builtin_return_address(0));
}

/*
 * Create userspace mapping for the DMA-coherent memory.
 */
int arm_dma_mmap(struct device *dev, struct vm_area_struct *vma,
		 void *cpu_addr, dma_addr_t dma_addr, size_t size,
		 struct dma_attrs *attrs)
{
	int ret = -ENXIO;
#ifdef CONFIG_MMU
	unsigned long nr_vma_pages = (vma->vm_end - vma->vm_start) >> PAGE_SHIFT;
	unsigned long nr_pages = PAGE_ALIGN(size) >> PAGE_SHIFT;
	unsigned long pfn = dma_to_pfn(dev, dma_addr);
	unsigned long off = vma->vm_pgoff;

	vma->vm_page_prot = __get_dma_pgprot(attrs, vma->vm_page_prot);

	if (dma_mmap_from_coherent(dev, vma, cpu_addr, size, &ret))
		return ret;

	if (off < nr_pages && nr_vma_pages <= (nr_pages - off)) {
		ret = remap_pfn_range(vma, vma->vm_start,
				      pfn + off,
				      vma->vm_end - vma->vm_start,
				      vma->vm_page_prot);
	}
#endif	/* CONFIG_MMU */

	return ret;
}

/*
 * Free a buffer as defined by the above mapping.
 */
static void __arm_dma_free(struct device *dev, size_t size, void *cpu_addr,
			   dma_addr_t handle, struct dma_attrs *attrs,
			   bool is_coherent)
{
	struct page *page = pfn_to_page(dma_to_pfn(dev, handle));

	if (dma_release_from_coherent(dev, get_order(size), cpu_addr))
		return;

	size = PAGE_ALIGN(size);

	if (is_coherent || nommu()) {
		__dma_free_buffer(page, size);
	} else if (__free_from_pool(cpu_addr, size)) {
		return;
	} else if (!IS_ENABLED(CONFIG_DMA_CMA)) {
		__dma_free_remap(cpu_addr, size);
		__dma_free_buffer(page, size);
	} else {
		/*
		 * Non-atomic allocations cannot be freed with IRQs disabled
		 */
		WARN_ON(irqs_disabled());
		__free_from_contiguous(dev, page, cpu_addr, size);
	}
}

void arm_dma_free(struct device *dev, size_t size, void *cpu_addr,
		  dma_addr_t handle, struct dma_attrs *attrs)
{
	__arm_dma_free(dev, size, cpu_addr, handle, attrs, false);
}

static void arm_coherent_dma_free(struct device *dev, size_t size, void *cpu_addr,
				  dma_addr_t handle, struct dma_attrs *attrs)
{
	__arm_dma_free(dev, size, cpu_addr, handle, attrs, true);
}

int arm_dma_get_sgtable(struct device *dev, struct sg_table *sgt,
		 void *cpu_addr, dma_addr_t handle, size_t size,
		 struct dma_attrs *attrs)
{
	struct page *page = pfn_to_page(dma_to_pfn(dev, handle));
	int ret;

	ret = sg_alloc_table(sgt, 1, GFP_KERNEL);
	if (unlikely(ret))
		return ret;

	sg_set_page(sgt->sgl, page, PAGE_ALIGN(size), 0);
	return 0;
}

static void dma_cache_maint_page(struct page *page, unsigned long offset,
	size_t size, enum dma_data_direction dir,
	void (*op)(const void *, size_t, int))
{
	unsigned long pfn;
	size_t left = size;

	pfn = page_to_pfn(page) + offset / PAGE_SIZE;
	offset %= PAGE_SIZE;

	/*
	 * A single sg entry may refer to multiple physically contiguous
	 * pages.  But we still need to process highmem pages individually.
	 * If highmem is not configured then the bulk of this loop gets
	 * optimized out.
	 */
	do {
		size_t len = left;
		void *vaddr;

		page = pfn_to_page(pfn);

		if (PageHighMem(page)) {
			if (len + offset > PAGE_SIZE)
				len = PAGE_SIZE - offset;

			if (cache_is_vipt_nonaliasing()) {
				vaddr = kmap_atomic(page);
				op(vaddr + offset, len, dir);
				kunmap_atomic(vaddr);
			} else {
				vaddr = kmap_high_get(page);
				if (vaddr) {
					op(vaddr + offset, len, dir);
					kunmap_high(page);
				}
			}
		} else {
			vaddr = page_address(page) + offset;
			op(vaddr, len, dir);
		}
		offset = 0;
		pfn++;
		left -= len;
	} while (left);
}

/*
 * Make an area consistent for devices.
 * Note: Drivers should NOT use this function directly, as it will break
 * platforms with CONFIG_DMABOUNCE.
 * Use the driver DMA support - see dma-mapping.h (dma_sync_*)
 */
static void __dma_page_cpu_to_dev(struct page *page, unsigned long off,
	size_t size, enum dma_data_direction dir)
{
	unsigned long paddr;

	dma_cache_maint_page(page, off, size, dir, dmac_map_area);

	paddr = page_to_phys(page) + off;
	if (dir == DMA_FROM_DEVICE) {
		outer_inv_range(paddr, paddr + size);
	} else {
		outer_clean_range(paddr, paddr + size);
	}
	/* FIXME: non-speculating: flush on bidirectional mappings? */
}

static void __dma_page_dev_to_cpu(struct page *page, unsigned long off,
	size_t size, enum dma_data_direction dir)
{
	unsigned long paddr = page_to_phys(page) + off;

	/* FIXME: non-speculating: not required */
	/* don't bother invalidating if DMA to device */
	if (dir != DMA_TO_DEVICE)
		outer_inv_range(paddr, paddr + size);

	dma_cache_maint_page(page, off, size, dir, dmac_unmap_area);

	/*
	 * Mark the D-cache clean for these pages to avoid extra flushing.
	 */
	if (dir != DMA_TO_DEVICE && size >= PAGE_SIZE) {
		unsigned long pfn;
		size_t left = size;

		pfn = page_to_pfn(page) + off / PAGE_SIZE;
		off %= PAGE_SIZE;
		if (off) {
			pfn++;
			left -= PAGE_SIZE - off;
		}
		while (left >= PAGE_SIZE) {
			page = pfn_to_page(pfn++);
			set_bit(PG_dcache_clean, &page->flags);
			left -= PAGE_SIZE;
		}
	}
}

/**
 * arm_dma_map_sg - map a set of SG buffers for streaming mode DMA
 * @dev: valid struct device pointer, or NULL for ISA and EISA-like devices
 * @sg: list of buffers
 * @nents: number of buffers to map
 * @dir: DMA transfer direction
 *
 * Map a set of buffers described by scatterlist in streaming mode for DMA.
 * This is the scatter-gather version of the dma_map_single interface.
 * Here the scatter gather list elements are each tagged with the
 * appropriate dma address and length.  They are obtained via
 * sg_dma_{address,length}.
 *
 * Device ownership issues as mentioned for dma_map_single are the same
 * here.
 */
int arm_dma_map_sg(struct device *dev, struct scatterlist *sg, int nents,
		enum dma_data_direction dir, struct dma_attrs *attrs)
{
	struct dma_map_ops *ops = get_dma_ops(dev);
	struct scatterlist *s;
	int i, j;

	for_each_sg(sg, s, nents, i) {
#ifdef CONFIG_NEED_SG_DMA_LENGTH
		s->dma_length = s->length;
#endif
		s->dma_address = ops->map_page(dev, sg_page(s), s->offset,
						s->length, dir, attrs);
		if (dma_mapping_error(dev, s->dma_address))
			goto bad_mapping;
	}
	return nents;

 bad_mapping:
	for_each_sg(sg, s, i, j)
		ops->unmap_page(dev, sg_dma_address(s), sg_dma_len(s), dir, attrs);
	return 0;
}

/**
 * arm_dma_unmap_sg - unmap a set of SG buffers mapped by dma_map_sg
 * @dev: valid struct device pointer, or NULL for ISA and EISA-like devices
 * @sg: list of buffers
 * @nents: number of buffers to unmap (same as was passed to dma_map_sg)
 * @dir: DMA transfer direction (same as was passed to dma_map_sg)
 *
 * Unmap a set of streaming mode DMA translations.  Again, CPU access
 * rules concerning calls here are the same as for dma_unmap_single().
 */
void arm_dma_unmap_sg(struct device *dev, struct scatterlist *sg, int nents,
		enum dma_data_direction dir, struct dma_attrs *attrs)
{
	struct dma_map_ops *ops = get_dma_ops(dev);
	struct scatterlist *s;

	int i;

	for_each_sg(sg, s, nents, i)
		ops->unmap_page(dev, sg_dma_address(s), sg_dma_len(s), dir, attrs);
}

/**
 * arm_dma_sync_sg_for_cpu
 * @dev: valid struct device pointer, or NULL for ISA and EISA-like devices
 * @sg: list of buffers
 * @nents: number of buffers to map (returned from dma_map_sg)
 * @dir: DMA transfer direction (same as was passed to dma_map_sg)
 */
void arm_dma_sync_sg_for_cpu(struct device *dev, struct scatterlist *sg,
			int nents, enum dma_data_direction dir)
{
	struct dma_map_ops *ops = get_dma_ops(dev);
	struct scatterlist *s;
	int i;

	for_each_sg(sg, s, nents, i)
		ops->sync_single_for_cpu(dev, sg_dma_address(s), s->length,
					 dir);
}

/**
 * arm_dma_sync_sg_for_device
 * @dev: valid struct device pointer, or NULL for ISA and EISA-like devices
 * @sg: list of buffers
 * @nents: number of buffers to map (returned from dma_map_sg)
 * @dir: DMA transfer direction (same as was passed to dma_map_sg)
 */
void arm_dma_sync_sg_for_device(struct device *dev, struct scatterlist *sg,
			int nents, enum dma_data_direction dir)
{
	struct dma_map_ops *ops = get_dma_ops(dev);
	struct scatterlist *s;
	int i;

	for_each_sg(sg, s, nents, i)
		ops->sync_single_for_device(dev, sg_dma_address(s), s->length,
					    dir);
}

/*
 * Return whether the given device DMA address mask can be supported
 * properly.  For example, if your device can only drive the low 24-bits
 * during bus mastering, then you would pass 0x00ffffff as the mask
 * to this function.
 */
int dma_supported(struct device *dev, u64 mask)
{
	return __dma_supported(dev, mask, false);
}
EXPORT_SYMBOL(dma_supported);

int arm_dma_set_mask(struct device *dev, u64 dma_mask)
{
	if (!dev->dma_mask || !dma_supported(dev, dma_mask))
		return -EIO;

	*dev->dma_mask = dma_mask;

	return 0;
}

#define PREALLOC_DMA_DEBUG_ENTRIES	4096

static int __init dma_debug_do_init(void)
{
	dma_debug_init(PREALLOC_DMA_DEBUG_ENTRIES);
	return 0;
}
fs_initcall(dma_debug_do_init);

#ifdef CONFIG_ARM_DMA_USE_IOMMU

/* IOMMU */

static inline dma_addr_t __alloc_iova(struct dma_iommu_mapping *mapping,
				      size_t size)
{
	unsigned int order = get_order(size);
	unsigned int align = 0;
	unsigned int count, start;
	unsigned long flags;

	if (order > CONFIG_ARM_DMA_IOMMU_ALIGNMENT)
		order = CONFIG_ARM_DMA_IOMMU_ALIGNMENT;

	count = ((PAGE_ALIGN(size) >> PAGE_SHIFT) +
		 (1 << mapping->order) - 1) >> mapping->order;

	if (order > mapping->order)
		align = (1 << (order - mapping->order)) - 1;

	spin_lock_irqsave(&mapping->lock, flags);
	start = bitmap_find_next_zero_area(mapping->bitmap, mapping->bits, 0,
					   count, align);
	if (start > mapping->bits) {
		spin_unlock_irqrestore(&mapping->lock, flags);
		return DMA_ERROR_CODE;
	}

	bitmap_set(mapping->bitmap, start, count);
	spin_unlock_irqrestore(&mapping->lock, flags);

	return mapping->base + (start << (mapping->order + PAGE_SHIFT));
}

static inline void __free_iova(struct dma_iommu_mapping *mapping,
			       dma_addr_t addr, size_t size)
{
	unsigned int start = (addr - mapping->base) >>
			     (mapping->order + PAGE_SHIFT);
	unsigned int count = ((size >> PAGE_SHIFT) +
			      (1 << mapping->order) - 1) >> mapping->order;
	unsigned long flags;

	spin_lock_irqsave(&mapping->lock, flags);
	bitmap_clear(mapping->bitmap, start, count);
	spin_unlock_irqrestore(&mapping->lock, flags);
}

static struct page **__iommu_alloc_buffer(struct device *dev, size_t size,
					  gfp_t gfp, struct dma_attrs *attrs)
{
	struct page **pages;
	int count = size >> PAGE_SHIFT;
	int array_size = count * sizeof(struct page *);
	int i = 0;

	if (array_size <= PAGE_SIZE)
		pages = kzalloc(array_size, gfp);
	else
		pages = vzalloc(array_size);
	if (!pages)
		return NULL;

	if (dma_get_attr(DMA_ATTR_FORCE_CONTIGUOUS, attrs))
	{
		unsigned long order = get_order(size);
		struct page *page;

		page = dma_alloc_from_contiguous(dev, count, order);
		if (!page)
			goto error;

		__dma_clear_buffer(page, size);

		for (i = 0; i < count; i++)
			pages[i] = page + i;

		return pages;
	}

	/*
	 * IOMMU can map any pages, so himem can also be used here
	 */
	gfp |= __GFP_NOWARN | __GFP_HIGHMEM;

	while (count) {
		int j, order = __fls(count);

		pages[i] = alloc_pages(gfp, order);
		while (!pages[i] && order)
			pages[i] = alloc_pages(gfp, --order);
		if (!pages[i])
			goto error;

		if (order) {
			split_page(pages[i], order);
			j = 1 << order;
			while (--j)
				pages[i + j] = pages[i] + j;
		}

		__dma_clear_buffer(pages[i], PAGE_SIZE << order);
		i += 1 << order;
		count -= 1 << order;
	}

	return pages;
error:
	while (i--)
		if (pages[i])
			__free_pages(pages[i], 0);
	if (array_size <= PAGE_SIZE)
		kfree(pages);
	else
		vfree(pages);
	return NULL;
}

static int __iommu_free_buffer(struct device *dev, struct page **pages,
			       size_t size, struct dma_attrs *attrs)
{
	int count = size >> PAGE_SHIFT;
	int array_size = count * sizeof(struct page *);
	int i;

	if (dma_get_attr(DMA_ATTR_FORCE_CONTIGUOUS, attrs)) {
		dma_release_from_contiguous(dev, pages[0], count);
	} else {
		for (i = 0; i < count; i++)
			if (pages[i])
				__free_pages(pages[i], 0);
	}

	if (array_size <= PAGE_SIZE)
		kfree(pages);
	else
		vfree(pages);
	return 0;
}

/*
 * Create a CPU mapping for a specified pages
 */
static void *
__iommu_alloc_remap(struct page **pages, size_t size, gfp_t gfp, pgprot_t prot,
		    const void *caller)
{
	unsigned int i, nr_pages = PAGE_ALIGN(size) >> PAGE_SHIFT;
	struct vm_struct *area;
	unsigned long p;

	area = get_vm_area_caller(size, VM_ARM_DMA_CONSISTENT | VM_USERMAP,
				  caller);
	if (!area)
		return NULL;

	area->pages = pages;
	area->nr_pages = nr_pages;
	p = (unsigned long)area->addr;

	for (i = 0; i < nr_pages; i++) {
		phys_addr_t phys = __pfn_to_phys(page_to_pfn(pages[i]));
		if (ioremap_page_range(p, p + PAGE_SIZE, phys, prot))
			goto err;
		p += PAGE_SIZE;
	}
	return area->addr;
err:
	unmap_kernel_range((unsigned long)area->addr, size);
	vunmap(area->addr);
	return NULL;
}

/*
 * Create a mapping in device IO address space for specified pages
 */
static dma_addr_t
__iommu_create_mapping(struct device *dev, struct page **pages, size_t size)
{
	struct dma_iommu_mapping *mapping = dev->archdata.mapping;
	unsigned int count = PAGE_ALIGN(size) >> PAGE_SHIFT;
	dma_addr_t dma_addr, iova;
	int i, ret = DMA_ERROR_CODE;

	dma_addr = __alloc_iova(mapping, size);
	if (dma_addr == DMA_ERROR_CODE)
		return dma_addr;

	iova = dma_addr;
	for (i = 0; i < count; ) {
		unsigned int next_pfn = page_to_pfn(pages[i]) + 1;
		phys_addr_t phys = page_to_phys(pages[i]);
		unsigned int len, j;

		for (j = i + 1; j < count; j++, next_pfn++)
			if (page_to_pfn(pages[j]) != next_pfn)
				break;

		len = (j - i) << PAGE_SHIFT;
		ret = iommu_map(mapping->domain, iova, phys, len,
				IOMMU_READ|IOMMU_WRITE);
		if (ret < 0)
			goto fail;
		iova += len;
		i = j;
	}
	return dma_addr;
fail:
	iommu_unmap(mapping->domain, dma_addr, iova-dma_addr);
	__free_iova(mapping, dma_addr, size);
	return DMA_ERROR_CODE;
}

static int __iommu_remove_mapping(struct device *dev, dma_addr_t iova, size_t size)
{
	struct dma_iommu_mapping *mapping = dev->archdata.mapping;

	/*
	 * add optional in-page offset from iova to size and align
	 * result to page size
	 */
	size = PAGE_ALIGN((iova & ~PAGE_MASK) + size);
	iova &= PAGE_MASK;

	iommu_unmap(mapping->domain, iova, size);
	__free_iova(mapping, iova, size);
	return 0;
}

static struct page **__atomic_get_pages(void *addr)
{
	struct dma_pool *pool = &atomic_pool;
	struct page **pages = pool->pages;
	int offs = (addr - pool->vaddr) >> PAGE_SHIFT;

	return pages + offs;
}

static struct page **__iommu_get_pages(void *cpu_addr, struct dma_attrs *attrs)
{
	struct vm_struct *area;

	if (__in_atomic_pool(cpu_addr, PAGE_SIZE))
		return __atomic_get_pages(cpu_addr);

	if (dma_get_attr(DMA_ATTR_NO_KERNEL_MAPPING, attrs))
		return cpu_addr;

	area = find_vm_area(cpu_addr);
	if (area && (area->flags & VM_ARM_DMA_CONSISTENT))
		return area->pages;
	return NULL;
}

static void *__iommu_alloc_atomic(struct device *dev, size_t size,
				  dma_addr_t *handle)
{
	struct page *page;
	void *addr;

	addr = __alloc_from_pool(size, &page);
	if (!addr)
		return NULL;

	*handle = __iommu_create_mapping(dev, &page, size);
	if (*handle == DMA_ERROR_CODE)
		goto err_mapping;

	return addr;

err_mapping:
	__free_from_pool(addr, size);
	return NULL;
}

static void __iommu_free_atomic(struct device *dev, void *cpu_addr,
				dma_addr_t handle, size_t size)
{
	__iommu_remove_mapping(dev, handle, size);
	__free_from_pool(cpu_addr, size);
}

static void *arm_iommu_alloc_attrs(struct device *dev, size_t size,
	    dma_addr_t *handle, gfp_t gfp, struct dma_attrs *attrs)
{
	pgprot_t prot = __get_dma_pgprot(attrs, pgprot_kernel);
	struct page **pages;
	void *addr = NULL;

	*handle = DMA_ERROR_CODE;
	size = PAGE_ALIGN(size);

	if (gfp & GFP_ATOMIC)
		return __iommu_alloc_atomic(dev, size, handle);

	/*
	 * Following is a work-around (a.k.a. hack) to prevent pages
	 * with __GFP_COMP being passed to split_page() which cannot
	 * handle them.  The real problem is that this flag probably
	 * should be 0 on ARM as it is not supported on this
	 * platform; see CONFIG_HUGETLBFS.
	 */
	gfp &= ~(__GFP_COMP);

	pages = __iommu_alloc_buffer(dev, size, gfp, attrs);
	if (!pages)
		return NULL;

	*handle = __iommu_create_mapping(dev, pages, size);
	if (*handle == DMA_ERROR_CODE)
		goto err_buffer;

	if (dma_get_attr(DMA_ATTR_NO_KERNEL_MAPPING, attrs))
		return pages;

	addr = __iommu_alloc_remap(pages, size, gfp, prot,
				   __builtin_return_address(0));
	if (!addr)
		goto err_mapping;

	return addr;

err_mapping:
	__iommu_remove_mapping(dev, *handle, size);
err_buffer:
	__iommu_free_buffer(dev, pages, size, attrs);
	return NULL;
}

static int arm_iommu_mmap_attrs(struct device *dev, struct vm_area_struct *vma,
		    void *cpu_addr, dma_addr_t dma_addr, size_t size,
		    struct dma_attrs *attrs)
{
	unsigned long uaddr = vma->vm_start;
	unsigned long usize = vma->vm_end - vma->vm_start;
	struct page **pages = __iommu_get_pages(cpu_addr, attrs);

	vma->vm_page_prot = __get_dma_pgprot(attrs, vma->vm_page_prot);

	if (!pages)
		return -ENXIO;

	do {
		int ret = vm_insert_page(vma, uaddr, *pages++);
		if (ret) {
			pr_err("Remapping memory failed: %d\n", ret);
			return ret;
		}
		uaddr += PAGE_SIZE;
		usize -= PAGE_SIZE;
	} while (usize > 0);

	return 0;
}

/*
 * free a page as defined by the above mapping.
 * Must not be called with IRQs disabled.
 */
void arm_iommu_free_attrs(struct device *dev, size_t size, void *cpu_addr,
			  dma_addr_t handle, struct dma_attrs *attrs)
{
	struct page **pages;
	size = PAGE_ALIGN(size);

	if (__in_atomic_pool(cpu_addr, size)) {
		__iommu_free_atomic(dev, cpu_addr, handle, size);
		return;
	}

	pages = __iommu_get_pages(cpu_addr, attrs);
	if (!pages) {
		WARN(1, "trying to free invalid coherent area: %p\n", cpu_addr);
		return;
	}

	if (!dma_get_attr(DMA_ATTR_NO_KERNEL_MAPPING, attrs)) {
		unmap_kernel_range((unsigned long)cpu_addr, size);
		vunmap(cpu_addr);
	}

	__iommu_remove_mapping(dev, handle, size);
	__iommu_free_buffer(dev, pages, size, attrs);
}

static int arm_iommu_get_sgtable(struct device *dev, struct sg_table *sgt,
				 void *cpu_addr, dma_addr_t dma_addr,
				 size_t size, struct dma_attrs *attrs)
{
	unsigned int count = PAGE_ALIGN(size) >> PAGE_SHIFT;
	struct page **pages = __iommu_get_pages(cpu_addr, attrs);

	if (!pages)
		return -ENXIO;

	return sg_alloc_table_from_pages(sgt, pages, count, 0, size,
					 GFP_KERNEL);
}

static int __dma_direction_to_prot(enum dma_data_direction dir)
{
	int prot;

	switch (dir) {
	case DMA_BIDIRECTIONAL:
		prot = IOMMU_READ | IOMMU_WRITE;
		break;
	case DMA_TO_DEVICE:
		prot = IOMMU_READ;
		break;
	case DMA_FROM_DEVICE:
		prot = IOMMU_WRITE;
		break;
	default:
		prot = 0;
	}

	return prot;
}

/*
 * Map a part of the scatter-gather list into contiguous io address space
 */
static int __map_sg_chunk(struct device *dev, struct scatterlist *sg,
			  size_t size, dma_addr_t *handle,
			  enum dma_data_direction dir, struct dma_attrs *attrs,
			  bool is_coherent)
{
	struct dma_iommu_mapping *mapping = dev->archdata.mapping;
	dma_addr_t iova, iova_base;
	int ret = 0;
	unsigned int count;
	struct scatterlist *s;
	int prot;

	size = PAGE_ALIGN(size);
	*handle = DMA_ERROR_CODE;

	iova_base = iova = __alloc_iova(mapping, size);
	if (iova == DMA_ERROR_CODE)
		return -ENOMEM;

	for (count = 0, s = sg; count < (size >> PAGE_SHIFT); s = sg_next(s)) {
		phys_addr_t phys = page_to_phys(sg_page(s));
		unsigned int len = PAGE_ALIGN(s->offset + s->length);

		if (!is_coherent &&
			!dma_get_attr(DMA_ATTR_SKIP_CPU_SYNC, attrs))
			__dma_page_cpu_to_dev(sg_page(s), s->offset, s->length, dir);

		prot = __dma_direction_to_prot(dir);

		ret = iommu_map(mapping->domain, iova, phys, len, prot);
		if (ret < 0)
			goto fail;
		count += len >> PAGE_SHIFT;
		iova += len;
	}
	*handle = iova_base;

	return 0;
fail:
	iommu_unmap(mapping->domain, iova_base, count * PAGE_SIZE);
	__free_iova(mapping, iova_base, size);
	return ret;
}

static int __iommu_map_sg(struct device *dev, struct scatterlist *sg, int nents,
		     enum dma_data_direction dir, struct dma_attrs *attrs,
		     bool is_coherent)
{
	struct scatterlist *s = sg, *dma = sg, *start = sg;
	int i, count = 0;
	unsigned int offset = s->offset;
	unsigned int size = s->offset + s->length;
	unsigned int max = dma_get_max_seg_size(dev);

	for (i = 1; i < nents; i++) {
		s = sg_next(s);

		s->dma_address = DMA_ERROR_CODE;
		s->dma_length = 0;

		if (s->offset || (size & ~PAGE_MASK) || size + s->length > max) {
			if (__map_sg_chunk(dev, start, size, &dma->dma_address,
			    dir, attrs, is_coherent) < 0)
				goto bad_mapping;

			dma->dma_address += offset;
			dma->dma_length = size - offset;

			size = offset = s->offset;
			start = s;
			dma = sg_next(dma);
			count += 1;
		}
		size += s->length;
	}
	if (__map_sg_chunk(dev, start, size, &dma->dma_address, dir, attrs,
		is_coherent) < 0)
		goto bad_mapping;

	dma->dma_address += offset;
	dma->dma_length = size - offset;

	return count+1;

bad_mapping:
	for_each_sg(sg, s, count, i)
		__iommu_remove_mapping(dev, sg_dma_address(s), sg_dma_len(s));
	return 0;
}

/**
 * arm_coherent_iommu_map_sg - map a set of SG buffers for streaming mode DMA
 * @dev: valid struct device pointer
 * @sg: list of buffers
 * @nents: number of buffers to map
 * @dir: DMA transfer direction
 *
 * Map a set of i/o coherent buffers described by scatterlist in streaming
 * mode for DMA. The scatter gather list elements are merged together (if
 * possible) and tagged with the appropriate dma address and length. They are
 * obtained via sg_dma_{address,length}.
 */
int arm_coherent_iommu_map_sg(struct device *dev, struct scatterlist *sg,
		int nents, enum dma_data_direction dir, struct dma_attrs *attrs)
{
	return __iommu_map_sg(dev, sg, nents, dir, attrs, true);
}

/**
 * arm_iommu_map_sg - map a set of SG buffers for streaming mode DMA
 * @dev: valid struct device pointer
 * @sg: list of buffers
 * @nents: number of buffers to map
 * @dir: DMA transfer direction
 *
 * Map a set of buffers described by scatterlist in streaming mode for DMA.
 * The scatter gather list elements are merged together (if possible) and
 * tagged with the appropriate dma address and length. They are obtained via
 * sg_dma_{address,length}.
 */
int arm_iommu_map_sg(struct device *dev, struct scatterlist *sg,
		int nents, enum dma_data_direction dir, struct dma_attrs *attrs)
{
	return __iommu_map_sg(dev, sg, nents, dir, attrs, false);
}

static void __iommu_unmap_sg(struct device *dev, struct scatterlist *sg,
		int nents, enum dma_data_direction dir, struct dma_attrs *attrs,
		bool is_coherent)
{
	struct scatterlist *s;
	int i;

	for_each_sg(sg, s, nents, i) {
		if (sg_dma_len(s))
			__iommu_remove_mapping(dev, sg_dma_address(s),
					       sg_dma_len(s));
		if (!is_coherent &&
		    !dma_get_attr(DMA_ATTR_SKIP_CPU_SYNC, attrs))
			__dma_page_dev_to_cpu(sg_page(s), s->offset,
					      s->length, dir);
	}
}

/**
 * arm_coherent_iommu_unmap_sg - unmap a set of SG buffers mapped by dma_map_sg
 * @dev: valid struct device pointer
 * @sg: list of buffers
 * @nents: number of buffers to unmap (same as was passed to dma_map_sg)
 * @dir: DMA transfer direction (same as was passed to dma_map_sg)
 *
 * Unmap a set of streaming mode DMA translations.  Again, CPU access
 * rules concerning calls here are the same as for dma_unmap_single().
 */
void arm_coherent_iommu_unmap_sg(struct device *dev, struct scatterlist *sg,
		int nents, enum dma_data_direction dir, struct dma_attrs *attrs)
{
	__iommu_unmap_sg(dev, sg, nents, dir, attrs, true);
}

/**
 * arm_iommu_unmap_sg - unmap a set of SG buffers mapped by dma_map_sg
 * @dev: valid struct device pointer
 * @sg: list of buffers
 * @nents: number of buffers to unmap (same as was passed to dma_map_sg)
 * @dir: DMA transfer direction (same as was passed to dma_map_sg)
 *
 * Unmap a set of streaming mode DMA translations.  Again, CPU access
 * rules concerning calls here are the same as for dma_unmap_single().
 */
void arm_iommu_unmap_sg(struct device *dev, struct scatterlist *sg, int nents,
			enum dma_data_direction dir, struct dma_attrs *attrs)
{
	__iommu_unmap_sg(dev, sg, nents, dir, attrs, false);
}

/**
 * arm_iommu_sync_sg_for_cpu
 * @dev: valid struct device pointer
 * @sg: list of buffers
 * @nents: number of buffers to map (returned from dma_map_sg)
 * @dir: DMA transfer direction (same as was passed to dma_map_sg)
 */
void arm_iommu_sync_sg_for_cpu(struct device *dev, struct scatterlist *sg,
			int nents, enum dma_data_direction dir)
{
	struct scatterlist *s;
	int i;

	for_each_sg(sg, s, nents, i)
		__dma_page_dev_to_cpu(sg_page(s), s->offset, s->length, dir);

}

/**
 * arm_iommu_sync_sg_for_device
 * @dev: valid struct device pointer
 * @sg: list of buffers
 * @nents: number of buffers to map (returned from dma_map_sg)
 * @dir: DMA transfer direction (same as was passed to dma_map_sg)
 */
void arm_iommu_sync_sg_for_device(struct device *dev, struct scatterlist *sg,
			int nents, enum dma_data_direction dir)
{
	struct scatterlist *s;
	int i;

	for_each_sg(sg, s, nents, i)
		__dma_page_cpu_to_dev(sg_page(s), s->offset, s->length, dir);
}


/**
 * arm_coherent_iommu_map_page
 * @dev: valid struct device pointer
 * @page: page that buffer resides in
 * @offset: offset into page for start of buffer
 * @size: size of buffer to map
 * @dir: DMA transfer direction
 *
 * Coherent IOMMU aware version of arm_dma_map_page()
 */
static dma_addr_t arm_coherent_iommu_map_page(struct device *dev, struct page *page,
	     unsigned long offset, size_t size, enum dma_data_direction dir,
	     struct dma_attrs *attrs)
{
	struct dma_iommu_mapping *mapping = dev->archdata.mapping;
	dma_addr_t dma_addr;
	int ret, prot, len = PAGE_ALIGN(size + offset);

	dma_addr = __alloc_iova(mapping, len);
	if (dma_addr == DMA_ERROR_CODE)
		return dma_addr;

	prot = __dma_direction_to_prot(dir);

	ret = iommu_map(mapping->domain, dma_addr, page_to_phys(page), len, prot);
	if (ret < 0)
		goto fail;

	return dma_addr + offset;
fail:
	__free_iova(mapping, dma_addr, len);
	return DMA_ERROR_CODE;
}

/**
 * arm_iommu_map_page
 * @dev: valid struct device pointer
 * @page: page that buffer resides in
 * @offset: offset into page for start of buffer
 * @size: size of buffer to map
 * @dir: DMA transfer direction
 *
 * IOMMU aware version of arm_dma_map_page()
 */
static dma_addr_t arm_iommu_map_page(struct device *dev, struct page *page,
	     unsigned long offset, size_t size, enum dma_data_direction dir,
	     struct dma_attrs *attrs)
{
	if (!dma_get_attr(DMA_ATTR_SKIP_CPU_SYNC, attrs))
		__dma_page_cpu_to_dev(page, offset, size, dir);

	return arm_coherent_iommu_map_page(dev, page, offset, size, dir, attrs);
}

/**
 * arm_coherent_iommu_unmap_page
 * @dev: valid struct device pointer
 * @handle: DMA address of buffer
 * @size: size of buffer (same as passed to dma_map_page)
 * @dir: DMA transfer direction (same as passed to dma_map_page)
 *
 * Coherent IOMMU aware version of arm_dma_unmap_page()
 */
static void arm_coherent_iommu_unmap_page(struct device *dev, dma_addr_t handle,
		size_t size, enum dma_data_direction dir,
		struct dma_attrs *attrs)
{
	struct dma_iommu_mapping *mapping = dev->archdata.mapping;
	dma_addr_t iova = handle & PAGE_MASK;
	int offset = handle & ~PAGE_MASK;
	int len = PAGE_ALIGN(size + offset);

	if (!iova)
		return;

	iommu_unmap(mapping->domain, iova, len);
	__free_iova(mapping, iova, len);
}

/**
 * arm_iommu_unmap_page
 * @dev: valid struct device pointer
 * @handle: DMA address of buffer
 * @size: size of buffer (same as passed to dma_map_page)
 * @dir: DMA transfer direction (same as passed to dma_map_page)
 *
 * IOMMU aware version of arm_dma_unmap_page()
 */
static void arm_iommu_unmap_page(struct device *dev, dma_addr_t handle,
		size_t size, enum dma_data_direction dir,
		struct dma_attrs *attrs)
{
	struct dma_iommu_mapping *mapping = dev->archdata.mapping;
	dma_addr_t iova = handle & PAGE_MASK;
	struct page *page = phys_to_page(iommu_iova_to_phys(mapping->domain, iova));
	int offset = handle & ~PAGE_MASK;
	int len = PAGE_ALIGN(size + offset);

	if (!iova)
		return;

	if (!dma_get_attr(DMA_ATTR_SKIP_CPU_SYNC, attrs))
		__dma_page_dev_to_cpu(page, offset, size, dir);

	iommu_unmap(mapping->domain, iova, len);
	__free_iova(mapping, iova, len);
}

static void arm_iommu_sync_single_for_cpu(struct device *dev,
		dma_addr_t handle, size_t size, enum dma_data_direction dir)
{
	struct dma_iommu_mapping *mapping = dev->archdata.mapping;
	dma_addr_t iova = handle & PAGE_MASK;
	struct page *page = phys_to_page(iommu_iova_to_phys(mapping->domain, iova));
	unsigned int offset = handle & ~PAGE_MASK;

	if (!iova)
		return;

	__dma_page_dev_to_cpu(page, offset, size, dir);
}

static void arm_iommu_sync_single_for_device(struct device *dev,
		dma_addr_t handle, size_t size, enum dma_data_direction dir)
{
	struct dma_iommu_mapping *mapping = dev->archdata.mapping;
	dma_addr_t iova = handle & PAGE_MASK;
	struct page *page = phys_to_page(iommu_iova_to_phys(mapping->domain, iova));
	unsigned int offset = handle & ~PAGE_MASK;

	if (!iova)
		return;

	__dma_page_cpu_to_dev(page, offset, size, dir);
}

struct dma_map_ops iommu_ops = {
	.alloc		= arm_iommu_alloc_attrs,
	.free		= arm_iommu_free_attrs,
	.mmap		= arm_iommu_mmap_attrs,
	.get_sgtable	= arm_iommu_get_sgtable,

	.map_page		= arm_iommu_map_page,
	.unmap_page		= arm_iommu_unmap_page,
	.sync_single_for_cpu	= arm_iommu_sync_single_for_cpu,
	.sync_single_for_device	= arm_iommu_sync_single_for_device,

	.map_sg			= arm_iommu_map_sg,
	.unmap_sg		= arm_iommu_unmap_sg,
	.sync_sg_for_cpu	= arm_iommu_sync_sg_for_cpu,
	.sync_sg_for_device	= arm_iommu_sync_sg_for_device,

	.set_dma_mask		= arm_dma_set_mask,
};

struct dma_map_ops iommu_coherent_ops = {
	.alloc		= arm_iommu_alloc_attrs,
	.free		= arm_iommu_free_attrs,
	.mmap		= arm_iommu_mmap_attrs,
	.get_sgtable	= arm_iommu_get_sgtable,

	.map_page	= arm_coherent_iommu_map_page,
	.unmap_page	= arm_coherent_iommu_unmap_page,

	.map_sg		= arm_coherent_iommu_map_sg,
	.unmap_sg	= arm_coherent_iommu_unmap_sg,

	.set_dma_mask	= arm_dma_set_mask,
};

/**
 * arm_iommu_create_mapping
 * @bus: pointer to the bus holding the client device (for IOMMU calls)
 * @base: start address of the valid IO address space
 * @size: size of the valid IO address space
 * @order: accuracy of the IO addresses allocations
 *
 * Creates a mapping structure which holds information about used/unused
 * IO address ranges, which is required to perform memory allocation and
 * mapping with IOMMU aware functions.
 *
 * The client device need to be attached to the mapping with
 * arm_iommu_attach_device function.
 */
struct dma_iommu_mapping *
arm_iommu_create_mapping(struct bus_type *bus, dma_addr_t base, size_t size,
			 int order)
{
	unsigned int count = size >> (PAGE_SHIFT + order);
	unsigned int bitmap_size = BITS_TO_LONGS(count) * sizeof(long);
	struct dma_iommu_mapping *mapping;
	int err = -ENOMEM;

	if (!count)
		return ERR_PTR(-EINVAL);

	mapping = kzalloc(sizeof(struct dma_iommu_mapping), GFP_KERNEL);
	if (!mapping)
		goto err;

	mapping->bitmap = kzalloc(bitmap_size, GFP_KERNEL);
	if (!mapping->bitmap)
		goto err2;

	mapping->base = base;
	mapping->bits = BITS_PER_BYTE * bitmap_size;
	mapping->order = order;
	spin_lock_init(&mapping->lock);

	mapping->domain = iommu_domain_alloc(bus);
	if (!mapping->domain)
		goto err3;

	kref_init(&mapping->kref);
	return mapping;
err3:
	kfree(mapping->bitmap);
err2:
	kfree(mapping);
err:
	return ERR_PTR(err);
}
EXPORT_SYMBOL_GPL(arm_iommu_create_mapping);

static void release_iommu_mapping(struct kref *kref)
{
	struct dma_iommu_mapping *mapping =
		container_of(kref, struct dma_iommu_mapping, kref);

	iommu_domain_free(mapping->domain);
	kfree(mapping->bitmap);
	kfree(mapping);
}

void arm_iommu_release_mapping(struct dma_iommu_mapping *mapping)
{
	if (mapping)
		kref_put(&mapping->kref, release_iommu_mapping);
}
EXPORT_SYMBOL_GPL(arm_iommu_release_mapping);

/**
 * arm_iommu_attach_device
 * @dev: valid struct device pointer
 * @mapping: io address space mapping structure (returned from
 *	arm_iommu_create_mapping)
 *
 * Attaches specified io address space mapping to the provided device,
 * this replaces the dma operations (dma_map_ops pointer) with the
 * IOMMU aware version. More than one client might be attached to
 * the same io address space mapping.
 */
int arm_iommu_attach_device(struct device *dev,
			    struct dma_iommu_mapping *mapping)
{
	int err;

	err = iommu_attach_device(mapping->domain, dev);
	if (err)
		return err;

	kref_get(&mapping->kref);
	dev->archdata.mapping = mapping;
	set_dma_ops(dev, &iommu_ops);

	pr_debug("Attached IOMMU controller to %s device.\n", dev_name(dev));
	return 0;
}
EXPORT_SYMBOL_GPL(arm_iommu_attach_device);

/**
 * arm_iommu_detach_device
 * @dev: valid struct device pointer
 *
 * Detaches the provided device from a previously attached map.
 * This voids the dma operations (dma_map_ops pointer)
 */
void arm_iommu_detach_device(struct device *dev)
{
	struct dma_iommu_mapping *mapping;

	mapping = to_dma_iommu_mapping(dev);
	if (!mapping) {
		dev_warn(dev, "Not attached\n");
		return;
	}

	iommu_detach_device(mapping->domain, dev);
	kref_put(&mapping->kref, release_iommu_mapping);
	dev->archdata.mapping = NULL;
	set_dma_ops(dev, NULL);

	pr_debug("Detached IOMMU controller from %s device.\n", dev_name(dev));
}
EXPORT_SYMBOL_GPL(arm_iommu_detach_device);

#endif<|MERGE_RESOLUTION|>--- conflicted
+++ resolved
@@ -201,8 +201,6 @@
 	u64 mask = (u64)DMA_BIT_MASK(32);
 
 	if (dev) {
-		unsigned long max_dma_pfn;
-
 		mask = dev->coherent_dma_mask;
 
 		/*
@@ -214,36 +212,7 @@
 			return 0;
 		}
 
-<<<<<<< HEAD
-		max_dma_pfn = min(max_pfn, arm_dma_pfn_limit);
-
-		/*
-		 * If the mask allows for more memory than we can address,
-		 * and we actually have that much memory, then fail the
-		 * allocation.
-		 */
-		if (sizeof(mask) != sizeof(dma_addr_t) &&
-		    mask > (dma_addr_t)~0 &&
-		    dma_to_pfn(dev, ~0) > max_dma_pfn) {
-			dev_warn(dev, "Coherent DMA mask %#llx is larger than dma_addr_t allows\n",
-				 mask);
-			dev_warn(dev, "Driver did not use or check the return value from dma_set_coherent_mask()?\n");
-			return 0;
-		}
-
-		/*
-		 * Now check that the mask, when translated to a PFN,
-		 * fits within the allowable addresses which we can
-		 * allocate.
-		 */
-		if (dma_to_pfn(dev, mask) < max_dma_pfn) {
-			dev_warn(dev, "Coherent DMA mask %#llx (pfn %#lx-%#lx) covers a smaller range of system memory than the DMA zone pfn 0x0-%#lx\n",
-				 mask,
-				 dma_to_pfn(dev, 0), dma_to_pfn(dev, mask) + 1,
-				 arm_dma_pfn_limit + 1);
-=======
 		if (!__dma_supported(dev, mask, true))
->>>>>>> 30d83115
 			return 0;
 	}
 
