// SPDX-License-Identifier: (GPL-2.0+ or MIT)
/*
 * Copyright (c) 2017 Icenowy Zheng <icenowy@aosc.io>
 */

/dts-v1/;

#include "sun50i-h6.dtsi"

#include <dt-bindings/gpio/gpio.h>

/ {
	model = "Pine H64";
	compatible = "pine64,pine-h64", "allwinner,sun50i-h6";

	aliases {
		serial0 = &uart0;
	};

	chosen {
		stdout-path = "serial0:115200n8";
	};

	leds {
		compatible = "gpio-leds";

		heartbeat {
			label = "pine-h64:green:heartbeat";
			gpios = <&r_pio 0 4 GPIO_ACTIVE_HIGH>; /* PL4 */
		};

		link {
			label = "pine-h64:white:link";
			gpios = <&r_pio 0 3 GPIO_ACTIVE_HIGH>; /* PL3 */
		};

		status {
			label = "pine-h64:blue:status";
			gpios = <&r_pio 0 7 GPIO_ACTIVE_HIGH>; /* PL7 */
		};
	};
};

&mmc0 {
	pinctrl-names = "default";
	pinctrl-0 = <&mmc0_pins>;
	vmmc-supply = <&reg_cldo1>;
	cd-gpios = <&pio 5 6 GPIO_ACTIVE_LOW>;
<<<<<<< HEAD
=======
	bus-width = <4>;
>>>>>>> f9885ef8
	status = "okay";
};

&mmc2 {
	pinctrl-names = "default";
	pinctrl-0 = <&mmc2_pins>;
	vmmc-supply = <&reg_cldo1>;
	vqmmc-supply = <&reg_bldo2>;
	non-removable;
	cap-mmc-hw-reset;
<<<<<<< HEAD
=======
	bus-width = <8>;
>>>>>>> f9885ef8
	status = "okay";
};

&r_i2c {
	status = "okay";

	axp805: pmic@36 {
		compatible = "x-powers,axp805", "x-powers,axp806";
		reg = <0x36>;
		interrupt-parent = <&r_intc>;
		interrupts = <0 IRQ_TYPE_LEVEL_LOW>;
		interrupt-controller;
		#interrupt-cells = <1>;
		x-powers,self-working-mode;

		regulators {
			reg_aldo1: aldo1 {
				regulator-always-on;
				regulator-min-microvolt = <3300000>;
				regulator-max-microvolt = <3300000>;
				regulator-name = "vcc-pl";
			};

			reg_aldo2: aldo2 {
				regulator-min-microvolt = <3300000>;
				regulator-max-microvolt = <3300000>;
				regulator-name = "vcc-ac200";
			};

			reg_aldo3: aldo3 {
				/* This regulator is connected with CLDO1 */
				regulator-always-on;
				regulator-min-microvolt = <3300000>;
				regulator-max-microvolt = <3300000>;
				regulator-name = "vcc-3v3-1";
			};

			reg_bldo1: bldo1 {
				regulator-always-on;
				regulator-min-microvolt = <1800000>;
				regulator-max-microvolt = <1800000>;
				regulator-name = "vcc-bias-pll";
			};

			reg_bldo2: bldo2 {
				regulator-always-on;
				regulator-min-microvolt = <1800000>;
				regulator-max-microvolt = <1800000>;
				regulator-name = "vcc-efuse-pcie-hdmi-io";
			};

			reg_bldo3: bldo3 {
				regulator-always-on;
				regulator-min-microvolt = <1800000>;
				regulator-max-microvolt = <1800000>;
				regulator-name = "vcc-dcxoio";
			};

			bldo4 {
				/* unused */
			};

			reg_cldo1: cldo1 {
				/* This regulator is connected with ALDO3 */
				regulator-always-on;
				regulator-min-microvolt = <3300000>;
				regulator-max-microvolt = <3300000>;
				regulator-name = "vcc-3v3-2";
			};

			reg_cldo2: cldo2 {
				regulator-min-microvolt = <3300000>;
				regulator-max-microvolt = <3300000>;
				regulator-name = "vcc-wifi-1";
			};

			reg_cldo3: cldo3 {
				regulator-min-microvolt = <3300000>;
				regulator-max-microvolt = <3300000>;
				regulator-name = "vcc-wifi-2";
			};

			reg_dcdca: dcdca {
				regulator-always-on;
				regulator-min-microvolt = <810000>;
				regulator-max-microvolt = <1080000>;
				regulator-name = "vdd-cpu";
			};

			reg_dcdcc: dcdcc {
				regulator-min-microvolt = <810000>;
				regulator-max-microvolt = <1080000>;
				regulator-name = "vdd-gpu";
			};

			reg_dcdcd: dcdcd {
				regulator-always-on;
				regulator-min-microvolt = <960000>;
				regulator-max-microvolt = <960000>;
				regulator-name = "vdd-sys";
			};

			reg_dcdce: dcdce {
				regulator-always-on;
				regulator-min-microvolt = <1200000>;
				regulator-max-microvolt = <1200000>;
				regulator-name = "vcc-dram";
			};

			sw {
				/* unused */
			};
		};
	};

	pcf8563: rtc@51 {
		compatible = "nxp,pcf8563";
		reg = <0x51>;
		#clock-cells = <0>;
	};
};

&uart0 {
	pinctrl-names = "default";
	pinctrl-0 = <&uart0_ph_pins>;
	status = "okay";
};<|MERGE_RESOLUTION|>--- conflicted
+++ resolved
@@ -46,10 +46,7 @@
 	pinctrl-0 = <&mmc0_pins>;
 	vmmc-supply = <&reg_cldo1>;
 	cd-gpios = <&pio 5 6 GPIO_ACTIVE_LOW>;
-<<<<<<< HEAD
-=======
 	bus-width = <4>;
->>>>>>> f9885ef8
 	status = "okay";
 };
 
@@ -60,10 +57,7 @@
 	vqmmc-supply = <&reg_bldo2>;
 	non-removable;
 	cap-mmc-hw-reset;
-<<<<<<< HEAD
-=======
 	bus-width = <8>;
->>>>>>> f9885ef8
 	status = "okay";
 };
 
