/*
 * This program is free software; you can redistribute it and/or modify
 * it under the terms of the GNU General Public License, version 2, as
 * published by the Free Software Foundation.
 *
 * This program is distributed in the hope that it will be useful,
 * but WITHOUT ANY WARRANTY; without even the implied warranty of
 * MERCHANTABILITY or FITNESS FOR A PARTICULAR PURPOSE.  See the
 * GNU General Public License for more details.
 *
 * Copyright 2011 Paul Mackerras, IBM Corp. <paulus@au1.ibm.com>
 *
 * Derived from book3s_rmhandlers.S and other files, which are:
 *
 * Copyright SUSE Linux Products GmbH 2009
 *
 * Authors: Alexander Graf <agraf@suse.de>
 */

#include <asm/ppc_asm.h>
#include <asm/kvm_asm.h>
#include <asm/reg.h>
#include <asm/mmu.h>
#include <asm/page.h>
#include <asm/ptrace.h>
#include <asm/hvcall.h>
#include <asm/asm-offsets.h>
#include <asm/exception-64s.h>

/*****************************************************************************
 *                                                                           *
 *        Real Mode handlers that need to be in the linear mapping           *
 *                                                                           *
 ****************************************************************************/

	.globl	kvmppc_skip_interrupt
kvmppc_skip_interrupt:
	mfspr	r13,SPRN_SRR0
	addi	r13,r13,4
	mtspr	SPRN_SRR0,r13
	GET_SCRATCH0(r13)
	rfid
	b	.

	.globl	kvmppc_skip_Hinterrupt
kvmppc_skip_Hinterrupt:
	mfspr	r13,SPRN_HSRR0
	addi	r13,r13,4
	mtspr	SPRN_HSRR0,r13
	GET_SCRATCH0(r13)
	hrfid
	b	.

/*
 * Call kvmppc_hv_entry in real mode.
 * Must be called with interrupts hard-disabled.
 *
 * Input Registers:
 *
 * LR = return address to continue at after eventually re-enabling MMU
 */
_GLOBAL(kvmppc_hv_entry_trampoline)
	mfmsr	r10
	LOAD_REG_ADDR(r5, kvmppc_hv_entry)
	li	r0,MSR_RI
	andc	r0,r10,r0
	li	r6,MSR_IR | MSR_DR
	andc	r6,r10,r6
	mtmsrd	r0,1		/* clear RI in MSR */
	mtsrr0	r5
	mtsrr1	r6
	RFI

#define ULONG_SIZE 		8
#define VCPU_GPR(n)		(VCPU_GPRS + (n * ULONG_SIZE))

/******************************************************************************
 *                                                                            *
 *                               Entry code                                   *
 *                                                                            *
 *****************************************************************************/

#define XICS_XIRR		4
#define XICS_QIRR		0xc

/*
 * We come in here when wakened from nap mode on a secondary hw thread.
 * Relocation is off and most register values are lost.
 * r13 points to the PACA.
 */
	.globl	kvm_start_guest
kvm_start_guest:
	ld	r1,PACAEMERGSP(r13)
	subi	r1,r1,STACK_FRAME_OVERHEAD
	ld	r2,PACATOC(r13)

	/* were we napping due to cede? */
	lbz	r0,HSTATE_NAPPING(r13)
	cmpwi	r0,0
	bne	kvm_end_cede

	/* get vcpu pointer */
	ld	r4, HSTATE_KVM_VCPU(r13)

	/* We got here with an IPI; clear it */
	ld	r5, HSTATE_XICS_PHYS(r13)
	li	r0, 0xff
	li	r6, XICS_QIRR
	li	r7, XICS_XIRR
	lwzcix	r8, r5, r7		/* ack the interrupt */
	sync
	stbcix	r0, r5, r6		/* clear it */
	stwcix	r8, r5, r7		/* EOI it */

.global kvmppc_hv_entry
kvmppc_hv_entry:

	/* Required state:
	 *
	 * R4 = vcpu pointer
	 * MSR = ~IR|DR
	 * R13 = PACA
	 * R1 = host R1
	 * all other volatile GPRS = free
	 */
	mflr	r0
	std	r0, HSTATE_VMHANDLER(r13)

	ld	r14, VCPU_GPR(r14)(r4)
	ld	r15, VCPU_GPR(r15)(r4)
	ld	r16, VCPU_GPR(r16)(r4)
	ld	r17, VCPU_GPR(r17)(r4)
	ld	r18, VCPU_GPR(r18)(r4)
	ld	r19, VCPU_GPR(r19)(r4)
	ld	r20, VCPU_GPR(r20)(r4)
	ld	r21, VCPU_GPR(r21)(r4)
	ld	r22, VCPU_GPR(r22)(r4)
	ld	r23, VCPU_GPR(r23)(r4)
	ld	r24, VCPU_GPR(r24)(r4)
	ld	r25, VCPU_GPR(r25)(r4)
	ld	r26, VCPU_GPR(r26)(r4)
	ld	r27, VCPU_GPR(r27)(r4)
	ld	r28, VCPU_GPR(r28)(r4)
	ld	r29, VCPU_GPR(r29)(r4)
	ld	r30, VCPU_GPR(r30)(r4)
	ld	r31, VCPU_GPR(r31)(r4)

	/* Load guest PMU registers */
	/* R4 is live here (vcpu pointer) */
	li	r3, 1
	sldi	r3, r3, 31		/* MMCR0_FC (freeze counters) bit */
	mtspr	SPRN_MMCR0, r3		/* freeze all counters, disable ints */
	isync
	lwz	r3, VCPU_PMC(r4)	/* always load up guest PMU registers */
	lwz	r5, VCPU_PMC + 4(r4)	/* to prevent information leak */
	lwz	r6, VCPU_PMC + 8(r4)
	lwz	r7, VCPU_PMC + 12(r4)
	lwz	r8, VCPU_PMC + 16(r4)
	lwz	r9, VCPU_PMC + 20(r4)
BEGIN_FTR_SECTION
	lwz	r10, VCPU_PMC + 24(r4)
	lwz	r11, VCPU_PMC + 28(r4)
END_FTR_SECTION_IFSET(CPU_FTR_ARCH_201)
	mtspr	SPRN_PMC1, r3
	mtspr	SPRN_PMC2, r5
	mtspr	SPRN_PMC3, r6
	mtspr	SPRN_PMC4, r7
	mtspr	SPRN_PMC5, r8
	mtspr	SPRN_PMC6, r9
BEGIN_FTR_SECTION
	mtspr	SPRN_PMC7, r10
	mtspr	SPRN_PMC8, r11
END_FTR_SECTION_IFSET(CPU_FTR_ARCH_201)
	ld	r3, VCPU_MMCR(r4)
	ld	r5, VCPU_MMCR + 8(r4)
	ld	r6, VCPU_MMCR + 16(r4)
	mtspr	SPRN_MMCR1, r5
	mtspr	SPRN_MMCRA, r6
	mtspr	SPRN_MMCR0, r3
	isync

	/* Load up FP, VMX and VSX registers */
	bl	kvmppc_load_fp

BEGIN_FTR_SECTION
	/* Switch DSCR to guest value */
	ld	r5, VCPU_DSCR(r4)
	mtspr	SPRN_DSCR, r5
END_FTR_SECTION_IFSET(CPU_FTR_ARCH_206)

	/*
	 * Set the decrementer to the guest decrementer.
	 */
	ld	r8,VCPU_DEC_EXPIRES(r4)
	mftb	r7
	subf	r3,r7,r8
	mtspr	SPRN_DEC,r3
	stw	r3,VCPU_DEC(r4)

	ld	r5, VCPU_SPRG0(r4)
	ld	r6, VCPU_SPRG1(r4)
	ld	r7, VCPU_SPRG2(r4)
	ld	r8, VCPU_SPRG3(r4)
	mtspr	SPRN_SPRG0, r5
	mtspr	SPRN_SPRG1, r6
	mtspr	SPRN_SPRG2, r7
	mtspr	SPRN_SPRG3, r8

	/* Save R1 in the PACA */
	std	r1, HSTATE_HOST_R1(r13)

	/* Increment yield count if they have a VPA */
	ld	r3, VCPU_VPA(r4)
	cmpdi	r3, 0
	beq	25f
	lwz	r5, LPPACA_YIELDCOUNT(r3)
	addi	r5, r5, 1
	stw	r5, LPPACA_YIELDCOUNT(r3)
25:
	/* Load up DAR and DSISR */
	ld	r5, VCPU_DAR(r4)
	lwz	r6, VCPU_DSISR(r4)
	mtspr	SPRN_DAR, r5
	mtspr	SPRN_DSISR, r6

	/* Set partition DABR */
	li	r5,3
	ld	r6,VCPU_DABR(r4)
	mtspr	SPRN_DABRX,r5
	mtspr	SPRN_DABR,r6

BEGIN_FTR_SECTION
	/* Restore AMR and UAMOR, set AMOR to all 1s */
	ld	r5,VCPU_AMR(r4)
	ld	r6,VCPU_UAMOR(r4)
	li	r7,-1
	mtspr	SPRN_AMR,r5
	mtspr	SPRN_UAMOR,r6
	mtspr	SPRN_AMOR,r7
END_FTR_SECTION_IFSET(CPU_FTR_ARCH_206)

	/* Clear out SLB */
	li	r6,0
	slbmte	r6,r6
	slbia
	ptesync

BEGIN_FTR_SECTION
	b	30f
END_FTR_SECTION_IFSET(CPU_FTR_ARCH_201)
	/*
	 * POWER7 host -> guest partition switch code.
	 * We don't have to lock against concurrent tlbies,
	 * but we do have to coordinate across hardware threads.
	 */
	/* Increment entry count iff exit count is zero. */
	ld	r5,HSTATE_KVM_VCORE(r13)
	addi	r9,r5,VCORE_ENTRY_EXIT
21:	lwarx	r3,0,r9
	cmpwi	r3,0x100		/* any threads starting to exit? */
	bge	secondary_too_late	/* if so we're too late to the party */
	addi	r3,r3,1
	stwcx.	r3,0,r9
	bne	21b

	/* Primary thread switches to guest partition. */
	ld	r9,VCPU_KVM(r4)		/* pointer to struct kvm */
	lwz	r6,VCPU_PTID(r4)
	cmpwi	r6,0
	bne	20f
	ld	r6,KVM_SDR1(r9)
	lwz	r7,KVM_LPID(r9)
	li	r0,LPID_RSVD		/* switch to reserved LPID */
	mtspr	SPRN_LPID,r0
	ptesync
	mtspr	SPRN_SDR1,r6		/* switch to partition page table */
	mtspr	SPRN_LPID,r7
	isync
	li	r0,1
	stb	r0,VCORE_IN_GUEST(r5)	/* signal secondaries to continue */
	b	10f

	/* Secondary threads wait for primary to have done partition switch */
20:	lbz	r0,VCORE_IN_GUEST(r5)
	cmpwi	r0,0
	beq	20b

	/* Set LPCR and RMOR. */
10:	ld	r8,KVM_LPCR(r9)
	mtspr	SPRN_LPCR,r8
	ld	r8,KVM_RMOR(r9)
	mtspr	SPRN_RMOR,r8
	isync

	/* Check if HDEC expires soon */
	mfspr	r3,SPRN_HDEC
	cmpwi	r3,10
	li	r12,BOOK3S_INTERRUPT_HV_DECREMENTER
	mr	r9,r4
	blt	hdec_soon

	/*
	 * Invalidate the TLB if we could possibly have stale TLB
	 * entries for this partition on this core due to the use
	 * of tlbiel.
	 * XXX maybe only need this on primary thread?
	 */
	ld	r9,VCPU_KVM(r4)		/* pointer to struct kvm */
	lwz	r5,VCPU_VCPUID(r4)
	lhz	r6,PACAPACAINDEX(r13)
	rldimi	r6,r5,0,62		/* XXX map as if threads 1:1 p:v */
	lhz	r8,VCPU_LAST_CPU(r4)
	sldi	r7,r6,1			/* see if this is the same vcpu */
	add	r7,r7,r9		/* as last ran on this pcpu */
	lhz	r0,KVM_LAST_VCPU(r7)
	cmpw	r6,r8			/* on the same cpu core as last time? */
	bne	3f
	cmpw	r0,r5			/* same vcpu as this core last ran? */
	beq	1f
3:	sth	r6,VCPU_LAST_CPU(r4)	/* if not, invalidate partition TLB */
	sth	r5,KVM_LAST_VCPU(r7)
	li	r6,128
	mtctr	r6
	li	r7,0x800		/* IS field = 0b10 */
	ptesync
2:	tlbiel	r7
	addi	r7,r7,0x1000
	bdnz	2b
	ptesync
1:

	/* Save purr/spurr */
	mfspr	r5,SPRN_PURR
	mfspr	r6,SPRN_SPURR
	std	r5,HSTATE_PURR(r13)
	std	r6,HSTATE_SPURR(r13)
	ld	r7,VCPU_PURR(r4)
	ld	r8,VCPU_SPURR(r4)
	mtspr	SPRN_PURR,r7
	mtspr	SPRN_SPURR,r8
	b	31f

	/*
	 * PPC970 host -> guest partition switch code.
	 * We have to lock against concurrent tlbies,
	 * using native_tlbie_lock to lock against host tlbies
	 * and kvm->arch.tlbie_lock to lock against guest tlbies.
	 * We also have to invalidate the TLB since its
	 * entries aren't tagged with the LPID.
	 */
30:	ld	r9,VCPU_KVM(r4)		/* pointer to struct kvm */

	/* first take native_tlbie_lock */
	.section ".toc","aw"
toc_tlbie_lock:
	.tc	native_tlbie_lock[TC],native_tlbie_lock
	.previous
	ld	r3,toc_tlbie_lock@toc(2)
	lwz	r8,PACA_LOCK_TOKEN(r13)
24:	lwarx	r0,0,r3
	cmpwi	r0,0
	bne	24b
	stwcx.	r8,0,r3
	bne	24b
	isync

	ld	r7,KVM_LPCR(r9)		/* use kvm->arch.lpcr to store HID4 */
	li	r0,0x18f
	rotldi	r0,r0,HID4_LPID5_SH	/* all lpid bits in HID4 = 1 */
	or	r0,r7,r0
	ptesync
	sync
	mtspr	SPRN_HID4,r0		/* switch to reserved LPID */
	isync
	li	r0,0
	stw	r0,0(r3)		/* drop native_tlbie_lock */

	/* invalidate the whole TLB */
	li	r0,256
	mtctr	r0
	li	r6,0
25:	tlbiel	r6
	addi	r6,r6,0x1000
	bdnz	25b
	ptesync

	/* Take the guest's tlbie_lock */
	addi	r3,r9,KVM_TLBIE_LOCK
24:	lwarx	r0,0,r3
	cmpwi	r0,0
	bne	24b
	stwcx.	r8,0,r3
	bne	24b
	isync
	ld	r6,KVM_SDR1(r9)
	mtspr	SPRN_SDR1,r6		/* switch to partition page table */

	/* Set up HID4 with the guest's LPID etc. */
	sync
	mtspr	SPRN_HID4,r7
	isync

	/* drop the guest's tlbie_lock */
	li	r0,0
	stw	r0,0(r3)

	/* Check if HDEC expires soon */
	mfspr	r3,SPRN_HDEC
	cmpwi	r3,10
	li	r12,BOOK3S_INTERRUPT_HV_DECREMENTER
	mr	r9,r4
	blt	hdec_soon

	/* Enable HDEC interrupts */
	mfspr	r0,SPRN_HID0
	li	r3,1
	rldimi	r0,r3, HID0_HDICE_SH, 64-HID0_HDICE_SH-1
	sync
	mtspr	SPRN_HID0,r0
	mfspr	r0,SPRN_HID0
	mfspr	r0,SPRN_HID0
	mfspr	r0,SPRN_HID0
	mfspr	r0,SPRN_HID0
	mfspr	r0,SPRN_HID0
	mfspr	r0,SPRN_HID0

	/* Load up guest SLB entries */
31:	lwz	r5,VCPU_SLB_MAX(r4)
	cmpwi	r5,0
	beq	9f
	mtctr	r5
	addi	r6,r4,VCPU_SLB
1:	ld	r8,VCPU_SLB_E(r6)
	ld	r9,VCPU_SLB_V(r6)
	slbmte	r9,r8
	addi	r6,r6,VCPU_SLB_SIZE
	bdnz	1b
9:

	/* Restore state of CTRL run bit; assume 1 on entry */
	lwz	r5,VCPU_CTRL(r4)
	andi.	r5,r5,1
	bne	4f
	mfspr	r6,SPRN_CTRLF
	clrrdi	r6,r6,1
	mtspr	SPRN_CTRLT,r6
4:
	ld	r6, VCPU_CTR(r4)
	lwz	r7, VCPU_XER(r4)

	mtctr	r6
	mtxer	r7

kvmppc_cede_reentry:		/* r4 = vcpu, r13 = paca */
	ld	r6, VCPU_SRR0(r4)
	ld	r7, VCPU_SRR1(r4)
	ld	r10, VCPU_PC(r4)
	ld	r11, VCPU_MSR(r4)	/* r11 = vcpu->arch.msr & ~MSR_HV */

	rldicl	r11, r11, 63 - MSR_HV_LG, 1
	rotldi	r11, r11, 1 + MSR_HV_LG
	ori	r11, r11, MSR_ME

	/* Check if we can deliver an external or decrementer interrupt now */
	ld	r0,VCPU_PENDING_EXC(r4)
	li	r8,(1 << BOOK3S_IRQPRIO_EXTERNAL)
	oris	r8,r8,(1 << BOOK3S_IRQPRIO_EXTERNAL_LEVEL)@h
	and	r0,r0,r8
	cmpdi	cr1,r0,0
	andi.	r0,r11,MSR_EE
	beq	cr1,11f
BEGIN_FTR_SECTION
	mfspr	r8,SPRN_LPCR
	ori	r8,r8,LPCR_MER
	mtspr	SPRN_LPCR,r8
	isync
END_FTR_SECTION_IFSET(CPU_FTR_ARCH_206)
	beq	5f
	li	r0,BOOK3S_INTERRUPT_EXTERNAL
12:	mr	r6,r10
	mr	r10,r0
	mr	r7,r11
	li	r11,(MSR_ME << 1) | 1	/* synthesize MSR_SF | MSR_ME */
	rotldi	r11,r11,63
	b	5f
11:	beq	5f
	mfspr	r0,SPRN_DEC
	cmpwi	r0,0
	li	r0,BOOK3S_INTERRUPT_DECREMENTER
	blt	12b

	/* Move SRR0 and SRR1 into the respective regs */
5:	mtspr	SPRN_SRR0, r6
	mtspr	SPRN_SRR1, r7
	li	r0,0
	stb	r0,VCPU_CEDED(r4)	/* cancel cede */

fast_guest_return:
	mtspr	SPRN_HSRR0,r10
	mtspr	SPRN_HSRR1,r11

	/* Activate guest mode, so faults get handled by KVM */
	li	r9, KVM_GUEST_MODE_GUEST
	stb	r9, HSTATE_IN_GUEST(r13)

	/* Enter guest */

	ld	r5, VCPU_LR(r4)
	lwz	r6, VCPU_CR(r4)
	mtlr	r5
	mtcr	r6

	ld	r0, VCPU_GPR(r0)(r4)
	ld	r1, VCPU_GPR(r1)(r4)
	ld	r2, VCPU_GPR(r2)(r4)
	ld	r3, VCPU_GPR(r3)(r4)
	ld	r5, VCPU_GPR(r5)(r4)
	ld	r6, VCPU_GPR(r6)(r4)
	ld	r7, VCPU_GPR(r7)(r4)
	ld	r8, VCPU_GPR(r8)(r4)
	ld	r9, VCPU_GPR(r9)(r4)
	ld	r10, VCPU_GPR(r10)(r4)
	ld	r11, VCPU_GPR(r11)(r4)
	ld	r12, VCPU_GPR(r12)(r4)
	ld	r13, VCPU_GPR(r13)(r4)

	ld	r4, VCPU_GPR(r4)(r4)

	hrfid
	b	.

/******************************************************************************
 *                                                                            *
 *                               Exit code                                    *
 *                                                                            *
 *****************************************************************************/

/*
 * We come here from the first-level interrupt handlers.
 */
	.globl	kvmppc_interrupt
kvmppc_interrupt:
	/*
	 * Register contents:
	 * R12		= interrupt vector
	 * R13		= PACA
	 * guest CR, R12 saved in shadow VCPU SCRATCH1/0
	 * guest R13 saved in SPRN_SCRATCH0
	 */
	/* abuse host_r2 as third scratch area; we get r2 from PACATOC(r13) */
	std	r9, HSTATE_HOST_R2(r13)
	ld	r9, HSTATE_KVM_VCPU(r13)

	/* Save registers */

	std	r0, VCPU_GPR(r0)(r9)
	std	r1, VCPU_GPR(r1)(r9)
	std	r2, VCPU_GPR(r2)(r9)
	std	r3, VCPU_GPR(r3)(r9)
	std	r4, VCPU_GPR(r4)(r9)
	std	r5, VCPU_GPR(r5)(r9)
	std	r6, VCPU_GPR(r6)(r9)
	std	r7, VCPU_GPR(r7)(r9)
	std	r8, VCPU_GPR(r8)(r9)
	ld	r0, HSTATE_HOST_R2(r13)
	std	r0, VCPU_GPR(r9)(r9)
	std	r10, VCPU_GPR(r10)(r9)
	std	r11, VCPU_GPR(r11)(r9)
	ld	r3, HSTATE_SCRATCH0(r13)
	lwz	r4, HSTATE_SCRATCH1(r13)
	std	r3, VCPU_GPR(r12)(r9)
	stw	r4, VCPU_CR(r9)

	/* Restore R1/R2 so we can handle faults */
	ld	r1, HSTATE_HOST_R1(r13)
	ld	r2, PACATOC(r13)

	mfspr	r10, SPRN_SRR0
	mfspr	r11, SPRN_SRR1
	std	r10, VCPU_SRR0(r9)
	std	r11, VCPU_SRR1(r9)
	andi.	r0, r12, 2		/* need to read HSRR0/1? */
	beq	1f
	mfspr	r10, SPRN_HSRR0
	mfspr	r11, SPRN_HSRR1
	clrrdi	r12, r12, 2
1:	std	r10, VCPU_PC(r9)
	std	r11, VCPU_MSR(r9)

	GET_SCRATCH0(r3)
	mflr	r4
	std	r3, VCPU_GPR(r13)(r9)
	std	r4, VCPU_LR(r9)

	/* Unset guest mode */
	li	r0, KVM_GUEST_MODE_NONE
	stb	r0, HSTATE_IN_GUEST(r13)

	stw	r12,VCPU_TRAP(r9)

	/* See if this is a leftover HDEC interrupt */
	cmpwi	r12,BOOK3S_INTERRUPT_HV_DECREMENTER
	bne	2f
	mfspr	r3,SPRN_HDEC
	cmpwi	r3,0
	bge	ignore_hdec
2:
	/* See if this is something we can handle in real mode */
	cmpwi	r12,BOOK3S_INTERRUPT_SYSCALL
	beq	hcall_try_real_mode

	/* Check for mediated interrupts (could be done earlier really ...) */
BEGIN_FTR_SECTION
	cmpwi	r12,BOOK3S_INTERRUPT_EXTERNAL
	bne+	1f
	andi.	r0,r11,MSR_EE
	beq	1f
	mfspr	r5,SPRN_LPCR
	andi.	r0,r5,LPCR_MER
	bne	bounce_ext_interrupt
1:
END_FTR_SECTION_IFSET(CPU_FTR_ARCH_206)

hcall_real_cont:		/* r9 = vcpu, r12 = trap, r13 = paca */
	/* Save DEC */
	mfspr	r5,SPRN_DEC
	mftb	r6
	extsw	r5,r5
	add	r5,r5,r6
	std	r5,VCPU_DEC_EXPIRES(r9)

	/* Save HEIR (HV emulation assist reg) in last_inst
	   if this is an HEI (HV emulation interrupt, e40) */
	li	r3,-1
BEGIN_FTR_SECTION
	cmpwi	r12,BOOK3S_INTERRUPT_H_EMUL_ASSIST
	bne	11f
	mfspr	r3,SPRN_HEIR
END_FTR_SECTION_IFSET(CPU_FTR_ARCH_206)
11:	stw	r3,VCPU_LAST_INST(r9)

	/* Save more register state  */
	mfxer	r5
	mfdar	r6
	mfdsisr	r7
	mfctr	r8

	stw	r5, VCPU_XER(r9)
	std	r6, VCPU_DAR(r9)
	stw	r7, VCPU_DSISR(r9)
	std	r8, VCPU_CTR(r9)
	/* grab HDAR & HDSISR if HV data storage interrupt (HDSI) */
BEGIN_FTR_SECTION
	cmpwi	r12,BOOK3S_INTERRUPT_H_DATA_STORAGE
	beq	6f
END_FTR_SECTION_IFSET(CPU_FTR_ARCH_206)
7:	std	r6, VCPU_FAULT_DAR(r9)
	stw	r7, VCPU_FAULT_DSISR(r9)

	/* Save guest CTRL register, set runlatch to 1 */
	mfspr	r6,SPRN_CTRLF
	stw	r6,VCPU_CTRL(r9)
	andi.	r0,r6,1
	bne	4f
	ori	r6,r6,1
	mtspr	SPRN_CTRLT,r6
4:
	/* Read the guest SLB and save it away */
	lwz	r0,VCPU_SLB_NR(r9)	/* number of entries in SLB */
	mtctr	r0
	li	r6,0
	addi	r7,r9,VCPU_SLB
	li	r5,0
1:	slbmfee	r8,r6
	andis.	r0,r8,SLB_ESID_V@h
	beq	2f
	add	r8,r8,r6		/* put index in */
	slbmfev	r3,r6
	std	r8,VCPU_SLB_E(r7)
	std	r3,VCPU_SLB_V(r7)
	addi	r7,r7,VCPU_SLB_SIZE
	addi	r5,r5,1
2:	addi	r6,r6,1
	bdnz	1b
	stw	r5,VCPU_SLB_MAX(r9)

	/*
	 * Save the guest PURR/SPURR
	 */
BEGIN_FTR_SECTION
	mfspr	r5,SPRN_PURR
	mfspr	r6,SPRN_SPURR
	ld	r7,VCPU_PURR(r9)
	ld	r8,VCPU_SPURR(r9)
	std	r5,VCPU_PURR(r9)
	std	r6,VCPU_SPURR(r9)
	subf	r5,r7,r5
	subf	r6,r8,r6

	/*
	 * Restore host PURR/SPURR and add guest times
	 * so that the time in the guest gets accounted.
	 */
	ld	r3,HSTATE_PURR(r13)
	ld	r4,HSTATE_SPURR(r13)
	add	r3,r3,r5
	add	r4,r4,r6
	mtspr	SPRN_PURR,r3
	mtspr	SPRN_SPURR,r4
END_FTR_SECTION_IFCLR(CPU_FTR_ARCH_201)

	/* Clear out SLB */
	li	r5,0
	slbmte	r5,r5
	slbia
	ptesync

hdec_soon:			/* r9 = vcpu, r12 = trap, r13 = paca */
BEGIN_FTR_SECTION
	b	32f
END_FTR_SECTION_IFSET(CPU_FTR_ARCH_201)
	/*
	 * POWER7 guest -> host partition switch code.
	 * We don't have to lock against tlbies but we do
	 * have to coordinate the hardware threads.
	 */
	/* Increment the threads-exiting-guest count in the 0xff00
	   bits of vcore->entry_exit_count */
	lwsync
	ld	r5,HSTATE_KVM_VCORE(r13)
	addi	r6,r5,VCORE_ENTRY_EXIT
41:	lwarx	r3,0,r6
	addi	r0,r3,0x100
	stwcx.	r0,0,r6
	bne	41b
	lwsync

	/*
	 * At this point we have an interrupt that we have to pass
	 * up to the kernel or qemu; we can't handle it in real mode.
	 * Thus we have to do a partition switch, so we have to
	 * collect the other threads, if we are the first thread
	 * to take an interrupt.  To do this, we set the HDEC to 0,
	 * which causes an HDEC interrupt in all threads within 2ns
	 * because the HDEC register is shared between all 4 threads.
	 * However, we don't need to bother if this is an HDEC
	 * interrupt, since the other threads will already be on their
	 * way here in that case.
	 */
	cmpwi	r3,0x100	/* Are we the first here? */
	bge	43f
	cmpwi	r3,1		/* Are any other threads in the guest? */
	ble	43f
	cmpwi	r12,BOOK3S_INTERRUPT_HV_DECREMENTER
	beq	40f
	li	r0,0
	mtspr	SPRN_HDEC,r0
40:
	/*
	 * Send an IPI to any napping threads, since an HDEC interrupt
	 * doesn't wake CPUs up from nap.
	 */
	lwz	r3,VCORE_NAPPING_THREADS(r5)
	lwz	r4,VCPU_PTID(r9)
	li	r0,1
	sldi	r0,r0,r4
	andc.	r3,r3,r0		/* no sense IPI'ing ourselves */
	beq	43f
	mulli	r4,r4,PACA_SIZE		/* get paca for thread 0 */
	subf	r6,r4,r13
42:	andi.	r0,r3,1
	beq	44f
	ld	r8,HSTATE_XICS_PHYS(r6)	/* get thread's XICS reg addr */
	li	r0,IPI_PRIORITY
	li	r7,XICS_QIRR
	stbcix	r0,r7,r8		/* trigger the IPI */
44:	srdi.	r3,r3,1
	addi	r6,r6,PACA_SIZE
	bne	42b

	/* Secondary threads wait for primary to do partition switch */
43:	ld	r4,VCPU_KVM(r9)		/* pointer to struct kvm */
	ld	r5,HSTATE_KVM_VCORE(r13)
	lwz	r3,VCPU_PTID(r9)
	cmpwi	r3,0
	beq	15f
	HMT_LOW
13:	lbz	r3,VCORE_IN_GUEST(r5)
	cmpwi	r3,0
	bne	13b
	HMT_MEDIUM
	b	16f

	/* Primary thread waits for all the secondaries to exit guest */
15:	lwz	r3,VCORE_ENTRY_EXIT(r5)
	srwi	r0,r3,8
	clrldi	r3,r3,56
	cmpw	r3,r0
	bne	15b
	isync

	/* Primary thread switches back to host partition */
	ld	r6,KVM_HOST_SDR1(r4)
	lwz	r7,KVM_HOST_LPID(r4)
	li	r8,LPID_RSVD		/* switch to reserved LPID */
	mtspr	SPRN_LPID,r8
	ptesync
	mtspr	SPRN_SDR1,r6		/* switch to partition page table */
	mtspr	SPRN_LPID,r7
	isync
	li	r0,0
	stb	r0,VCORE_IN_GUEST(r5)
	lis	r8,0x7fff		/* MAX_INT@h */
	mtspr	SPRN_HDEC,r8

16:	ld	r8,KVM_HOST_LPCR(r4)
	mtspr	SPRN_LPCR,r8
	isync
	b	33f

	/*
	 * PPC970 guest -> host partition switch code.
	 * We have to lock against concurrent tlbies, and
	 * we have to flush the whole TLB.
	 */
32:	ld	r4,VCPU_KVM(r9)		/* pointer to struct kvm */

	/* Take the guest's tlbie_lock */
	lwz	r8,PACA_LOCK_TOKEN(r13)
	addi	r3,r4,KVM_TLBIE_LOCK
24:	lwarx	r0,0,r3
	cmpwi	r0,0
	bne	24b
	stwcx.	r8,0,r3
	bne	24b
	isync

	ld	r7,KVM_HOST_LPCR(r4)	/* use kvm->arch.host_lpcr for HID4 */
	li	r0,0x18f
	rotldi	r0,r0,HID4_LPID5_SH	/* all lpid bits in HID4 = 1 */
	or	r0,r7,r0
	ptesync
	sync
	mtspr	SPRN_HID4,r0		/* switch to reserved LPID */
	isync
	li	r0,0
	stw	r0,0(r3)		/* drop guest tlbie_lock */

	/* invalidate the whole TLB */
	li	r0,256
	mtctr	r0
	li	r6,0
25:	tlbiel	r6
	addi	r6,r6,0x1000
	bdnz	25b
	ptesync

	/* take native_tlbie_lock */
	ld	r3,toc_tlbie_lock@toc(2)
24:	lwarx	r0,0,r3
	cmpwi	r0,0
	bne	24b
	stwcx.	r8,0,r3
	bne	24b
	isync

	ld	r6,KVM_HOST_SDR1(r4)
	mtspr	SPRN_SDR1,r6		/* switch to host page table */

	/* Set up host HID4 value */
	sync
	mtspr	SPRN_HID4,r7
	isync
	li	r0,0
	stw	r0,0(r3)		/* drop native_tlbie_lock */

	lis	r8,0x7fff		/* MAX_INT@h */
	mtspr	SPRN_HDEC,r8

	/* Disable HDEC interrupts */
	mfspr	r0,SPRN_HID0
	li	r3,0
	rldimi	r0,r3, HID0_HDICE_SH, 64-HID0_HDICE_SH-1
	sync
	mtspr	SPRN_HID0,r0
	mfspr	r0,SPRN_HID0
	mfspr	r0,SPRN_HID0
	mfspr	r0,SPRN_HID0
	mfspr	r0,SPRN_HID0
	mfspr	r0,SPRN_HID0
	mfspr	r0,SPRN_HID0

	/* load host SLB entries */
33:	ld	r8,PACA_SLBSHADOWPTR(r13)

	.rept	SLB_NUM_BOLTED
	ld	r5,SLBSHADOW_SAVEAREA(r8)
	ld	r6,SLBSHADOW_SAVEAREA+8(r8)
	andis.	r7,r5,SLB_ESID_V@h
	beq	1f
	slbmte	r6,r5
1:	addi	r8,r8,16
	.endr

	/* Save and reset AMR and UAMOR before turning on the MMU */
BEGIN_FTR_SECTION
	mfspr	r5,SPRN_AMR
	mfspr	r6,SPRN_UAMOR
	std	r5,VCPU_AMR(r9)
	std	r6,VCPU_UAMOR(r9)
	li	r6,0
	mtspr	SPRN_AMR,r6
END_FTR_SECTION_IFSET(CPU_FTR_ARCH_206)

	/* Restore host DABR and DABRX */
	ld	r5,HSTATE_DABR(r13)
	li	r6,7
	mtspr	SPRN_DABR,r5
	mtspr	SPRN_DABRX,r6

	/* Switch DSCR back to host value */
BEGIN_FTR_SECTION
	mfspr	r8, SPRN_DSCR
	ld	r7, HSTATE_DSCR(r13)
	std	r8, VCPU_DSCR(r7)
	mtspr	SPRN_DSCR, r7
END_FTR_SECTION_IFSET(CPU_FTR_ARCH_206)

	/* Save non-volatile GPRs */
	std	r14, VCPU_GPR(r14)(r9)
	std	r15, VCPU_GPR(r15)(r9)
	std	r16, VCPU_GPR(r16)(r9)
	std	r17, VCPU_GPR(r17)(r9)
	std	r18, VCPU_GPR(r18)(r9)
	std	r19, VCPU_GPR(r19)(r9)
	std	r20, VCPU_GPR(r20)(r9)
	std	r21, VCPU_GPR(r21)(r9)
	std	r22, VCPU_GPR(r22)(r9)
	std	r23, VCPU_GPR(r23)(r9)
	std	r24, VCPU_GPR(r24)(r9)
	std	r25, VCPU_GPR(r25)(r9)
	std	r26, VCPU_GPR(r26)(r9)
	std	r27, VCPU_GPR(r27)(r9)
	std	r28, VCPU_GPR(r28)(r9)
	std	r29, VCPU_GPR(r29)(r9)
	std	r30, VCPU_GPR(r30)(r9)
	std	r31, VCPU_GPR(r31)(r9)

	/* Save SPRGs */
	mfspr	r3, SPRN_SPRG0
	mfspr	r4, SPRN_SPRG1
	mfspr	r5, SPRN_SPRG2
	mfspr	r6, SPRN_SPRG3
	std	r3, VCPU_SPRG0(r9)
	std	r4, VCPU_SPRG1(r9)
	std	r5, VCPU_SPRG2(r9)
	std	r6, VCPU_SPRG3(r9)

	/* Increment yield count if they have a VPA */
	ld	r8, VCPU_VPA(r9)	/* do they have a VPA? */
	cmpdi	r8, 0
	beq	25f
	lwz	r3, LPPACA_YIELDCOUNT(r8)
	addi	r3, r3, 1
	stw	r3, LPPACA_YIELDCOUNT(r8)
25:
	/* Save PMU registers if requested */
	/* r8 and cr0.eq are live here */
	li	r3, 1
	sldi	r3, r3, 31		/* MMCR0_FC (freeze counters) bit */
	mfspr	r4, SPRN_MMCR0		/* save MMCR0 */
	mtspr	SPRN_MMCR0, r3		/* freeze all counters, disable ints */
	isync
	beq	21f			/* if no VPA, save PMU stuff anyway */
	lbz	r7, LPPACA_PMCINUSE(r8)
	cmpwi	r7, 0			/* did they ask for PMU stuff to be saved? */
	bne	21f
	std	r3, VCPU_MMCR(r9)	/* if not, set saved MMCR0 to FC */
	b	22f
21:	mfspr	r5, SPRN_MMCR1
	mfspr	r6, SPRN_MMCRA
	std	r4, VCPU_MMCR(r9)
	std	r5, VCPU_MMCR + 8(r9)
	std	r6, VCPU_MMCR + 16(r9)
	mfspr	r3, SPRN_PMC1
	mfspr	r4, SPRN_PMC2
	mfspr	r5, SPRN_PMC3
	mfspr	r6, SPRN_PMC4
	mfspr	r7, SPRN_PMC5
	mfspr	r8, SPRN_PMC6
BEGIN_FTR_SECTION
	mfspr	r10, SPRN_PMC7
	mfspr	r11, SPRN_PMC8
END_FTR_SECTION_IFSET(CPU_FTR_ARCH_201)
	stw	r3, VCPU_PMC(r9)
	stw	r4, VCPU_PMC + 4(r9)
	stw	r5, VCPU_PMC + 8(r9)
	stw	r6, VCPU_PMC + 12(r9)
	stw	r7, VCPU_PMC + 16(r9)
	stw	r8, VCPU_PMC + 20(r9)
BEGIN_FTR_SECTION
	stw	r10, VCPU_PMC + 24(r9)
	stw	r11, VCPU_PMC + 28(r9)
END_FTR_SECTION_IFSET(CPU_FTR_ARCH_201)
22:
	/* save FP state */
	mr	r3, r9
	bl	.kvmppc_save_fp

	/* Secondary threads go off to take a nap on POWER7 */
BEGIN_FTR_SECTION
	lwz	r0,VCPU_PTID(r3)
	cmpwi	r0,0
	bne	secondary_nap
END_FTR_SECTION_IFSET(CPU_FTR_ARCH_206)

	/*
	 * Reload DEC.  HDEC interrupts were disabled when
	 * we reloaded the host's LPCR value.
	 */
	ld	r3, HSTATE_DECEXP(r13)
	mftb	r4
	subf	r4, r4, r3
	mtspr	SPRN_DEC, r4

	/* Reload the host's PMU registers */
	ld	r3, PACALPPACAPTR(r13)	/* is the host using the PMU? */
	lbz	r4, LPPACA_PMCINUSE(r3)
	cmpwi	r4, 0
	beq	23f			/* skip if not */
	lwz	r3, HSTATE_PMC(r13)
	lwz	r4, HSTATE_PMC + 4(r13)
	lwz	r5, HSTATE_PMC + 8(r13)
	lwz	r6, HSTATE_PMC + 12(r13)
	lwz	r8, HSTATE_PMC + 16(r13)
	lwz	r9, HSTATE_PMC + 20(r13)
BEGIN_FTR_SECTION
	lwz	r10, HSTATE_PMC + 24(r13)
	lwz	r11, HSTATE_PMC + 28(r13)
END_FTR_SECTION_IFSET(CPU_FTR_ARCH_201)
	mtspr	SPRN_PMC1, r3
	mtspr	SPRN_PMC2, r4
	mtspr	SPRN_PMC3, r5
	mtspr	SPRN_PMC4, r6
	mtspr	SPRN_PMC5, r8
	mtspr	SPRN_PMC6, r9
BEGIN_FTR_SECTION
	mtspr	SPRN_PMC7, r10
	mtspr	SPRN_PMC8, r11
END_FTR_SECTION_IFSET(CPU_FTR_ARCH_201)
	ld	r3, HSTATE_MMCR(r13)
	ld	r4, HSTATE_MMCR + 8(r13)
	ld	r5, HSTATE_MMCR + 16(r13)
	mtspr	SPRN_MMCR1, r4
	mtspr	SPRN_MMCRA, r5
	mtspr	SPRN_MMCR0, r3
	isync
23:
	/*
	 * For external and machine check interrupts, we need
	 * to call the Linux handler to process the interrupt.
	 * We do that by jumping to the interrupt vector address
	 * which we have in r12.  The [h]rfid at the end of the
	 * handler will return to the book3s_hv_interrupts.S code.
	 * For other interrupts we do the rfid to get back
	 * to the book3s_interrupts.S code here.
	 */
	ld	r8, HSTATE_VMHANDLER(r13)
	ld	r7, HSTATE_HOST_MSR(r13)

	cmpwi	r12, BOOK3S_INTERRUPT_EXTERNAL
	beq	11f
	cmpwi	r12, BOOK3S_INTERRUPT_MACHINE_CHECK

	/* RFI into the highmem handler, or branch to interrupt handler */
12:	mfmsr	r6
	mtctr	r12
	li	r0, MSR_RI
	andc	r6, r6, r0
	mtmsrd	r6, 1			/* Clear RI in MSR */
	mtsrr0	r8
	mtsrr1	r7
	beqctr
	RFI

11:
BEGIN_FTR_SECTION
	b	12b
END_FTR_SECTION_IFSET(CPU_FTR_ARCH_201)
	mtspr	SPRN_HSRR0, r8
	mtspr	SPRN_HSRR1, r7
	ba	0x500

6:	mfspr	r6,SPRN_HDAR
	mfspr	r7,SPRN_HDSISR
	b	7b

/*
 * Try to handle an hcall in real mode.
 * Returns to the guest if we handle it, or continues on up to
 * the kernel if we can't (i.e. if we don't have a handler for
 * it, or if the handler returns H_TOO_HARD).
 */
	.globl	hcall_try_real_mode
hcall_try_real_mode:
	ld	r3,VCPU_GPR(r3)(r9)
	andi.	r0,r11,MSR_PR
	bne	hcall_real_cont
	clrrdi	r3,r3,2
	cmpldi	r3,hcall_real_table_end - hcall_real_table
	bge	hcall_real_cont
	LOAD_REG_ADDR(r4, hcall_real_table)
	lwzx	r3,r3,r4
	cmpwi	r3,0
	beq	hcall_real_cont
	add	r3,r3,r4
	mtctr	r3
	mr	r3,r9		/* get vcpu pointer */
	ld	r4,VCPU_GPR(r4)(r9)
	bctrl
	cmpdi	r3,H_TOO_HARD
	beq	hcall_real_fallback
	ld	r4,HSTATE_KVM_VCPU(r13)
	std	r3,VCPU_GPR(r3)(r4)
	ld	r10,VCPU_PC(r4)
	ld	r11,VCPU_MSR(r4)
	b	fast_guest_return

	/* We've attempted a real mode hcall, but it's punted it back
	 * to userspace.  We need to restore some clobbered volatiles
	 * before resuming the pass-it-to-qemu path */
hcall_real_fallback:
	li	r12,BOOK3S_INTERRUPT_SYSCALL
	ld	r9, HSTATE_KVM_VCPU(r13)

	b	hcall_real_cont

	.globl	hcall_real_table
hcall_real_table:
	.long	0		/* 0 - unused */
	.long	.kvmppc_h_remove - hcall_real_table
	.long	.kvmppc_h_enter - hcall_real_table
	.long	.kvmppc_h_read - hcall_real_table
	.long	0		/* 0x10 - H_CLEAR_MOD */
	.long	0		/* 0x14 - H_CLEAR_REF */
	.long	.kvmppc_h_protect - hcall_real_table
	.long	0		/* 0x1c - H_GET_TCE */
	.long	.kvmppc_h_put_tce - hcall_real_table
	.long	0		/* 0x24 - H_SET_SPRG0 */
	.long	.kvmppc_h_set_dabr - hcall_real_table
	.long	0		/* 0x2c */
	.long	0		/* 0x30 */
	.long	0		/* 0x34 */
	.long	0		/* 0x38 */
	.long	0		/* 0x3c */
	.long	0		/* 0x40 */
	.long	0		/* 0x44 */
	.long	0		/* 0x48 */
	.long	0		/* 0x4c */
	.long	0		/* 0x50 */
	.long	0		/* 0x54 */
	.long	0		/* 0x58 */
	.long	0		/* 0x5c */
	.long	0		/* 0x60 */
	.long	0		/* 0x64 */
	.long	0		/* 0x68 */
	.long	0		/* 0x6c */
	.long	0		/* 0x70 */
	.long	0		/* 0x74 */
	.long	0		/* 0x78 */
	.long	0		/* 0x7c */
	.long	0		/* 0x80 */
	.long	0		/* 0x84 */
	.long	0		/* 0x88 */
	.long	0		/* 0x8c */
	.long	0		/* 0x90 */
	.long	0		/* 0x94 */
	.long	0		/* 0x98 */
	.long	0		/* 0x9c */
	.long	0		/* 0xa0 */
	.long	0		/* 0xa4 */
	.long	0		/* 0xa8 */
	.long	0		/* 0xac */
	.long	0		/* 0xb0 */
	.long	0		/* 0xb4 */
	.long	0		/* 0xb8 */
	.long	0		/* 0xbc */
	.long	0		/* 0xc0 */
	.long	0		/* 0xc4 */
	.long	0		/* 0xc8 */
	.long	0		/* 0xcc */
	.long	0		/* 0xd0 */
	.long	0		/* 0xd4 */
	.long	0		/* 0xd8 */
	.long	0		/* 0xdc */
	.long	.kvmppc_h_cede - hcall_real_table
	.long	0		/* 0xe4 */
	.long	0		/* 0xe8 */
	.long	0		/* 0xec */
	.long	0		/* 0xf0 */
	.long	0		/* 0xf4 */
	.long	0		/* 0xf8 */
	.long	0		/* 0xfc */
	.long	0		/* 0x100 */
	.long	0		/* 0x104 */
	.long	0		/* 0x108 */
	.long	0		/* 0x10c */
	.long	0		/* 0x110 */
	.long	0		/* 0x114 */
	.long	0		/* 0x118 */
	.long	0		/* 0x11c */
	.long	0		/* 0x120 */
	.long	.kvmppc_h_bulk_remove - hcall_real_table
hcall_real_table_end:

ignore_hdec:
	mr	r4,r9
	b	fast_guest_return

bounce_ext_interrupt:
	mr	r4,r9
	mtspr	SPRN_SRR0,r10
	mtspr	SPRN_SRR1,r11
	li	r10,BOOK3S_INTERRUPT_EXTERNAL
	li	r11,(MSR_ME << 1) | 1	/* synthesize MSR_SF | MSR_ME */
	rotldi	r11,r11,63
	b	fast_guest_return

_GLOBAL(kvmppc_h_set_dabr)
	std	r4,VCPU_DABR(r3)
	mtspr	SPRN_DABR,r4
	li	r3,0
	blr

_GLOBAL(kvmppc_h_cede)
	ori	r11,r11,MSR_EE
	std	r11,VCPU_MSR(r3)
	li	r0,1
	stb	r0,VCPU_CEDED(r3)
	sync			/* order setting ceded vs. testing prodded */
	lbz	r5,VCPU_PRODDED(r3)
	cmpwi	r5,0
	bne	1f
	li	r0,0		/* set trap to 0 to say hcall is handled */
	stw	r0,VCPU_TRAP(r3)
	li	r0,H_SUCCESS
	std	r0,VCPU_GPR(r3)(r3)
BEGIN_FTR_SECTION
	b	2f		/* just send it up to host on 970 */
END_FTR_SECTION_IFCLR(CPU_FTR_ARCH_206)

	/*
	 * Set our bit in the bitmask of napping threads unless all the
	 * other threads are already napping, in which case we send this
	 * up to the host.
	 */
	ld	r5,HSTATE_KVM_VCORE(r13)
	lwz	r6,VCPU_PTID(r3)
	lwz	r8,VCORE_ENTRY_EXIT(r5)
	clrldi	r8,r8,56
	li	r0,1
	sld	r0,r0,r6
	addi	r6,r5,VCORE_NAPPING_THREADS
31:	lwarx	r4,0,r6
	or	r4,r4,r0
<<<<<<< HEAD
	popcntw	r7,r4
=======
	PPC_POPCNTW(r7,r4)
>>>>>>> 6fe4c6d4
	cmpw	r7,r8
	bge	2f
	stwcx.	r4,0,r6
	bne	31b
	li	r0,1
	stb	r0,HSTATE_NAPPING(r13)
	/* order napping_threads update vs testing entry_exit_count */
	lwsync
	mr	r4,r3
	lwz	r7,VCORE_ENTRY_EXIT(r5)
	cmpwi	r7,0x100
	bge	33f		/* another thread already exiting */

/*
 * Although not specifically required by the architecture, POWER7
 * preserves the following registers in nap mode, even if an SMT mode
 * switch occurs: SLB entries, PURR, SPURR, AMOR, UAMOR, AMR, SPRG0-3,
 * DAR, DSISR, DABR, DABRX, DSCR, PMCx, MMCRx, SIAR, SDAR.
 */
	/* Save non-volatile GPRs */
	std	r14, VCPU_GPR(r14)(r3)
	std	r15, VCPU_GPR(r15)(r3)
	std	r16, VCPU_GPR(r16)(r3)
	std	r17, VCPU_GPR(r17)(r3)
	std	r18, VCPU_GPR(r18)(r3)
	std	r19, VCPU_GPR(r19)(r3)
	std	r20, VCPU_GPR(r20)(r3)
	std	r21, VCPU_GPR(r21)(r3)
	std	r22, VCPU_GPR(r22)(r3)
	std	r23, VCPU_GPR(r23)(r3)
	std	r24, VCPU_GPR(r24)(r3)
	std	r25, VCPU_GPR(r25)(r3)
	std	r26, VCPU_GPR(r26)(r3)
	std	r27, VCPU_GPR(r27)(r3)
	std	r28, VCPU_GPR(r28)(r3)
	std	r29, VCPU_GPR(r29)(r3)
	std	r30, VCPU_GPR(r30)(r3)
	std	r31, VCPU_GPR(r31)(r3)

	/* save FP state */
	bl	.kvmppc_save_fp

	/*
	 * Take a nap until a decrementer or external interrupt occurs,
	 * with PECE1 (wake on decr) and PECE0 (wake on external) set in LPCR
	 */
	li	r0,0x80
	stb	r0,PACAPROCSTART(r13)
	mfspr	r5,SPRN_LPCR
	ori	r5,r5,LPCR_PECE0 | LPCR_PECE1
	mtspr	SPRN_LPCR,r5
	isync
	li	r0, 0
	std	r0, HSTATE_SCRATCH0(r13)
	ptesync
	ld	r0, HSTATE_SCRATCH0(r13)
1:	cmpd	r0, r0
	bne	1b
	nap
	b	.

kvm_end_cede:
	/* Woken by external or decrementer interrupt */
	ld	r1, HSTATE_HOST_R1(r13)
	ld	r2, PACATOC(r13)

	/* If we're a secondary thread and we got here by an IPI, ack it */
	ld	r4,HSTATE_KVM_VCPU(r13)
	lwz	r3,VCPU_PTID(r4)
	cmpwi	r3,0
	beq	27f
	mfspr	r3,SPRN_SRR1
	rlwinm	r3,r3,44-31,0x7		/* extract wake reason field */
	cmpwi	r3,4			/* was it an external interrupt? */
	bne	27f
	ld	r5, HSTATE_XICS_PHYS(r13)
	li	r0,0xff
	li	r6,XICS_QIRR
	li	r7,XICS_XIRR
	lwzcix	r8,r5,r7		/* ack the interrupt */
	sync
	stbcix	r0,r5,r6		/* clear it */
	stwcix	r8,r5,r7		/* EOI it */
27:
	/* load up FP state */
	bl	kvmppc_load_fp

	/* Load NV GPRS */
	ld	r14, VCPU_GPR(r14)(r4)
	ld	r15, VCPU_GPR(r15)(r4)
	ld	r16, VCPU_GPR(r16)(r4)
	ld	r17, VCPU_GPR(r17)(r4)
	ld	r18, VCPU_GPR(r18)(r4)
	ld	r19, VCPU_GPR(r19)(r4)
	ld	r20, VCPU_GPR(r20)(r4)
	ld	r21, VCPU_GPR(r21)(r4)
	ld	r22, VCPU_GPR(r22)(r4)
	ld	r23, VCPU_GPR(r23)(r4)
	ld	r24, VCPU_GPR(r24)(r4)
	ld	r25, VCPU_GPR(r25)(r4)
	ld	r26, VCPU_GPR(r26)(r4)
	ld	r27, VCPU_GPR(r27)(r4)
	ld	r28, VCPU_GPR(r28)(r4)
	ld	r29, VCPU_GPR(r29)(r4)
	ld	r30, VCPU_GPR(r30)(r4)
	ld	r31, VCPU_GPR(r31)(r4)

	/* clear our bit in vcore->napping_threads */
33:	ld	r5,HSTATE_KVM_VCORE(r13)
	lwz	r3,VCPU_PTID(r4)
	li	r0,1
	sld	r0,r0,r3
	addi	r6,r5,VCORE_NAPPING_THREADS
32:	lwarx	r7,0,r6
	andc	r7,r7,r0
	stwcx.	r7,0,r6
	bne	32b
	li	r0,0
	stb	r0,HSTATE_NAPPING(r13)

	/* see if any other thread is already exiting */
	lwz	r0,VCORE_ENTRY_EXIT(r5)
	cmpwi	r0,0x100
	blt	kvmppc_cede_reentry	/* if not go back to guest */

	/* some threads are exiting, so go to the guest exit path */
	b	hcall_real_fallback

	/* cede when already previously prodded case */
1:	li	r0,0
	stb	r0,VCPU_PRODDED(r3)
	sync			/* order testing prodded vs. clearing ceded */
	stb	r0,VCPU_CEDED(r3)
	li	r3,H_SUCCESS
	blr

	/* we've ceded but we want to give control to the host */
2:	li	r3,H_TOO_HARD
	blr

secondary_too_late:
	ld	r5,HSTATE_KVM_VCORE(r13)
	HMT_LOW
13:	lbz	r3,VCORE_IN_GUEST(r5)
	cmpwi	r3,0
	bne	13b
	HMT_MEDIUM
	ld	r11,PACA_SLBSHADOWPTR(r13)

	.rept	SLB_NUM_BOLTED
	ld	r5,SLBSHADOW_SAVEAREA(r11)
	ld	r6,SLBSHADOW_SAVEAREA+8(r11)
	andis.	r7,r5,SLB_ESID_V@h
	beq	1f
	slbmte	r6,r5
1:	addi	r11,r11,16
	.endr

secondary_nap:
	/* Clear any pending IPI - assume we're a secondary thread */
	ld	r5, HSTATE_XICS_PHYS(r13)
	li	r7, XICS_XIRR
	lwzcix	r3, r5, r7		/* ack any pending interrupt */
	rlwinm.	r0, r3, 0, 0xffffff	/* any pending? */
	beq	37f
	sync
	li	r0, 0xff
	li	r6, XICS_QIRR
	stbcix	r0, r5, r6		/* clear the IPI */
	stwcix	r3, r5, r7		/* EOI it */
37:	sync

	/* increment the nap count and then go to nap mode */
	ld	r4, HSTATE_KVM_VCORE(r13)
	addi	r4, r4, VCORE_NAP_COUNT
	lwsync				/* make previous updates visible */
51:	lwarx	r3, 0, r4
	addi	r3, r3, 1
	stwcx.	r3, 0, r4
	bne	51b

	li	r3, LPCR_PECE0
	mfspr	r4, SPRN_LPCR
	rlwimi	r4, r3, 0, LPCR_PECE0 | LPCR_PECE1
	mtspr	SPRN_LPCR, r4
	isync
	li	r0, 0
	std	r0, HSTATE_SCRATCH0(r13)
	ptesync
	ld	r0, HSTATE_SCRATCH0(r13)
1:	cmpd	r0, r0
	bne	1b
	nap
	b	.

/*
 * Save away FP, VMX and VSX registers.
 * r3 = vcpu pointer
 */
_GLOBAL(kvmppc_save_fp)
	mfmsr	r9
	ori	r8,r9,MSR_FP
#ifdef CONFIG_ALTIVEC
BEGIN_FTR_SECTION
	oris	r8,r8,MSR_VEC@h
END_FTR_SECTION_IFSET(CPU_FTR_ALTIVEC)
#endif
#ifdef CONFIG_VSX
BEGIN_FTR_SECTION
	oris	r8,r8,MSR_VSX@h
END_FTR_SECTION_IFSET(CPU_FTR_VSX)
#endif
	mtmsrd	r8
	isync
#ifdef CONFIG_VSX
BEGIN_FTR_SECTION
	reg = 0
	.rept	32
	li	r6,reg*16+VCPU_VSRS
	STXVD2X(reg,r6,r3)
	reg = reg + 1
	.endr
FTR_SECTION_ELSE
#endif
	reg = 0
	.rept	32
	stfd	reg,reg*8+VCPU_FPRS(r3)
	reg = reg + 1
	.endr
#ifdef CONFIG_VSX
ALT_FTR_SECTION_END_IFSET(CPU_FTR_VSX)
#endif
	mffs	fr0
	stfd	fr0,VCPU_FPSCR(r3)

#ifdef CONFIG_ALTIVEC
BEGIN_FTR_SECTION
	reg = 0
	.rept	32
	li	r6,reg*16+VCPU_VRS
	stvx	reg,r6,r3
	reg = reg + 1
	.endr
	mfvscr	vr0
	li	r6,VCPU_VSCR
	stvx	vr0,r6,r3
END_FTR_SECTION_IFSET(CPU_FTR_ALTIVEC)
#endif
	mfspr	r6,SPRN_VRSAVE
	stw	r6,VCPU_VRSAVE(r3)
	mtmsrd	r9
	isync
	blr

/*
 * Load up FP, VMX and VSX registers
 * r4 = vcpu pointer
 */
	.globl	kvmppc_load_fp
kvmppc_load_fp:
	mfmsr	r9
	ori	r8,r9,MSR_FP
#ifdef CONFIG_ALTIVEC
BEGIN_FTR_SECTION
	oris	r8,r8,MSR_VEC@h
END_FTR_SECTION_IFSET(CPU_FTR_ALTIVEC)
#endif
#ifdef CONFIG_VSX
BEGIN_FTR_SECTION
	oris	r8,r8,MSR_VSX@h
END_FTR_SECTION_IFSET(CPU_FTR_VSX)
#endif
	mtmsrd	r8
	isync
	lfd	fr0,VCPU_FPSCR(r4)
	MTFSF_L(fr0)
#ifdef CONFIG_VSX
BEGIN_FTR_SECTION
	reg = 0
	.rept	32
	li	r7,reg*16+VCPU_VSRS
	LXVD2X(reg,r7,r4)
	reg = reg + 1
	.endr
FTR_SECTION_ELSE
#endif
	reg = 0
	.rept	32
	lfd	reg,reg*8+VCPU_FPRS(r4)
	reg = reg + 1
	.endr
#ifdef CONFIG_VSX
ALT_FTR_SECTION_END_IFSET(CPU_FTR_VSX)
#endif

#ifdef CONFIG_ALTIVEC
BEGIN_FTR_SECTION
	li	r7,VCPU_VSCR
	lvx	vr0,r7,r4
	mtvscr	vr0
	reg = 0
	.rept	32
	li	r7,reg*16+VCPU_VRS
	lvx	reg,r7,r4
	reg = reg + 1
	.endr
END_FTR_SECTION_IFSET(CPU_FTR_ALTIVEC)
#endif
	lwz	r7,VCPU_VRSAVE(r4)
	mtspr	SPRN_VRSAVE,r7
	blr<|MERGE_RESOLUTION|>--- conflicted
+++ resolved
@@ -1263,11 +1263,7 @@
 	addi	r6,r5,VCORE_NAPPING_THREADS
 31:	lwarx	r4,0,r6
 	or	r4,r4,r0
-<<<<<<< HEAD
-	popcntw	r7,r4
-=======
 	PPC_POPCNTW(r7,r4)
->>>>>>> 6fe4c6d4
 	cmpw	r7,r8
 	bge	2f
 	stwcx.	r4,0,r6
