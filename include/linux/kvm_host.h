--- conflicted
+++ resolved
@@ -157,10 +157,7 @@
 #define KVM_REQ_UNBLOCK           2
 #define KVM_REQ_UNHALT            3
 #define KVM_REQ_VM_DEAD           (4 | KVM_REQUEST_WAIT | KVM_REQUEST_NO_WAKEUP)
-<<<<<<< HEAD
-=======
 #define KVM_REQ_GPC_INVALIDATE    (5 | KVM_REQUEST_WAIT | KVM_REQUEST_NO_WAKEUP)
->>>>>>> 754e0b0e
 #define KVM_REQUEST_ARCH_BASE     8
 
 #define KVM_ARCH_REQ_FLAGS(nr, flags) ({ \
