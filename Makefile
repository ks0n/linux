# SPDX-License-Identifier: GPL-2.0
VERSION = 5
PATCHLEVEL = 10
SUBLEVEL = 0
EXTRAVERSION =
NAME = Kleptomaniac Octopus

# *DOCUMENTATION*
# To see a list of typical targets execute "make help"
# More info can be located in ./README
# Comments in this file are targeted only to the developer, do not
# expect to learn how to build the kernel reading this file.

$(if $(filter __%, $(MAKECMDGOALS)), \
	$(error targets prefixed with '__' are only for internal use))

# That's our default target when none is given on the command line
PHONY := __all
__all:

# We are using a recursive build, so we need to do a little thinking
# to get the ordering right.
#
# Most importantly: sub-Makefiles should only ever modify files in
# their own directory. If in some directory we have a dependency on
# a file in another dir (which doesn't happen often, but it's often
# unavoidable when linking the built-in.a targets which finally
# turn into vmlinux), we will call a sub make in that other dir, and
# after that we are sure that everything which is in that other dir
# is now up to date.
#
# The only cases where we need to modify files which have global
# effects are thus separated out and done before the recursive
# descending is started. They are now explicitly listed as the
# prepare rule.

ifneq ($(sub_make_done),1)

# Do not use make's built-in rules and variables
# (this increases performance and avoids hard-to-debug behaviour)
MAKEFLAGS += -rR

# Avoid funny character set dependencies
unexport LC_ALL
LC_COLLATE=C
LC_NUMERIC=C
export LC_COLLATE LC_NUMERIC

# Avoid interference with shell env settings
unexport GREP_OPTIONS

# Beautify output
# ---------------------------------------------------------------------------
#
# Normally, we echo the whole command before executing it. By making
# that echo $($(quiet)$(cmd)), we now have the possibility to set
# $(quiet) to choose other forms of output instead, e.g.
#
#         quiet_cmd_cc_o_c = Compiling $(RELDIR)/$@
#         cmd_cc_o_c       = $(CC) $(c_flags) -c -o $@ $<
#
# If $(quiet) is empty, the whole command will be printed.
# If it is set to "quiet_", only the short version will be printed.
# If it is set to "silent_", nothing will be printed at all, since
# the variable $(silent_cmd_cc_o_c) doesn't exist.
#
# A simple variant is to prefix commands with $(Q) - that's useful
# for commands that shall be hidden in non-verbose mode.
#
#	$(Q)ln $@ :<
#
# If KBUILD_VERBOSE equals 0 then the above command will be hidden.
# If KBUILD_VERBOSE equals 1 then the above command is displayed.
# If KBUILD_VERBOSE equals 2 then give the reason why each target is rebuilt.
#
# To put more focus on warnings, be less verbose as default
# Use 'make V=1' to see the full commands

ifeq ("$(origin V)", "command line")
  KBUILD_VERBOSE = $(V)
endif
ifndef KBUILD_VERBOSE
  KBUILD_VERBOSE = 0
endif

ifeq ($(KBUILD_VERBOSE),1)
  quiet =
  Q =
  CARGO_VERBOSE = --verbose
else
  quiet=quiet_
  Q = @
  CARGO_VERBOSE = # TODO: could be --quiet if needed
endif

# If the user is running make -s (silent mode), suppress echoing of
# commands

ifneq ($(findstring s,$(filter-out --%,$(MAKEFLAGS))),)
  quiet=silent_
endif

export quiet Q KBUILD_VERBOSE

# Kbuild will save output files in the current working directory.
# This does not need to match to the root of the kernel source tree.
#
# For example, you can do this:
#
#  cd /dir/to/store/output/files; make -f /dir/to/kernel/source/Makefile
#
# If you want to save output files in a different location, there are
# two syntaxes to specify it.
#
# 1) O=
# Use "make O=dir/to/store/output/files/"
#
# 2) Set KBUILD_OUTPUT
# Set the environment variable KBUILD_OUTPUT to point to the output directory.
# export KBUILD_OUTPUT=dir/to/store/output/files/; make
#
# The O= assignment takes precedence over the KBUILD_OUTPUT environment
# variable.

# Do we want to change the working directory?
ifeq ("$(origin O)", "command line")
  KBUILD_OUTPUT := $(O)
endif

ifneq ($(KBUILD_OUTPUT),)
# Make's built-in functions such as $(abspath ...), $(realpath ...) cannot
# expand a shell special character '~'. We use a somewhat tedious way here.
abs_objtree := $(shell mkdir -p $(KBUILD_OUTPUT) && cd $(KBUILD_OUTPUT) && pwd)
$(if $(abs_objtree),, \
     $(error failed to create output directory "$(KBUILD_OUTPUT)"))

# $(realpath ...) resolves symlinks
abs_objtree := $(realpath $(abs_objtree))
else
abs_objtree := $(CURDIR)
endif # ifneq ($(KBUILD_OUTPUT),)

ifeq ($(abs_objtree),$(CURDIR))
# Suppress "Entering directory ..." unless we are changing the work directory.
MAKEFLAGS += --no-print-directory
else
need-sub-make := 1
endif

abs_srctree := $(realpath $(dir $(lastword $(MAKEFILE_LIST))))

ifneq ($(words $(subst :, ,$(abs_srctree))), 1)
$(error source directory cannot contain spaces or colons)
endif

ifneq ($(abs_srctree),$(abs_objtree))
# Look for make include files relative to root of kernel src
#
# This does not become effective immediately because MAKEFLAGS is re-parsed
# once after the Makefile is read. We need to invoke sub-make.
MAKEFLAGS += --include-dir=$(abs_srctree)
need-sub-make := 1
endif

this-makefile := $(lastword $(MAKEFILE_LIST))

ifneq ($(filter 3.%,$(MAKE_VERSION)),)
# 'MAKEFLAGS += -rR' does not immediately become effective for GNU Make 3.x
# We need to invoke sub-make to avoid implicit rules in the top Makefile.
need-sub-make := 1
# Cancel implicit rules for this Makefile.
$(this-makefile): ;
endif

export abs_srctree abs_objtree
export sub_make_done := 1

ifeq ($(need-sub-make),1)

PHONY += $(MAKECMDGOALS) __sub-make

$(filter-out $(this-makefile), $(MAKECMDGOALS)) __all: __sub-make
	@:

# Invoke a second make in the output directory, passing relevant variables
__sub-make:
	$(Q)$(MAKE) -C $(abs_objtree) -f $(abs_srctree)/Makefile $(MAKECMDGOALS)

endif # need-sub-make
endif # sub_make_done

# We process the rest of the Makefile if this is the final invocation of make
ifeq ($(need-sub-make),)

# Do not print "Entering directory ...",
# but we want to display it when entering to the output directory
# so that IDEs/editors are able to understand relative filenames.
MAKEFLAGS += --no-print-directory

# Call a source code checker (by default, "sparse") as part of the
# C compilation.
#
# Use 'make C=1' to enable checking of only re-compiled files.
# Use 'make C=2' to enable checking of *all* source files, regardless
# of whether they are re-compiled or not.
#
# See the file "Documentation/dev-tools/sparse.rst" for more details,
# including where to get the "sparse" utility.

ifeq ("$(origin C)", "command line")
  KBUILD_CHECKSRC = $(C)
endif
ifndef KBUILD_CHECKSRC
  KBUILD_CHECKSRC = 0
endif

# Use make M=dir or set the environment variable KBUILD_EXTMOD to specify the
# directory of external module to build. Setting M= takes precedence.
ifeq ("$(origin M)", "command line")
  KBUILD_EXTMOD := $(M)
endif

$(if $(word 2, $(KBUILD_EXTMOD)), \
	$(error building multiple external modules is not supported))

export KBUILD_CHECKSRC KBUILD_EXTMOD

extmod-prefix = $(if $(KBUILD_EXTMOD),$(KBUILD_EXTMOD)/)

ifeq ($(abs_srctree),$(abs_objtree))
        # building in the source tree
        srctree := .
	building_out_of_srctree :=
else
        ifeq ($(abs_srctree)/,$(dir $(abs_objtree)))
                # building in a subdirectory of the source tree
                srctree := ..
        else
                srctree := $(abs_srctree)
        endif
	building_out_of_srctree := 1
endif

ifneq ($(KBUILD_ABS_SRCTREE),)
srctree := $(abs_srctree)
endif

objtree		:= .
VPATH		:= $(srctree)

export building_out_of_srctree srctree objtree VPATH

# To make sure we do not include .config for any of the *config targets
# catch them early, and hand them over to scripts/kconfig/Makefile
# It is allowed to specify more targets when calling make, including
# mixing *config targets and build targets.
# For example 'make oldconfig all'.
# Detect when mixed targets is specified, and make a second invocation
# of make so .config is not included in this case either (for *config).

version_h := include/generated/uapi/linux/version.h
old_version_h := include/linux/version.h

clean-targets := %clean mrproper cleandocs
no-dot-config-targets := $(clean-targets) \
			 cscope gtags TAGS tags help% %docs check% coccicheck \
			 $(version_h) headers headers_% archheaders archscripts \
			 %asm-generic kernelversion %src-pkg dt_binding_check \
			 outputmakefile
no-sync-config-targets := $(no-dot-config-targets) %install kernelrelease
single-targets := %.a %.i %.ko %.lds %.ll %.lst %.mod %.o %.s %.symtypes %/

config-build	:=
mixed-build	:=
need-config	:= 1
may-sync-config	:= 1
single-build	:=

ifneq ($(filter $(no-dot-config-targets), $(MAKECMDGOALS)),)
	ifeq ($(filter-out $(no-dot-config-targets), $(MAKECMDGOALS)),)
		need-config :=
	endif
endif

ifneq ($(filter $(no-sync-config-targets), $(MAKECMDGOALS)),)
	ifeq ($(filter-out $(no-sync-config-targets), $(MAKECMDGOALS)),)
		may-sync-config :=
	endif
endif

ifneq ($(KBUILD_EXTMOD),)
	may-sync-config :=
endif

ifeq ($(KBUILD_EXTMOD),)
        ifneq ($(filter %config,$(MAKECMDGOALS)),)
		config-build := 1
                ifneq ($(words $(MAKECMDGOALS)),1)
			mixed-build := 1
                endif
        endif
endif

# We cannot build single targets and the others at the same time
ifneq ($(filter $(single-targets), $(MAKECMDGOALS)),)
	single-build := 1
	ifneq ($(filter-out $(single-targets), $(MAKECMDGOALS)),)
		mixed-build := 1
	endif
endif

# For "make -j clean all", "make -j mrproper defconfig all", etc.
ifneq ($(filter $(clean-targets),$(MAKECMDGOALS)),)
        ifneq ($(filter-out $(clean-targets),$(MAKECMDGOALS)),)
		mixed-build := 1
        endif
endif

# install and modules_install need also be processed one by one
ifneq ($(filter install,$(MAKECMDGOALS)),)
        ifneq ($(filter modules_install,$(MAKECMDGOALS)),)
		mixed-build := 1
        endif
endif

ifdef mixed-build
# ===========================================================================
# We're called with mixed targets (*config and build targets).
# Handle them one by one.

PHONY += $(MAKECMDGOALS) __build_one_by_one

$(MAKECMDGOALS): __build_one_by_one
	@:

__build_one_by_one:
	$(Q)set -e; \
	for i in $(MAKECMDGOALS); do \
		$(MAKE) -f $(srctree)/Makefile $$i; \
	done

else # !mixed-build

include scripts/Kbuild.include

# Read KERNELRELEASE from include/config/kernel.release (if it exists)
KERNELRELEASE = $(shell cat include/config/kernel.release 2> /dev/null)
KERNELVERSION = $(VERSION)$(if $(PATCHLEVEL),.$(PATCHLEVEL)$(if $(SUBLEVEL),.$(SUBLEVEL)))$(EXTRAVERSION)
export VERSION PATCHLEVEL SUBLEVEL KERNELRELEASE KERNELVERSION

include scripts/subarch.include

# Cross compiling and selecting different set of gcc/bin-utils
# ---------------------------------------------------------------------------
#
# When performing cross compilation for other architectures ARCH shall be set
# to the target architecture. (See arch/* for the possibilities).
# ARCH can be set during invocation of make:
# make ARCH=ia64
# Another way is to have ARCH set in the environment.
# The default ARCH is the host where make is executed.

# CROSS_COMPILE specify the prefix used for all executables used
# during compilation. Only gcc and related bin-utils executables
# are prefixed with $(CROSS_COMPILE).
# CROSS_COMPILE can be set on the command line
# make CROSS_COMPILE=ia64-linux-
# Alternatively CROSS_COMPILE can be set in the environment.
# Default value for CROSS_COMPILE is not to prefix executables
# Note: Some architectures assign CROSS_COMPILE in their arch/*/Makefile
ARCH		?= $(SUBARCH)

# Architecture as present in compile.h
UTS_MACHINE 	:= $(ARCH)
SRCARCH 	:= $(ARCH)

# Additional ARCH settings for x86
ifeq ($(ARCH),i386)
        SRCARCH := x86
endif
ifeq ($(ARCH),x86_64)
        SRCARCH := x86
endif

# Additional ARCH settings for sparc
ifeq ($(ARCH),sparc32)
       SRCARCH := sparc
endif
ifeq ($(ARCH),sparc64)
       SRCARCH := sparc
endif

# Additional ARCH settings for sh
ifeq ($(ARCH),sh64)
       SRCARCH := sh
endif

KCONFIG_CONFIG	?= .config
export KCONFIG_CONFIG

# Default file for 'make defconfig'. This may be overridden by arch-Makefile.
export KBUILD_DEFCONFIG := defconfig

# SHELL used by kbuild
CONFIG_SHELL := sh

HOST_LFS_CFLAGS := $(shell getconf LFS_CFLAGS 2>/dev/null)
HOST_LFS_LDFLAGS := $(shell getconf LFS_LDFLAGS 2>/dev/null)
HOST_LFS_LIBS := $(shell getconf LFS_LIBS 2>/dev/null)

ifneq ($(LLVM),)
HOSTCC	= clang
HOSTCXX	= clang++
else
HOSTCC	= gcc
HOSTCXX	= g++
endif

export KBUILD_USERCFLAGS := -Wall -Wmissing-prototypes -Wstrict-prototypes \
			      -O2 -fomit-frame-pointer -std=gnu89
export KBUILD_USERLDFLAGS :=

KBUILD_HOSTCFLAGS   := $(KBUILD_USERCFLAGS) $(HOST_LFS_CFLAGS) $(HOSTCFLAGS)
KBUILD_HOSTCXXFLAGS := -Wall -O2 $(HOST_LFS_CFLAGS) $(HOSTCXXFLAGS)
KBUILD_HOSTLDFLAGS  := $(HOST_LFS_LDFLAGS) $(HOSTLDFLAGS)
KBUILD_HOSTLDLIBS   := $(HOST_LFS_LIBS) $(HOSTLDLIBS)

# Make variables (CC, etc...)
CPP		= $(CC) -E
ifneq ($(LLVM),)
CC		= clang
LD		= ld.lld
AR		= llvm-ar
NM		= llvm-nm
OBJCOPY		= llvm-objcopy
OBJDUMP		= llvm-objdump
READELF		= llvm-readelf
STRIP		= llvm-strip
else
CC		= $(CROSS_COMPILE)gcc
LD		= $(CROSS_COMPILE)ld
AR		= $(CROSS_COMPILE)ar
NM		= $(CROSS_COMPILE)nm
OBJCOPY		= $(CROSS_COMPILE)objcopy
OBJDUMP		= $(CROSS_COMPILE)objdump
READELF		= $(CROSS_COMPILE)readelf
STRIP		= $(CROSS_COMPILE)strip
endif
RUSTC		= rustc
CARGO		= cargo
BINDGEN		= bindgen
PAHOLE		= pahole
RESOLVE_BTFIDS	= $(objtree)/tools/bpf/resolve_btfids/resolve_btfids
LEX		= flex
YACC		= bison
AWK		= awk
INSTALLKERNEL  := installkernel
DEPMOD		= /sbin/depmod
PERL		= perl
PYTHON		= python
PYTHON3		= python3
CHECK		= sparse
BASH		= bash
KGZIP		= gzip
KBZIP2		= bzip2
KLZOP		= lzop
LZMA		= lzma
LZ4		= lz4c
XZ		= xz
ZSTD		= zstd

CHECKFLAGS     := -D__linux__ -Dlinux -D__STDC__ -Dunix -D__unix__ \
		  -Wbitwise -Wno-return-void -Wno-unknown-attribute $(CF)
NOSTDINC_FLAGS :=
CFLAGS_MODULE   =
RUSTCFLAGS_MODULE =
CARGOFLAGS_MODULE =
AFLAGS_MODULE   =
LDFLAGS_MODULE  =
CFLAGS_KERNEL	=
RUSTCFLAGS_KERNEL =
CARGOFLAGS_KERNEL =
AFLAGS_KERNEL	=
LDFLAGS_vmlinux =

# Use USERINCLUDE when you must reference the UAPI directories only.
USERINCLUDE    := \
		-I$(srctree)/arch/$(SRCARCH)/include/uapi \
		-I$(objtree)/arch/$(SRCARCH)/include/generated/uapi \
		-I$(srctree)/include/uapi \
		-I$(objtree)/include/generated/uapi \
                -include $(srctree)/include/linux/kconfig.h

# Use LINUXINCLUDE when you must reference the include/ directory.
# Needed to be compatible with the O= option
LINUXINCLUDE    := \
		-I$(srctree)/arch/$(SRCARCH)/include \
		-I$(objtree)/arch/$(SRCARCH)/include/generated \
		$(if $(building_out_of_srctree),-I$(srctree)/include) \
		-I$(objtree)/include \
		$(USERINCLUDE)

KBUILD_AFLAGS   := -D__ASSEMBLY__ -fno-PIE
KBUILD_CFLAGS   := -Wall -Wundef -Werror=strict-prototypes -Wno-trigraphs \
		   -fno-strict-aliasing -fno-common -fshort-wchar -fno-PIE \
		   -Werror=implicit-function-declaration -Werror=implicit-int \
		   -Werror=return-type -Wno-format-security \
		   -std=gnu89
KBUILD_CPPFLAGS := -D__KERNEL__
KBUILD_RUSTCFLAGS :=
# TODO: a simple way to update `Cargo.lock` when we add a new driver
KBUILD_CARGOFLAGS := $(CARGO_VERBOSE) --locked \
		    -Z build-std=core,alloc -Z unstable-options \
		    --target=$(srctree)/arch/$(SRCARCH)/rust/target.json
KBUILD_AFLAGS_KERNEL :=
KBUILD_CFLAGS_KERNEL :=
KBUILD_RUSTCFLAGS_KERNEL :=
KBUILD_CARGOFLAGS_KERNEL :=
KBUILD_AFLAGS_MODULE  := -DMODULE
KBUILD_CFLAGS_MODULE  := -DMODULE
KBUILD_RUSTCFLAGS_MODULE := --cfg MODULE
KBUILD_CARGOFLAGS_MODULE :=
KBUILD_LDFLAGS_MODULE :=
KBUILD_LDFLAGS :=
CLANG_FLAGS :=

<<<<<<< HEAD
export ARCH SRCARCH CONFIG_SHELL BASH HOSTCC KBUILD_HOSTCFLAGS CROSS_COMPILE LD CC RUSTC CARGO BINDGEN
export CPP AR NM STRIP OBJCOPY OBJDUMP OBJSIZE READELF PAHOLE RESOLVE_BTFIDS LEX YACC AWK INSTALLKERNEL
=======
export ARCH SRCARCH CONFIG_SHELL BASH HOSTCC KBUILD_HOSTCFLAGS CROSS_COMPILE LD CC
export CPP AR NM STRIP OBJCOPY OBJDUMP READELF PAHOLE RESOLVE_BTFIDS LEX YACC AWK INSTALLKERNEL
>>>>>>> 2c85ebc5
export PERL PYTHON PYTHON3 CHECK CHECKFLAGS MAKE UTS_MACHINE HOSTCXX
export KGZIP KBZIP2 KLZOP LZMA LZ4 XZ ZSTD
export KBUILD_HOSTCXXFLAGS KBUILD_HOSTLDFLAGS KBUILD_HOSTLDLIBS LDFLAGS_MODULE

export KBUILD_CPPFLAGS NOSTDINC_FLAGS LINUXINCLUDE OBJCOPYFLAGS KBUILD_LDFLAGS
export KBUILD_CFLAGS CFLAGS_KERNEL CFLAGS_MODULE
<<<<<<< HEAD
export CFLAGS_KASAN CFLAGS_KASAN_NOSANITIZE CFLAGS_UBSAN CFLAGS_KCSAN
export KBUILD_RUSTCFLAGS RUSTCFLAGS_KERNEL RUSTCFLAGS_MODULE
export KBUILD_CARGOFLAGS CARGOFLAGS_KERNEL CARGOFLAGS_MODULE
=======
>>>>>>> 2c85ebc5
export KBUILD_AFLAGS AFLAGS_KERNEL AFLAGS_MODULE
export KBUILD_AFLAGS_MODULE KBUILD_CFLAGS_MODULE KBUILD_RUSTCFLAGS_MODULE KBUILD_CARGOFLAGS_MODULE KBUILD_LDFLAGS_MODULE
export KBUILD_AFLAGS_KERNEL KBUILD_CFLAGS_KERNEL KBUILD_RUSTCFLAGS_KERNEL KBUILD_CARGOFLAGS_KERNEL

# Files to ignore in find ... statements

export RCS_FIND_IGNORE := \( -name SCCS -o -name BitKeeper -o -name .svn -o    \
			  -name CVS -o -name .pc -o -name .hg -o -name .git \) \
			  -prune -o
export RCS_TAR_IGNORE := --exclude SCCS --exclude BitKeeper --exclude .svn \
			 --exclude CVS --exclude .pc --exclude .hg --exclude .git

# ===========================================================================
# Rules shared between *config targets and build targets

# Basic helpers built in scripts/basic/
PHONY += scripts_basic
scripts_basic:
	$(Q)$(MAKE) $(build)=scripts/basic
	$(Q)rm -f .tmp_quiet_recordmcount

PHONY += outputmakefile
# Before starting out-of-tree build, make sure the source tree is clean.
# outputmakefile generates a Makefile in the output directory, if using a
# separate output directory. This allows convenient use of make in the
# output directory.
# At the same time when output Makefile generated, generate .gitignore to
# ignore whole output directory
outputmakefile:
ifdef building_out_of_srctree
	$(Q)if [ -f $(srctree)/.config -o \
		 -d $(srctree)/include/config -o \
		 -d $(srctree)/arch/$(SRCARCH)/include/generated ]; then \
		echo >&2 "***"; \
		echo >&2 "*** The source tree is not clean, please run 'make$(if $(findstring command line, $(origin ARCH)), ARCH=$(ARCH)) mrproper'"; \
		echo >&2 "*** in $(abs_srctree)";\
		echo >&2 "***"; \
		false; \
	fi
	$(Q)ln -fsn $(srctree) source
	$(Q)$(CONFIG_SHELL) $(srctree)/scripts/mkmakefile $(srctree)
	$(Q)test -e .gitignore || \
	{ echo "# this is build directory, ignore it"; echo "*"; } > .gitignore
endif

ifneq ($(shell $(CC) --version 2>&1 | head -n 1 | grep clang),)
ifneq ($(CROSS_COMPILE),)
CLANG_FLAGS	+= --target=$(notdir $(CROSS_COMPILE:%-=%))
GCC_TOOLCHAIN_DIR := $(dir $(shell which $(CROSS_COMPILE)elfedit))
CLANG_FLAGS	+= --prefix=$(GCC_TOOLCHAIN_DIR)$(notdir $(CROSS_COMPILE))
GCC_TOOLCHAIN	:= $(realpath $(GCC_TOOLCHAIN_DIR)/..)
endif
ifneq ($(GCC_TOOLCHAIN),)
CLANG_FLAGS	+= --gcc-toolchain=$(GCC_TOOLCHAIN)
endif
ifneq ($(LLVM_IAS),1)
CLANG_FLAGS	+= -no-integrated-as
endif
CLANG_FLAGS	+= -Werror=unknown-warning-option
KBUILD_CFLAGS	+= $(CLANG_FLAGS)
KBUILD_AFLAGS	+= $(CLANG_FLAGS)
export CLANG_FLAGS
endif

# The expansion should be delayed until arch/$(SRCARCH)/Makefile is included.
# Some architectures define CROSS_COMPILE in arch/$(SRCARCH)/Makefile.
# CC_VERSION_TEXT is referenced from Kconfig (so it needs export),
# and from include/config/auto.conf.cmd to detect the compiler upgrade.
CC_VERSION_TEXT = $(shell $(CC) --version 2>/dev/null | head -n 1)

ifdef config-build
# ===========================================================================
# *config targets only - make sure prerequisites are updated, and descend
# in scripts/kconfig to make the *config target

# Read arch specific Makefile to set KBUILD_DEFCONFIG as needed.
# KBUILD_DEFCONFIG may point out an alternative default configuration
# used for 'make defconfig'
include arch/$(SRCARCH)/Makefile
export KBUILD_DEFCONFIG KBUILD_KCONFIG CC_VERSION_TEXT

config: outputmakefile scripts_basic FORCE
	$(Q)$(MAKE) $(build)=scripts/kconfig $@

%config: outputmakefile scripts_basic FORCE
	$(Q)$(MAKE) $(build)=scripts/kconfig $@

else #!config-build
# ===========================================================================
# Build targets only - this includes vmlinux, arch specific targets, clean
# targets and others. In general all targets except *config targets.

# If building an external module we do not care about the all: rule
# but instead __all depend on modules
PHONY += all
ifeq ($(KBUILD_EXTMOD),)
__all: all
else
__all: modules
endif

# Decide whether to build built-in, modular, or both.
# Normally, just do built-in.

KBUILD_MODULES :=
KBUILD_BUILTIN := 1

# If we have only "make modules", don't compile built-in objects.
ifeq ($(MAKECMDGOALS),modules)
  KBUILD_BUILTIN :=
endif

# If we have "make <whatever> modules", compile modules
# in addition to whatever we do anyway.
# Just "make" or "make all" shall build modules as well

ifneq ($(filter all modules nsdeps %compile_commands.json clang-%,$(MAKECMDGOALS)),)
  KBUILD_MODULES := 1
endif

ifeq ($(MAKECMDGOALS),)
  KBUILD_MODULES := 1
endif

export KBUILD_MODULES KBUILD_BUILTIN

ifdef need-config
include include/config/auto.conf
endif

ifeq ($(KBUILD_EXTMOD),)
# Objects we will link into vmlinux / subdirs we need to visit
core-y		:= init/ usr/
drivers-y	:= drivers/ sound/
drivers-$(CONFIG_SAMPLES) += samples/
drivers-y	+= net/ virt/
libs-y		:= lib/
endif # KBUILD_EXTMOD

# The all: target is the default when no target is given on the
# command line.
# This allow a user to issue only 'make' to build a kernel including modules
# Defaults to vmlinux, but the arch makefile usually adds further targets
all: vmlinux

CFLAGS_GCOV	:= -fprofile-arcs -ftest-coverage \
	$(call cc-option,-fno-tree-loop-im) \
	$(call cc-disable-warning,maybe-uninitialized,)
export CFLAGS_GCOV

# The arch Makefiles can override CC_FLAGS_FTRACE. We may also append it later.
ifdef CONFIG_FUNCTION_TRACER
  CC_FLAGS_FTRACE := -pg
endif

RETPOLINE_CFLAGS_GCC := -mindirect-branch=thunk-extern -mindirect-branch-register
RETPOLINE_VDSO_CFLAGS_GCC := -mindirect-branch=thunk-inline -mindirect-branch-register
RETPOLINE_CFLAGS_CLANG := -mretpoline-external-thunk
RETPOLINE_VDSO_CFLAGS_CLANG := -mretpoline
RETPOLINE_CFLAGS := $(call cc-option,$(RETPOLINE_CFLAGS_GCC),$(call cc-option,$(RETPOLINE_CFLAGS_CLANG)))
RETPOLINE_VDSO_CFLAGS := $(call cc-option,$(RETPOLINE_VDSO_CFLAGS_GCC),$(call cc-option,$(RETPOLINE_VDSO_CFLAGS_CLANG)))
export RETPOLINE_CFLAGS
export RETPOLINE_VDSO_CFLAGS

include arch/$(SRCARCH)/Makefile

ifdef need-config
ifdef may-sync-config
# Read in dependencies to all Kconfig* files, make sure to run syncconfig if
# changes are detected. This should be included after arch/$(SRCARCH)/Makefile
# because some architectures define CROSS_COMPILE there.
include include/config/auto.conf.cmd

$(KCONFIG_CONFIG):
	@echo >&2 '***'
	@echo >&2 '*** Configuration file "$@" not found!'
	@echo >&2 '***'
	@echo >&2 '*** Please run some configurator (e.g. "make oldconfig" or'
	@echo >&2 '*** "make menuconfig" or "make xconfig").'
	@echo >&2 '***'
	@/bin/false

# The actual configuration files used during the build are stored in
# include/generated/ and include/config/. Update them if .config is newer than
# include/config/auto.conf (which mirrors .config).
#
# This exploits the 'multi-target pattern rule' trick.
# The syncconfig should be executed only once to make all the targets.
# (Note: use the grouped target '&:' when we bump to GNU Make 4.3)
<<<<<<< HEAD
%/config/auto.conf %/config/auto.conf.cmd %/generated/autoconf.h %/generated/rustc_cfg: $(KCONFIG_CONFIG)
	$(Q)$(MAKE) -f $(srctree)/Makefile syncconfig
=======
quiet_cmd_syncconfig = SYNC    $@
      cmd_syncconfig = $(MAKE) -f $(srctree)/Makefile syncconfig

%/config/auto.conf %/config/auto.conf.cmd %/generated/autoconf.h: $(KCONFIG_CONFIG)
	+$(call cmd,syncconfig)
>>>>>>> 2c85ebc5
else # !may-sync-config
# External modules and some install targets need include/generated/autoconf.h
# and include/config/auto.conf but do not care if they are up-to-date.
# Use auto.conf to trigger the test
PHONY += include/config/auto.conf

include/config/auto.conf:
	$(Q)test -e include/generated/autoconf.h -a -e $@ || (		\
	echo >&2;							\
	echo >&2 "  ERROR: Kernel configuration is invalid.";		\
	echo >&2 "         include/generated/autoconf.h or $@ are missing.";\
	echo >&2 "         Run 'make oldconfig && make prepare' on kernel src to fix it.";	\
	echo >&2 ;							\
	/bin/false)

endif # may-sync-config
endif # need-config

KBUILD_CFLAGS	+= $(call cc-option,-fno-delete-null-pointer-checks,)
KBUILD_CFLAGS	+= $(call cc-disable-warning,frame-address,)
KBUILD_CFLAGS	+= $(call cc-disable-warning, format-truncation)
KBUILD_CFLAGS	+= $(call cc-disable-warning, format-overflow)
KBUILD_CFLAGS	+= $(call cc-disable-warning, address-of-packed-member)

# TODO: perhaps we could have some independent options for Rust only
KBUILD_CARGOFLAGS += --release

ifdef CONFIG_CC_OPTIMIZE_FOR_PERFORMANCE
KBUILD_CFLAGS += -O2
KBUILD_RUSTCFLAGS += # TODO: do we want -C opt-level=2 here?
KBUILD_CARGOFLAGS +=
else ifdef CONFIG_CC_OPTIMIZE_FOR_PERFORMANCE_O3
KBUILD_CFLAGS += -O3
KBUILD_RUSTCFLAGS += # flags already passed by cargo's --release
KBUILD_CARGOFLAGS +=
else ifdef CONFIG_CC_OPTIMIZE_FOR_SIZE
KBUILD_CFLAGS += -Os
KBUILD_RUSTCFLAGS += -C opt-level=z
KBUILD_CARGOFLAGS +=
endif

# Tell gcc to never replace conditional load with a non-conditional one
KBUILD_CFLAGS	+= $(call cc-option,--param=allow-store-data-races=0)
KBUILD_CFLAGS	+= $(call cc-option,-fno-allow-store-data-races)

ifdef CONFIG_READABLE_ASM
# Disable optimizations that make assembler listings hard to read.
# reorder blocks reorders the control in the function
# ipa clone creates specialized cloned functions
# partial inlining inlines only parts of functions
KBUILD_CFLAGS += $(call cc-option,-fno-reorder-blocks,) \
                 $(call cc-option,-fno-ipa-cp-clone,) \
                 $(call cc-option,-fno-partial-inlining)
endif

ifneq ($(CONFIG_FRAME_WARN),0)
KBUILD_CFLAGS += -Wframe-larger-than=$(CONFIG_FRAME_WARN)
endif

stackp-flags-y                                    := -fno-stack-protector
stackp-flags-$(CONFIG_STACKPROTECTOR)             := -fstack-protector
stackp-flags-$(CONFIG_STACKPROTECTOR_STRONG)      := -fstack-protector-strong

KBUILD_CFLAGS += $(stackp-flags-y)

ifdef CONFIG_CC_IS_CLANG
KBUILD_CPPFLAGS += -Qunused-arguments
KBUILD_CFLAGS += -Wno-format-invalid-specifier
KBUILD_CFLAGS += -Wno-gnu
# CLANG uses a _MergedGlobals as optimization, but this breaks modpost, as the
# source of a reference will be _MergedGlobals and not on of the whitelisted names.
# See modpost pattern 2
KBUILD_CFLAGS += -mno-global-merge
else

# These warnings generated too much noise in a regular build.
# Use make W=1 to enable them (see scripts/Makefile.extrawarn)
KBUILD_CFLAGS += -Wno-unused-but-set-variable

# Warn about unmarked fall-throughs in switch statement.
# Disabled for clang while comment to attribute conversion happens and
# https://github.com/ClangBuiltLinux/linux/issues/636 is discussed.
KBUILD_CFLAGS += $(call cc-option,-Wimplicit-fallthrough,)
endif

KBUILD_CFLAGS += $(call cc-disable-warning, unused-const-variable)
ifdef CONFIG_FRAME_POINTER
KBUILD_CFLAGS	+= -fno-omit-frame-pointer -fno-optimize-sibling-calls
else
# Some targets (ARM with Thumb2, for example), can't be built with frame
# pointers.  For those, we don't have FUNCTION_TRACER automatically
# select FRAME_POINTER.  However, FUNCTION_TRACER adds -pg, and this is
# incompatible with -fomit-frame-pointer with current GCC, so we don't use
# -fomit-frame-pointer with FUNCTION_TRACER.
ifndef CONFIG_FUNCTION_TRACER
KBUILD_CFLAGS	+= -fomit-frame-pointer
endif
endif

# Initialize all stack variables with a 0xAA pattern.
ifdef CONFIG_INIT_STACK_ALL_PATTERN
KBUILD_CFLAGS	+= -ftrivial-auto-var-init=pattern
endif

# Initialize all stack variables with a zero value.
ifdef CONFIG_INIT_STACK_ALL_ZERO
# Future support for zero initialization is still being debated, see
# https://bugs.llvm.org/show_bug.cgi?id=45497. These flags are subject to being
# renamed or dropped.
KBUILD_CFLAGS	+= -ftrivial-auto-var-init=zero
KBUILD_CFLAGS	+= -enable-trivial-auto-var-init-zero-knowing-it-will-be-removed-from-clang
endif

<<<<<<< HEAD
DEBUG_CFLAGS	:= $(call cc-option, -fno-var-tracking-assignments)
DEBUG_RUSTCFLAGS :=
DEBUG_CARGOFLAGS :=

# TODO: see what we should set for rustc/cargo for debug
=======
# Workaround for GCC versions < 5.0
# https://gcc.gnu.org/bugzilla/show_bug.cgi?id=61801
ifdef CONFIG_CC_IS_GCC
DEBUG_CFLAGS	:= $(call cc-ifversion, -lt, 0500, $(call cc-option, -fno-var-tracking-assignments))
endif
>>>>>>> 2c85ebc5

ifdef CONFIG_DEBUG_INFO

ifdef CONFIG_DEBUG_INFO_SPLIT
DEBUG_CFLAGS	+= -gsplit-dwarf
else
DEBUG_CFLAGS	+= -g
endif

ifneq ($(LLVM_IAS),1)
KBUILD_AFLAGS	+= -Wa,-gdwarf-2
endif

ifdef CONFIG_DEBUG_INFO_DWARF4
DEBUG_CFLAGS	+= -gdwarf-4
endif

ifdef CONFIG_DEBUG_INFO_REDUCED
DEBUG_CFLAGS	+= $(call cc-option, -femit-struct-debug-baseonly) \
		   $(call cc-option,-fno-var-tracking)
endif

ifdef CONFIG_DEBUG_INFO_COMPRESSED
DEBUG_CFLAGS	+= -gz=zlib
KBUILD_AFLAGS	+= -gz=zlib
KBUILD_LDFLAGS	+= --compress-debug-sections=zlib
endif

endif # CONFIG_DEBUG_INFO

KBUILD_CFLAGS += $(DEBUG_CFLAGS)
export DEBUG_CFLAGS

KBUILD_RUSTCFLAGS += $(DEBUG_RUSTCFLAGS)
export DEBUG_RUSTCFLAGS

KBUILD_CARGOFLAGS += $(DEBUG_CARGOFLAGS)
export DEBUG_CARGOFLAGS

ifdef CONFIG_FUNCTION_TRACER
ifdef CONFIG_FTRACE_MCOUNT_RECORD
  # gcc 5 supports generating the mcount tables directly
  ifeq ($(call cc-option-yn,-mrecord-mcount),y)
    CC_FLAGS_FTRACE	+= -mrecord-mcount
    export CC_USING_RECORD_MCOUNT := 1
  endif
  ifdef CONFIG_HAVE_NOP_MCOUNT
    ifeq ($(call cc-option-yn, -mnop-mcount),y)
      CC_FLAGS_FTRACE	+= -mnop-mcount
      CC_FLAGS_USING	+= -DCC_USING_NOP_MCOUNT
    endif
  endif
endif
ifdef CONFIG_HAVE_FENTRY
  ifeq ($(call cc-option-yn, -mfentry),y)
    CC_FLAGS_FTRACE	+= -mfentry
    CC_FLAGS_USING	+= -DCC_USING_FENTRY
  endif
endif
export CC_FLAGS_FTRACE
KBUILD_CFLAGS	+= $(CC_FLAGS_FTRACE) $(CC_FLAGS_USING)
KBUILD_AFLAGS	+= $(CC_FLAGS_USING)
ifdef CONFIG_DYNAMIC_FTRACE
	ifdef CONFIG_HAVE_C_RECORDMCOUNT
		BUILD_C_RECORDMCOUNT := y
		export BUILD_C_RECORDMCOUNT
	endif
endif
endif

# We trigger additional mismatches with less inlining
ifdef CONFIG_DEBUG_SECTION_MISMATCH
KBUILD_CFLAGS += $(call cc-option, -fno-inline-functions-called-once)
endif

ifdef CONFIG_LD_DEAD_CODE_DATA_ELIMINATION
KBUILD_CFLAGS_KERNEL += -ffunction-sections -fdata-sections
LDFLAGS_vmlinux += --gc-sections
endif

ifdef CONFIG_SHADOW_CALL_STACK
CC_FLAGS_SCS	:= -fsanitize=shadow-call-stack
KBUILD_CFLAGS	+= $(CC_FLAGS_SCS)
export CC_FLAGS_SCS
endif

ifdef CONFIG_DEBUG_FORCE_FUNCTION_ALIGN_32B
KBUILD_CFLAGS += -falign-functions=32
endif

# arch Makefile may override CC so keep this after arch Makefile is included
NOSTDINC_FLAGS += -nostdinc -isystem $(shell $(CC) -print-file-name=include)

# warn about C99 declaration after statement
KBUILD_CFLAGS += -Wdeclaration-after-statement

# Variable Length Arrays (VLAs) should not be used anywhere in the kernel
KBUILD_CFLAGS += -Wvla

# disable pointer signed / unsigned warnings in gcc 4.0
KBUILD_CFLAGS += -Wno-pointer-sign

# disable stringop warnings in gcc 8+
KBUILD_CFLAGS += $(call cc-disable-warning, stringop-truncation)

# We'll want to enable this eventually, but it's not going away for 5.7 at least
KBUILD_CFLAGS += $(call cc-disable-warning, zero-length-bounds)
KBUILD_CFLAGS += $(call cc-disable-warning, array-bounds)
KBUILD_CFLAGS += $(call cc-disable-warning, stringop-overflow)

# Another good warning that we'll want to enable eventually
KBUILD_CFLAGS += $(call cc-disable-warning, restrict)

# Enabled with W=2, disabled by default as noisy
KBUILD_CFLAGS += $(call cc-disable-warning, maybe-uninitialized)

# disable invalid "can't wrap" optimizations for signed / pointers
KBUILD_CFLAGS	+= -fno-strict-overflow

# Make sure -fstack-check isn't enabled (like gentoo apparently did)
KBUILD_CFLAGS  += -fno-stack-check

# conserve stack if available
KBUILD_CFLAGS   += $(call cc-option,-fconserve-stack)

# Prohibit date/time macros, which would make the build non-deterministic
KBUILD_CFLAGS   += -Werror=date-time

# enforce correct pointer usage
KBUILD_CFLAGS   += $(call cc-option,-Werror=incompatible-pointer-types)

# Require designated initializers for all marked structures
KBUILD_CFLAGS   += $(call cc-option,-Werror=designated-init)

# change __FILE__ to the relative path from the srctree
KBUILD_CPPFLAGS += $(call cc-option,-fmacro-prefix-map=$(srctree)/=)

# ensure -fcf-protection is disabled when using retpoline as it is
# incompatible with -mindirect-branch=thunk-extern
ifdef CONFIG_RETPOLINE
KBUILD_CFLAGS += $(call cc-option,-fcf-protection=none)
endif

# include additional Makefiles when needed
include-y			:= scripts/Makefile.extrawarn
include-$(CONFIG_KASAN)		+= scripts/Makefile.kasan
include-$(CONFIG_KCSAN)		+= scripts/Makefile.kcsan
include-$(CONFIG_UBSAN)		+= scripts/Makefile.ubsan
include-$(CONFIG_KCOV)		+= scripts/Makefile.kcov
include-$(CONFIG_GCC_PLUGINS)	+= scripts/Makefile.gcc-plugins

include $(addprefix $(srctree)/, $(include-y))

# scripts/Makefile.gcc-plugins is intentionally included last.
# Do not add $(call cc-option,...) below this line. When you build the kernel
# from the clean source tree, the GCC plugins do not exist at this point.

# Add user supplied CPPFLAGS, AFLAGS, CFLAGS, RUSTCFLAGS and CARGOFLAGS as the last assignments
KBUILD_CPPFLAGS += $(KCPPFLAGS)
KBUILD_AFLAGS   += $(KAFLAGS)
KBUILD_CFLAGS   += $(KCFLAGS)
KBUILD_RUSTCFLAGS += $(KRUSTCFLAGS)
KBUILD_CARGOFLAGS += $(KCARGOFLAGS)

KBUILD_LDFLAGS_MODULE += --build-id=sha1
LDFLAGS_vmlinux += --build-id=sha1

ifeq ($(CONFIG_STRIP_ASM_SYMS),y)
LDFLAGS_vmlinux	+= $(call ld-option, -X,)
endif

ifeq ($(CONFIG_RELR),y)
LDFLAGS_vmlinux	+= --pack-dyn-relocs=relr
endif

# We never want expected sections to be placed heuristically by the
# linker. All sections should be explicitly named in the linker script.
ifdef CONFIG_LD_ORPHAN_WARN
LDFLAGS_vmlinux += --orphan-handling=warn
endif

# Align the bit size of userspace programs with the kernel
KBUILD_USERCFLAGS  += $(filter -m32 -m64 --target=%, $(KBUILD_CFLAGS))
KBUILD_USERLDFLAGS += $(filter -m32 -m64 --target=%, $(KBUILD_CFLAGS))

# make the checker run with the right architecture
CHECKFLAGS += --arch=$(ARCH)

# insure the checker run with the right endianness
CHECKFLAGS += $(if $(CONFIG_CPU_BIG_ENDIAN),-mbig-endian,-mlittle-endian)

# the checker needs the correct machine size
CHECKFLAGS += $(if $(CONFIG_64BIT),-m64,-m32)

# Default kernel image to build when no specific target is given.
# KBUILD_IMAGE may be overruled on the command line or
# set in the environment
# Also any assignments in arch/$(ARCH)/Makefile take precedence over
# this default value
export KBUILD_IMAGE ?= vmlinux

#
# INSTALL_PATH specifies where to place the updated kernel and system map
# images. Default is /boot, but you can set it to other values
export	INSTALL_PATH ?= /boot

#
# INSTALL_DTBS_PATH specifies a prefix for relocations required by build roots.
# Like INSTALL_MOD_PATH, it isn't defined in the Makefile, but can be passed as
# an argument if needed. Otherwise it defaults to the kernel install path
#
export INSTALL_DTBS_PATH ?= $(INSTALL_PATH)/dtbs/$(KERNELRELEASE)

#
# INSTALL_MOD_PATH specifies a prefix to MODLIB for module directory
# relocations required by build roots.  This is not defined in the
# makefile but the argument can be passed to make if needed.
#

MODLIB	= $(INSTALL_MOD_PATH)/lib/modules/$(KERNELRELEASE)
export MODLIB

#
# INSTALL_MOD_STRIP, if defined, will cause modules to be
# stripped after they are installed.  If INSTALL_MOD_STRIP is '1', then
# the default option --strip-debug will be used.  Otherwise,
# INSTALL_MOD_STRIP value will be used as the options to the strip command.

ifdef INSTALL_MOD_STRIP
ifeq ($(INSTALL_MOD_STRIP),1)
mod_strip_cmd = $(STRIP) --strip-debug
else
mod_strip_cmd = $(STRIP) $(INSTALL_MOD_STRIP)
endif # INSTALL_MOD_STRIP=1
else
mod_strip_cmd = true
endif # INSTALL_MOD_STRIP
export mod_strip_cmd

# CONFIG_MODULE_COMPRESS, if defined, will cause module to be compressed
# after they are installed in agreement with CONFIG_MODULE_COMPRESS_GZIP
# or CONFIG_MODULE_COMPRESS_XZ.

mod_compress_cmd = true
ifdef CONFIG_MODULE_COMPRESS
  ifdef CONFIG_MODULE_COMPRESS_GZIP
    mod_compress_cmd = $(KGZIP) -n -f
  endif # CONFIG_MODULE_COMPRESS_GZIP
  ifdef CONFIG_MODULE_COMPRESS_XZ
    mod_compress_cmd = $(XZ) -f
  endif # CONFIG_MODULE_COMPRESS_XZ
endif # CONFIG_MODULE_COMPRESS
export mod_compress_cmd

ifdef CONFIG_MODULE_SIG_ALL
$(eval $(call config_filename,MODULE_SIG_KEY))

mod_sign_cmd = scripts/sign-file $(CONFIG_MODULE_SIG_HASH) $(MODULE_SIG_KEY_SRCPREFIX)$(CONFIG_MODULE_SIG_KEY) certs/signing_key.x509
else
mod_sign_cmd = true
endif
export mod_sign_cmd

HOST_LIBELF_LIBS = $(shell pkg-config libelf --libs 2>/dev/null || echo -lelf)

has_libelf = $(call try-run,\
               echo "int main() {}" | $(HOSTCC) -xc -o /dev/null $(HOST_LIBELF_LIBS) -,1,0)

ifdef CONFIG_STACK_VALIDATION
  ifeq ($(has_libelf),1)
    objtool_target := tools/objtool FORCE
  else
    SKIP_STACK_VALIDATION := 1
    export SKIP_STACK_VALIDATION
  endif
endif

ifdef CONFIG_BPF
ifdef CONFIG_DEBUG_INFO_BTF
  ifeq ($(has_libelf),1)
    resolve_btfids_target := tools/bpf/resolve_btfids FORCE
  else
    ERROR_RESOLVE_BTFIDS := 1
  endif
endif # CONFIG_DEBUG_INFO_BTF
endif # CONFIG_BPF

PHONY += prepare0

export MODORDER := $(extmod-prefix)modules.order
export MODULES_NSDEPS := $(extmod-prefix)modules.nsdeps

ifeq ($(KBUILD_EXTMOD),)
core-y		+= kernel/ certs/ mm/ fs/ ipc/ security/ crypto/ block/

ifdef CONFIG_HAS_RUST
core-y		+= rust/
endif

vmlinux-dirs	:= $(patsubst %/,%,$(filter %/, \
		     $(core-y) $(core-m) $(drivers-y) $(drivers-m) \
		     $(libs-y) $(libs-m)))

vmlinux-alldirs	:= $(sort $(vmlinux-dirs) Documentation \
		     $(patsubst %/,%,$(filter %/, $(core-) \
			$(drivers-) $(libs-))))

subdir-modorder := $(addsuffix modules.order,$(filter %/, \
			$(core-y) $(core-m) $(libs-y) $(libs-m) \
			$(drivers-y) $(drivers-m)))

build-dirs	:= $(vmlinux-dirs)
clean-dirs	:= $(vmlinux-alldirs)

# Externally visible symbols (used by link-vmlinux.sh)
KBUILD_VMLINUX_OBJS := $(head-y) $(patsubst %/,%/built-in.a, $(core-y))
KBUILD_VMLINUX_OBJS += $(addsuffix built-in.a, $(filter %/, $(libs-y)))
ifdef CONFIG_MODULES
KBUILD_VMLINUX_OBJS += $(patsubst %/, %/lib.a, $(filter %/, $(libs-y)))
KBUILD_VMLINUX_LIBS := $(filter-out %/, $(libs-y))
else
KBUILD_VMLINUX_LIBS := $(patsubst %/,%/lib.a, $(libs-y))
endif
KBUILD_VMLINUX_OBJS += $(patsubst %/,%/built-in.a, $(drivers-y))

export KBUILD_VMLINUX_OBJS KBUILD_VMLINUX_LIBS
export KBUILD_LDS          := arch/$(SRCARCH)/kernel/vmlinux.lds
# used by scripts/Makefile.package
export KBUILD_ALLDIRS := $(sort $(filter-out arch/%,$(vmlinux-alldirs)) LICENSES arch include scripts tools)

vmlinux-deps := $(KBUILD_LDS) $(KBUILD_VMLINUX_OBJS) $(KBUILD_VMLINUX_LIBS)

# Recurse until adjust_autoksyms.sh is satisfied
PHONY += autoksyms_recursive
ifdef CONFIG_TRIM_UNUSED_KSYMS
# For the kernel to actually contain only the needed exported symbols,
# we have to build modules as well to determine what those symbols are.
# (this can be evaluated only once include/config/auto.conf has been included)
KBUILD_MODULES := 1

autoksyms_recursive: descend modules.order
	$(Q)$(CONFIG_SHELL) $(srctree)/scripts/adjust_autoksyms.sh \
	  "$(MAKE) -f $(srctree)/Makefile vmlinux"
endif

autoksyms_h := $(if $(CONFIG_TRIM_UNUSED_KSYMS), include/generated/autoksyms.h)

quiet_cmd_autoksyms_h = GEN     $@
      cmd_autoksyms_h = mkdir -p $(dir $@); \
			$(CONFIG_SHELL) $(srctree)/scripts/gen_autoksyms.sh $@

$(autoksyms_h):
	$(call cmd,autoksyms_h)

ARCH_POSTLINK := $(wildcard $(srctree)/arch/$(SRCARCH)/Makefile.postlink)

# Final link of vmlinux with optional arch pass after final link
cmd_link-vmlinux =                                                 \
	$(CONFIG_SHELL) $< "$(LD)" "$(KBUILD_LDFLAGS)" "$(LDFLAGS_vmlinux)";    \
	$(if $(ARCH_POSTLINK), $(MAKE) -f $(ARCH_POSTLINK) $@, true)

vmlinux: scripts/link-vmlinux.sh autoksyms_recursive $(vmlinux-deps) FORCE
	+$(call if_changed,link-vmlinux)

targets := vmlinux

# The actual objects are generated when descending,
# make sure no implicit rule kicks in
$(sort $(vmlinux-deps) $(subdir-modorder)): descend ;

filechk_kernel.release = \
	echo "$(KERNELVERSION)$$($(CONFIG_SHELL) $(srctree)/scripts/setlocalversion $(srctree))"

# Store (new) KERNELRELEASE string in include/config/kernel.release
include/config/kernel.release: FORCE
	$(call filechk,kernel.release)

# Additional helpers built in scripts/
# Carefully list dependencies so we do not try to build scripts twice
# in parallel
PHONY += scripts
scripts: scripts_basic scripts_dtc
	$(Q)$(MAKE) $(build)=$(@)

# Things we need to do before we recursively start building the kernel
# or the modules are listed in "prepare".
# A multi level approach is used. prepareN is processed before prepareN-1.
# archprepare is used in arch Makefiles and when processed asm symlink,
# version.h and scripts_basic is processed / created.

PHONY += prepare archprepare

archprepare: outputmakefile archheaders archscripts scripts include/config/kernel.release \
	asm-generic $(version_h) $(autoksyms_h) include/generated/utsrelease.h \
	include/generated/autoconf.h

prepare0: archprepare
	$(Q)$(MAKE) $(build)=scripts/mod
	$(Q)$(MAKE) $(build)=.

# All the preparing..
prepare: prepare0 prepare-objtool prepare-resolve_btfids

# Support for using generic headers in asm-generic
asm-generic := -f $(srctree)/scripts/Makefile.asm-generic obj

PHONY += asm-generic uapi-asm-generic
asm-generic: uapi-asm-generic
	$(Q)$(MAKE) $(asm-generic)=arch/$(SRCARCH)/include/generated/asm \
	generic=include/asm-generic
uapi-asm-generic:
	$(Q)$(MAKE) $(asm-generic)=arch/$(SRCARCH)/include/generated/uapi/asm \
	generic=include/uapi/asm-generic

PHONY += prepare-objtool prepare-resolve_btfids
prepare-objtool: $(objtool_target)
ifeq ($(SKIP_STACK_VALIDATION),1)
ifdef CONFIG_UNWINDER_ORC
	@echo "error: Cannot generate ORC metadata for CONFIG_UNWINDER_ORC=y, please install libelf-dev, libelf-devel or elfutils-libelf-devel" >&2
	@false
else
	@echo "warning: Cannot use CONFIG_STACK_VALIDATION=y, please install libelf-dev, libelf-devel or elfutils-libelf-devel" >&2
endif
endif

prepare-resolve_btfids: $(resolve_btfids_target)
ifeq ($(ERROR_RESOLVE_BTFIDS),1)
	@echo "error: Cannot resolve BTF IDs for CONFIG_DEBUG_INFO_BTF, please install libelf-dev, libelf-devel or elfutils-libelf-devel" >&2
	@false
endif
# Generate some files
# ---------------------------------------------------------------------------

# KERNELRELEASE can change from a few different places, meaning version.h
# needs to be updated, so this check is forced on all builds

uts_len := 64
define filechk_utsrelease.h
	if [ `echo -n "$(KERNELRELEASE)" | wc -c ` -gt $(uts_len) ]; then \
	  echo '"$(KERNELRELEASE)" exceeds $(uts_len) characters' >&2;    \
	  exit 1;                                                         \
	fi;                                                               \
	echo \#define UTS_RELEASE \"$(KERNELRELEASE)\"
endef

define filechk_version.h
	echo \#define LINUX_VERSION_CODE $(shell                         \
	expr $(VERSION) \* 65536 + 0$(PATCHLEVEL) \* 256 + 0$(SUBLEVEL)); \
	echo '#define KERNEL_VERSION(a,b,c) (((a) << 16) + ((b) << 8) + (c))'
endef

$(version_h): FORCE
	$(call filechk,version.h)
	$(Q)rm -f $(old_version_h)

include/generated/utsrelease.h: include/config/kernel.release FORCE
	$(call filechk,utsrelease.h)

PHONY += headerdep
headerdep:
	$(Q)find $(srctree)/include/ -name '*.h' | xargs --max-args 1 \
	$(srctree)/scripts/headerdep.pl -I$(srctree)/include

# ---------------------------------------------------------------------------
# Kernel headers

#Default location for installed headers
export INSTALL_HDR_PATH = $(objtree)/usr

quiet_cmd_headers_install = INSTALL $(INSTALL_HDR_PATH)/include
      cmd_headers_install = \
	mkdir -p $(INSTALL_HDR_PATH); \
	rsync -mrl --include='*/' --include='*\.h' --exclude='*' \
	usr/include $(INSTALL_HDR_PATH)

PHONY += headers_install
headers_install: headers
	$(call cmd,headers_install)

PHONY += archheaders archscripts

hdr-inst := -f $(srctree)/scripts/Makefile.headersinst obj

PHONY += headers
headers: $(version_h) scripts_unifdef uapi-asm-generic archheaders archscripts
	$(if $(wildcard $(srctree)/arch/$(SRCARCH)/include/uapi/asm/Kbuild),, \
	  $(error Headers not exportable for the $(SRCARCH) architecture))
	$(Q)$(MAKE) $(hdr-inst)=include/uapi
	$(Q)$(MAKE) $(hdr-inst)=arch/$(SRCARCH)/include/uapi

# Deprecated. It is no-op now.
PHONY += headers_check
headers_check:
	@:

ifdef CONFIG_HEADERS_INSTALL
prepare: headers
endif

PHONY += scripts_unifdef
scripts_unifdef: scripts_basic
	$(Q)$(MAKE) $(build)=scripts scripts/unifdef

# ---------------------------------------------------------------------------
# Kernel selftest

PHONY += kselftest
kselftest:
	$(Q)$(MAKE) -C $(srctree)/tools/testing/selftests run_tests

kselftest-%: FORCE
	$(Q)$(MAKE) -C $(srctree)/tools/testing/selftests $*

PHONY += kselftest-merge
kselftest-merge:
	$(if $(wildcard $(objtree)/.config),, $(error No .config exists, config your kernel first!))
	$(Q)find $(srctree)/tools/testing/selftests -name config | \
		xargs $(srctree)/scripts/kconfig/merge_config.sh -m $(objtree)/.config
	$(Q)$(MAKE) -f $(srctree)/Makefile olddefconfig

# ---------------------------------------------------------------------------
# Devicetree files

ifneq ($(wildcard $(srctree)/arch/$(SRCARCH)/boot/dts/),)
dtstree := arch/$(SRCARCH)/boot/dts
endif

ifneq ($(dtstree),)

%.dtb: include/config/kernel.release scripts_dtc
	$(Q)$(MAKE) $(build)=$(dtstree) $(dtstree)/$@

PHONY += dtbs dtbs_install dtbs_check
dtbs: include/config/kernel.release scripts_dtc
	$(Q)$(MAKE) $(build)=$(dtstree)

ifneq ($(filter dtbs_check, $(MAKECMDGOALS)),)
export CHECK_DTBS=y
dtbs: dt_binding_check
endif

dtbs_check: dtbs

dtbs_install:
	$(Q)$(MAKE) $(dtbinst)=$(dtstree) dst=$(INSTALL_DTBS_PATH)

ifdef CONFIG_OF_EARLY_FLATTREE
all: dtbs
endif

endif

PHONY += scripts_dtc
scripts_dtc: scripts_basic
	$(Q)$(MAKE) $(build)=scripts/dtc

ifneq ($(filter dt_binding_check, $(MAKECMDGOALS)),)
export CHECK_DT_BINDING=y
endif

PHONY += dt_binding_check
dt_binding_check: scripts_dtc
	$(Q)$(MAKE) $(build)=Documentation/devicetree/bindings

# ---------------------------------------------------------------------------
# Modules

ifdef CONFIG_MODULES

# By default, build modules as well

all: modules

# When we're building modules with modversions, we need to consider
# the built-in objects during the descend as well, in order to
# make sure the checksums are up to date before we record them.
ifdef CONFIG_MODVERSIONS
  KBUILD_BUILTIN := 1
endif

# Build modules
#
# A module can be listed more than once in obj-m resulting in
# duplicate lines in modules.order files.  Those are removed
# using awk while concatenating to the final file.

PHONY += modules
modules: $(if $(KBUILD_BUILTIN),vmlinux) modules_check modules_prepare
	$(Q)$(MAKE) -f $(srctree)/scripts/Makefile.modpost

PHONY += modules_check
modules_check: modules.order
	$(Q)$(CONFIG_SHELL) $(srctree)/scripts/modules-check.sh $<

cmd_modules_order = $(AWK) '!x[$$0]++' $(real-prereqs) > $@

modules.order: $(subdir-modorder) FORCE
	$(call if_changed,modules_order)

targets += modules.order

# Target to prepare building external modules
PHONY += modules_prepare
modules_prepare: prepare
	$(Q)$(MAKE) $(build)=scripts scripts/module.lds

# Target to install modules
PHONY += modules_install
modules_install: _modinst_ _modinst_post

PHONY += _modinst_
_modinst_:
	@rm -rf $(MODLIB)/kernel
	@rm -f $(MODLIB)/source
	@mkdir -p $(MODLIB)/kernel
	@ln -s $(abspath $(srctree)) $(MODLIB)/source
	@if [ ! $(objtree) -ef  $(MODLIB)/build ]; then \
		rm -f $(MODLIB)/build ; \
		ln -s $(CURDIR) $(MODLIB)/build ; \
	fi
	@sed 's:^:kernel/:' modules.order > $(MODLIB)/modules.order
	@cp -f modules.builtin $(MODLIB)/
	@cp -f $(objtree)/modules.builtin.modinfo $(MODLIB)/
	$(Q)$(MAKE) -f $(srctree)/scripts/Makefile.modinst

# This depmod is only for convenience to give the initial
# boot a modules.dep even before / is mounted read-write.  However the
# boot script depmod is the master version.
PHONY += _modinst_post
_modinst_post: _modinst_
	$(call cmd,depmod)

ifeq ($(CONFIG_MODULE_SIG), y)
PHONY += modules_sign
modules_sign:
	$(Q)$(MAKE) -f $(srctree)/scripts/Makefile.modsign
endif

else # CONFIG_MODULES

# Modules not configured
# ---------------------------------------------------------------------------

PHONY += modules modules_install
modules modules_install:
	@echo >&2
	@echo >&2 "The present kernel configuration has modules disabled."
	@echo >&2 "Type 'make config' and enable loadable module support."
	@echo >&2 "Then build a kernel with module support enabled."
	@echo >&2
	@exit 1

endif # CONFIG_MODULES

###
# Cleaning is done on three levels.
# make clean     Delete most generated files
#                Leave enough to build external modules
# make mrproper  Delete the current configuration, and all generated files
# make distclean Remove editor backup files, patch leftover files and the like

# Directories & files removed with 'make clean'
CLEAN_FILES += include/ksym vmlinux.symvers \
	       modules.builtin modules.builtin.modinfo modules.nsdeps \
	       compile_commands.json

# Directories & files removed with 'make mrproper'
MRPROPER_FILES += include/config include/generated          \
		  arch/$(SRCARCH)/include/generated .tmp_objdiff \
		  debian snap tar-install \
		  .config .config.old .version \
		  Module.symvers \
		  signing_key.pem signing_key.priv signing_key.x509	\
		  x509.genkey extra_certificates signing_key.x509.keyid	\
		  signing_key.x509.signer vmlinux-gdb.py \
		  *.spec

# Directories & files removed with 'make distclean'
DISTCLEAN_FILES += tags TAGS cscope* GPATH GTAGS GRTAGS GSYMS

# clean - Delete most, but leave enough to build external modules
#
clean: rm-files := $(CLEAN_FILES)

PHONY += archclean vmlinuxclean cargoclean

vmlinuxclean:
	$(Q)$(CONFIG_SHELL) $(srctree)/scripts/link-vmlinux.sh clean
	$(Q)$(if $(ARCH_POSTLINK), $(MAKE) -f $(ARCH_POSTLINK) clean)

# TODO: clean particular subfolders via `Makefile.clean`
cargoclean:
	$(Q)$(CARGO) clean

clean: archclean vmlinuxclean cargoclean

# mrproper - Delete all generated files, including .config
#
mrproper: rm-files := $(wildcard $(MRPROPER_FILES))
mrproper-dirs      := $(addprefix _mrproper_,scripts)

PHONY += $(mrproper-dirs) mrproper
$(mrproper-dirs):
	$(Q)$(MAKE) $(clean)=$(patsubst _mrproper_%,%,$@)

mrproper: clean $(mrproper-dirs)
	$(call cmd,rmfiles)

# distclean
#
distclean: rm-files := $(wildcard $(DISTCLEAN_FILES))

PHONY += distclean

distclean: mrproper
	$(call cmd,rmfiles)
	@find $(srctree) $(RCS_FIND_IGNORE) \
		\( -name '*.orig' -o -name '*.rej' -o -name '*~' \
		-o -name '*.bak' -o -name '#*#' -o -name '*%' \
		-o -name 'core' \) \
		-type f -print | xargs rm -f


# Packaging of the kernel to various formats
# ---------------------------------------------------------------------------

%src-pkg: FORCE
	$(Q)$(MAKE) -f $(srctree)/scripts/Makefile.package $@
%pkg: include/config/kernel.release FORCE
	$(Q)$(MAKE) -f $(srctree)/scripts/Makefile.package $@

# Brief documentation of the typical targets used
# ---------------------------------------------------------------------------

boards := $(wildcard $(srctree)/arch/$(SRCARCH)/configs/*_defconfig)
boards := $(sort $(notdir $(boards)))
board-dirs := $(dir $(wildcard $(srctree)/arch/$(SRCARCH)/configs/*/*_defconfig))
board-dirs := $(sort $(notdir $(board-dirs:/=)))

PHONY += help
help:
	@echo  'Cleaning targets:'
	@echo  '  clean		  - Remove most generated files but keep the config and'
	@echo  '                    enough build support to build external modules'
	@echo  '  mrproper	  - Remove all generated files + config + various backup files'
	@echo  '  distclean	  - mrproper + remove editor backup and patch files'
	@echo  ''
	@echo  'Configuration targets:'
	@$(MAKE) -f $(srctree)/scripts/kconfig/Makefile help
	@echo  ''
	@echo  'Other generic targets:'
	@echo  '  all		  - Build all targets marked with [*]'
	@echo  '* vmlinux	  - Build the bare kernel'
	@echo  '* modules	  - Build all modules'
	@echo  '  modules_install - Install all modules to INSTALL_MOD_PATH (default: /)'
	@echo  '  dir/            - Build all files in dir and below'
	@echo  '  dir/file.[ois]  - Build specified target only'
	@echo  '  dir/file.ll     - Build the LLVM assembly file'
	@echo  '                    (requires compiler support for LLVM assembly generation)'
	@echo  '  dir/file.lst    - Build specified mixed source/assembly target only'
	@echo  '                    (requires a recent binutils and recent build (System.map))'
	@echo  '  dir/file.ko     - Build module including final link'
	@echo  '  modules_prepare - Set up for building external modules'
	@echo  '  tags/TAGS	  - Generate tags file for editors'
	@echo  '  cscope	  - Generate cscope index'
	@echo  '  gtags           - Generate GNU GLOBAL index'
	@echo  '  kernelrelease	  - Output the release version string (use with make -s)'
	@echo  '  kernelversion	  - Output the version stored in Makefile (use with make -s)'
	@echo  '  image_name	  - Output the image name (use with make -s)'
	@echo  '  headers_install - Install sanitised kernel headers to INSTALL_HDR_PATH'; \
	 echo  '                    (default: $(INSTALL_HDR_PATH))'; \
	 echo  ''
	@echo  'Static analysers:'
	@echo  '  checkstack      - Generate a list of stack hogs'
	@echo  '  versioncheck    - Sanity check on version.h usage'
	@echo  '  includecheck    - Check for duplicate included header files'
	@echo  '  export_report   - List the usages of all exported symbols'
	@echo  '  headerdep       - Detect inclusion cycles in headers'
	@echo  '  coccicheck      - Check with Coccinelle'
	@echo  '  clang-analyzer  - Check with clang static analyzer'
	@echo  '  clang-tidy      - Check with clang-tidy'
	@echo  ''
	@echo  'Tools:'
	@echo  '  nsdeps          - Generate missing symbol namespace dependencies'
	@echo  ''
	@echo  'Kernel selftest:'
	@echo  '  kselftest         - Build and run kernel selftest'
	@echo  '                      Build, install, and boot kernel before'
	@echo  '                      running kselftest on it'
	@echo  '                      Run as root for full coverage'
	@echo  '  kselftest-all     - Build kernel selftest'
	@echo  '  kselftest-install - Build and install kernel selftest'
	@echo  '  kselftest-clean   - Remove all generated kselftest files'
	@echo  '  kselftest-merge   - Merge all the config dependencies of'
	@echo  '		      kselftest to existing .config.'
	@echo  ''
	@$(if $(dtstree), \
		echo 'Devicetree:'; \
		echo '* dtbs             - Build device tree blobs for enabled boards'; \
		echo '  dtbs_install     - Install dtbs to $(INSTALL_DTBS_PATH)'; \
		echo '  dt_binding_check - Validate device tree binding documents'; \
		echo '  dtbs_check       - Validate device tree source files';\
		echo '')

	@echo 'Userspace tools targets:'
	@echo '  use "make tools/help"'
	@echo '  or  "cd tools; make help"'
	@echo  ''
	@echo  'Kernel packaging:'
	@$(MAKE) -f $(srctree)/scripts/Makefile.package help
	@echo  ''
	@echo  'Documentation targets:'
	@$(MAKE) -f $(srctree)/Documentation/Makefile dochelp
	@echo  ''
	@echo  'Architecture specific targets ($(SRCARCH)):'
	@$(if $(archhelp),$(archhelp),\
		echo '  No architecture specific help defined for $(SRCARCH)')
	@echo  ''
	@$(if $(boards), \
		$(foreach b, $(boards), \
		printf "  %-27s - Build for %s\\n" $(b) $(subst _defconfig,,$(b));) \
		echo '')
	@$(if $(board-dirs), \
		$(foreach b, $(board-dirs), \
		printf "  %-16s - Show %s-specific targets\\n" help-$(b) $(b);) \
		printf "  %-16s - Show all of the above\\n" help-boards; \
		echo '')

	@echo  '  make V=0|1 [targets] 0 => quiet build (default), 1 => verbose build'
	@echo  '  make V=2   [targets] 2 => give reason for rebuild of target'
	@echo  '  make O=dir [targets] Locate all output files in "dir", including .config'
	@echo  '  make C=1   [targets] Check re-compiled c source with $$CHECK'
	@echo  '                       (sparse by default)'
	@echo  '  make C=2   [targets] Force check of all c source with $$CHECK'
	@echo  '  make RECORDMCOUNT_WARN=1 [targets] Warn about ignored mcount sections'
	@echo  '  make W=n   [targets] Enable extra build checks, n=1,2,3 where'
	@echo  '		1: warnings which may be relevant and do not occur too often'
	@echo  '		2: warnings which occur quite often but may still be relevant'
	@echo  '		3: more obscure warnings, can most likely be ignored'
	@echo  '		Multiple levels can be combined with W=12 or W=123'
	@echo  ''
	@echo  'Execute "make" or "make all" to build all targets marked with [*] '
	@echo  'For further info see the ./README file'


help-board-dirs := $(addprefix help-,$(board-dirs))

help-boards: $(help-board-dirs)

boards-per-dir = $(sort $(notdir $(wildcard $(srctree)/arch/$(SRCARCH)/configs/$*/*_defconfig)))

$(help-board-dirs): help-%:
	@echo  'Architecture specific targets ($(SRCARCH) $*):'
	@$(if $(boards-per-dir), \
		$(foreach b, $(boards-per-dir), \
		printf "  %-24s - Build for %s\\n" $*/$(b) $(subst _defconfig,,$(b));) \
		echo '')


# Documentation targets
# ---------------------------------------------------------------------------
DOC_TARGETS := xmldocs latexdocs pdfdocs htmldocs epubdocs cleandocs \
	       linkcheckdocs dochelp refcheckdocs
PHONY += $(DOC_TARGETS)
$(DOC_TARGETS):
	$(Q)$(MAKE) $(build)=Documentation $@

# Misc
# ---------------------------------------------------------------------------

PHONY += scripts_gdb
scripts_gdb: prepare0
	$(Q)$(MAKE) $(build)=scripts/gdb
	$(Q)ln -fsn $(abspath $(srctree)/scripts/gdb/vmlinux-gdb.py)

ifdef CONFIG_GDB_SCRIPTS
all: scripts_gdb
endif

else # KBUILD_EXTMOD

###
# External module support.
# When building external modules the kernel used as basis is considered
# read-only, and no consistency checks are made and the make
# system is not used on the basis kernel. If updates are required
# in the basis kernel ordinary make commands (without M=...) must
# be used.
#
# The following are the only valid targets when building external
# modules.
# make M=dir clean     Delete all automatically generated files
# make M=dir modules   Make all modules in specified dir
# make M=dir	       Same as 'make M=dir modules'
# make M=dir modules_install
#                      Install the modules built in the module directory
#                      Assumes install directory is already created

# We are always building only modules.
KBUILD_BUILTIN :=
KBUILD_MODULES := 1

build-dirs := $(KBUILD_EXTMOD)
PHONY += modules
modules: $(MODORDER)
	$(Q)$(MAKE) -f $(srctree)/scripts/Makefile.modpost

$(MODORDER): descend
	@:

PHONY += modules_install
modules_install: _emodinst_ _emodinst_post

install-dir := $(if $(INSTALL_MOD_DIR),$(INSTALL_MOD_DIR),extra)
PHONY += _emodinst_
_emodinst_:
	$(Q)mkdir -p $(MODLIB)/$(install-dir)
	$(Q)$(MAKE) -f $(srctree)/scripts/Makefile.modinst

PHONY += _emodinst_post
_emodinst_post: _emodinst_
	$(call cmd,depmod)

compile_commands.json: $(extmod-prefix)compile_commands.json
PHONY += compile_commands.json

clean-dirs := $(KBUILD_EXTMOD)
clean: rm-files := $(KBUILD_EXTMOD)/Module.symvers $(KBUILD_EXTMOD)/modules.nsdeps \
	$(KBUILD_EXTMOD)/compile_commands.json

PHONY += help
help:
	@echo  '  Building external modules.'
	@echo  '  Syntax: make -C path/to/kernel/src M=$$PWD target'
	@echo  ''
	@echo  '  modules         - default target, build the module(s)'
	@echo  '  modules_install - install the module'
	@echo  '  clean           - remove generated files in module directory only'
	@echo  ''

# no-op for external module builds
PHONY += prepare modules_prepare

endif # KBUILD_EXTMOD

# Single targets
# ---------------------------------------------------------------------------
# To build individual files in subdirectories, you can do like this:
#
#   make foo/bar/baz.s
#
# The supported suffixes for single-target are listed in 'single-targets'
#
# To build only under specific subdirectories, you can do like this:
#
#   make foo/bar/baz/

ifdef single-build

# .ko is special because modpost is needed
single-ko := $(sort $(filter %.ko, $(MAKECMDGOALS)))
single-no-ko := $(sort $(patsubst %.ko,%.mod, $(MAKECMDGOALS)))

$(single-ko): single_modpost
	@:
$(single-no-ko): descend
	@:

ifeq ($(KBUILD_EXTMOD),)
# For the single build of in-tree modules, use a temporary file to avoid
# the situation of modules_install installing an invalid modules.order.
MODORDER := .modules.tmp
endif

PHONY += single_modpost
single_modpost: $(single-no-ko) modules_prepare
	$(Q){ $(foreach m, $(single-ko), echo $(extmod-prefix)$m;) } > $(MODORDER)
	$(Q)$(MAKE) -f $(srctree)/scripts/Makefile.modpost

KBUILD_MODULES := 1

export KBUILD_SINGLE_TARGETS := $(addprefix $(extmod-prefix), $(single-no-ko))

# trim unrelated directories
build-dirs := $(foreach d, $(build-dirs), \
			$(if $(filter $(d)/%, $(KBUILD_SINGLE_TARGETS)), $(d)))

endif

ifndef CONFIG_MODULES
KBUILD_MODULES :=
endif

# Handle descending into subdirectories listed in $(build-dirs)
# Preset locale variables to speed up the build process. Limit locale
# tweaks to this spot to avoid wrong language settings when running
# make menuconfig etc.
# Error messages still appears in the original language
PHONY += descend $(build-dirs)
descend: $(build-dirs)
$(build-dirs): prepare
	$(Q)$(MAKE) $(build)=$@ \
	single-build=$(if $(filter-out $@/, $(filter $@/%, $(KBUILD_SINGLE_TARGETS))),1) \
	need-builtin=1 need-modorder=1

clean-dirs := $(addprefix _clean_, $(clean-dirs))
PHONY += $(clean-dirs) clean
$(clean-dirs):
	$(Q)$(MAKE) $(clean)=$(patsubst _clean_%,%,$@)

clean: $(clean-dirs)
	$(call cmd,rmfiles)
	@find $(if $(KBUILD_EXTMOD), $(KBUILD_EXTMOD), .) $(RCS_FIND_IGNORE) \
		\( -name '*.[aios]' -o -name '*.ko' -o -name '.*.cmd' \
		-o -name '*.ko.*' \
		-o -name '*.dtb' -o -name '*.dtb.S' -o -name '*.dt.yaml' \
		-o -name '*.dwo' -o -name '*.lst' \
		-o -name '*.su' -o -name '*.mod' \
		-o -name '.*.d' -o -name '.*.tmp' -o -name '*.mod.c' \
		-o -name '*.lex.c' -o -name '*.tab.[ch]' \
		-o -name '*.asn1.[ch]' \
		-o -name '*.symtypes' -o -name 'modules.order' \
		-o -name '.tmp_*.o.*' \
		-o -name '*.c.[012]*.*' \
		-o -name '*.ll' \
		-o -name '*.gcno' \) -type f -print | xargs rm -f

# Generate tags for editors
# ---------------------------------------------------------------------------
quiet_cmd_tags = GEN     $@
      cmd_tags = $(BASH) $(srctree)/scripts/tags.sh $@

tags TAGS cscope gtags: FORCE
	$(call cmd,tags)

# Script to generate missing namespace dependencies
# ---------------------------------------------------------------------------

PHONY += nsdeps
nsdeps: export KBUILD_NSDEPS=1
nsdeps: modules
	$(Q)$(CONFIG_SHELL) $(srctree)/scripts/nsdeps

# Clang Tooling
# ---------------------------------------------------------------------------

quiet_cmd_gen_compile_commands = GEN     $@
      cmd_gen_compile_commands = $(PYTHON3) $< -a $(AR) -o $@ $(filter-out $<, $(real-prereqs))

$(extmod-prefix)compile_commands.json: scripts/clang-tools/gen_compile_commands.py \
	$(if $(KBUILD_EXTMOD),,$(KBUILD_VMLINUX_OBJS) $(KBUILD_VMLINUX_LIBS)) \
	$(if $(CONFIG_MODULES), $(MODORDER)) FORCE
	$(call if_changed,gen_compile_commands)

targets += $(extmod-prefix)compile_commands.json

PHONY += clang-tidy clang-analyzer

ifdef CONFIG_CC_IS_CLANG
quiet_cmd_clang_tools = CHECK   $<
      cmd_clang_tools = $(PYTHON3) $(srctree)/scripts/clang-tools/run-clang-tools.py $@ $<

clang-tidy clang-analyzer: $(extmod-prefix)compile_commands.json
	$(call cmd,clang_tools)
else
clang-tidy clang-analyzer:
	@echo "$@ requires CC=clang" >&2
	@false
endif

# Scripts to check various things for consistency
# ---------------------------------------------------------------------------

PHONY += includecheck versioncheck coccicheck export_report

includecheck:
	find $(srctree)/* $(RCS_FIND_IGNORE) \
		-name '*.[hcS]' -type f -print | sort \
		| xargs $(PERL) -w $(srctree)/scripts/checkincludes.pl

versioncheck:
	find $(srctree)/* $(RCS_FIND_IGNORE) \
		-name '*.[hcS]' -type f -print | sort \
		| xargs $(PERL) -w $(srctree)/scripts/checkversion.pl

coccicheck:
	$(Q)$(BASH) $(srctree)/scripts/$@

export_report:
	$(PERL) $(srctree)/scripts/export_report.pl

PHONY += checkstack kernelrelease kernelversion image_name

# UML needs a little special treatment here.  It wants to use the host
# toolchain, so needs $(SUBARCH) passed to checkstack.pl.  Everyone
# else wants $(ARCH), including people doing cross-builds, which means
# that $(SUBARCH) doesn't work here.
ifeq ($(ARCH), um)
CHECKSTACK_ARCH := $(SUBARCH)
else
CHECKSTACK_ARCH := $(ARCH)
endif
checkstack:
	$(OBJDUMP) -d vmlinux $$(find . -name '*.ko') | \
	$(PERL) $(srctree)/scripts/checkstack.pl $(CHECKSTACK_ARCH)

kernelrelease:
	@echo "$(KERNELVERSION)$$($(CONFIG_SHELL) $(srctree)/scripts/setlocalversion $(srctree))"

kernelversion:
	@echo $(KERNELVERSION)

image_name:
	@echo $(KBUILD_IMAGE)

# Clear a bunch of variables before executing the submake

ifeq ($(quiet),silent_)
tools_silent=s
endif

tools/: FORCE
	$(Q)mkdir -p $(objtree)/tools
	$(Q)$(MAKE) LDFLAGS= MAKEFLAGS="$(tools_silent) $(filter --j% -j,$(MAKEFLAGS))" O=$(abspath $(objtree)) subdir=tools -C $(srctree)/tools/

tools/%: FORCE
	$(Q)mkdir -p $(objtree)/tools
	$(Q)$(MAKE) LDFLAGS= MAKEFLAGS="$(tools_silent) $(filter --j% -j,$(MAKEFLAGS))" O=$(abspath $(objtree)) subdir=tools -C $(srctree)/tools/ $*

quiet_cmd_rmfiles = $(if $(wildcard $(rm-files)),CLEAN   $(wildcard $(rm-files)))
      cmd_rmfiles = rm -rf $(rm-files)

# Run depmod only if we have System.map and depmod is executable
quiet_cmd_depmod = DEPMOD  $(KERNELRELEASE)
      cmd_depmod = $(CONFIG_SHELL) $(srctree)/scripts/depmod.sh $(DEPMOD) \
                   $(KERNELRELEASE)

# read saved command lines for existing targets
existing-targets := $(wildcard $(sort $(targets)))

-include $(foreach f,$(existing-targets),$(dir $(f)).$(notdir $(f)).cmd)

endif # config-build
endif # mixed-build
endif # need-sub-make

PHONY += FORCE
FORCE:

# Declare the contents of the PHONY variable as phony.  We keep that
# information in a variable so we can use it in if_changed and friends.
.PHONY: $(PHONY)<|MERGE_RESOLUTION|>--- conflicted
+++ resolved
@@ -524,25 +524,16 @@
 KBUILD_LDFLAGS :=
 CLANG_FLAGS :=
 
-<<<<<<< HEAD
 export ARCH SRCARCH CONFIG_SHELL BASH HOSTCC KBUILD_HOSTCFLAGS CROSS_COMPILE LD CC RUSTC CARGO BINDGEN
-export CPP AR NM STRIP OBJCOPY OBJDUMP OBJSIZE READELF PAHOLE RESOLVE_BTFIDS LEX YACC AWK INSTALLKERNEL
-=======
-export ARCH SRCARCH CONFIG_SHELL BASH HOSTCC KBUILD_HOSTCFLAGS CROSS_COMPILE LD CC
 export CPP AR NM STRIP OBJCOPY OBJDUMP READELF PAHOLE RESOLVE_BTFIDS LEX YACC AWK INSTALLKERNEL
->>>>>>> 2c85ebc5
 export PERL PYTHON PYTHON3 CHECK CHECKFLAGS MAKE UTS_MACHINE HOSTCXX
 export KGZIP KBZIP2 KLZOP LZMA LZ4 XZ ZSTD
 export KBUILD_HOSTCXXFLAGS KBUILD_HOSTLDFLAGS KBUILD_HOSTLDLIBS LDFLAGS_MODULE
 
 export KBUILD_CPPFLAGS NOSTDINC_FLAGS LINUXINCLUDE OBJCOPYFLAGS KBUILD_LDFLAGS
 export KBUILD_CFLAGS CFLAGS_KERNEL CFLAGS_MODULE
-<<<<<<< HEAD
-export CFLAGS_KASAN CFLAGS_KASAN_NOSANITIZE CFLAGS_UBSAN CFLAGS_KCSAN
 export KBUILD_RUSTCFLAGS RUSTCFLAGS_KERNEL RUSTCFLAGS_MODULE
 export KBUILD_CARGOFLAGS CARGOFLAGS_KERNEL CARGOFLAGS_MODULE
-=======
->>>>>>> 2c85ebc5
 export KBUILD_AFLAGS AFLAGS_KERNEL AFLAGS_MODULE
 export KBUILD_AFLAGS_MODULE KBUILD_CFLAGS_MODULE KBUILD_RUSTCFLAGS_MODULE KBUILD_CARGOFLAGS_MODULE KBUILD_LDFLAGS_MODULE
 export KBUILD_AFLAGS_KERNEL KBUILD_CFLAGS_KERNEL KBUILD_RUSTCFLAGS_KERNEL KBUILD_CARGOFLAGS_KERNEL
@@ -732,16 +723,11 @@
 # This exploits the 'multi-target pattern rule' trick.
 # The syncconfig should be executed only once to make all the targets.
 # (Note: use the grouped target '&:' when we bump to GNU Make 4.3)
-<<<<<<< HEAD
-%/config/auto.conf %/config/auto.conf.cmd %/generated/autoconf.h %/generated/rustc_cfg: $(KCONFIG_CONFIG)
-	$(Q)$(MAKE) -f $(srctree)/Makefile syncconfig
-=======
 quiet_cmd_syncconfig = SYNC    $@
       cmd_syncconfig = $(MAKE) -f $(srctree)/Makefile syncconfig
 
-%/config/auto.conf %/config/auto.conf.cmd %/generated/autoconf.h: $(KCONFIG_CONFIG)
+%/config/auto.conf %/config/auto.conf.cmd %/generated/autoconf.h %/generated/rustc_cfg: $(KCONFIG_CONFIG)
 	+$(call cmd,syncconfig)
->>>>>>> 2c85ebc5
 else # !may-sync-config
 # External modules and some install targets need include/generated/autoconf.h
 # and include/config/auto.conf but do not care if they are up-to-date.
@@ -855,19 +841,16 @@
 KBUILD_CFLAGS	+= -enable-trivial-auto-var-init-zero-knowing-it-will-be-removed-from-clang
 endif
 
-<<<<<<< HEAD
-DEBUG_CFLAGS	:= $(call cc-option, -fno-var-tracking-assignments)
-DEBUG_RUSTCFLAGS :=
-DEBUG_CARGOFLAGS :=
-
-# TODO: see what we should set for rustc/cargo for debug
-=======
 # Workaround for GCC versions < 5.0
 # https://gcc.gnu.org/bugzilla/show_bug.cgi?id=61801
 ifdef CONFIG_CC_IS_GCC
 DEBUG_CFLAGS	:= $(call cc-ifversion, -lt, 0500, $(call cc-option, -fno-var-tracking-assignments))
 endif
->>>>>>> 2c85ebc5
+
+DEBUG_RUSTCFLAGS :=
+DEBUG_CARGOFLAGS :=
+
+# TODO: see what we should set for rustc/cargo for debug
 
 ifdef CONFIG_DEBUG_INFO
 
