// SPDX-License-Identifier: GPL-2.0-only
/*
 * Implementation of mac80211 API.
 *
 * Copyright (c) 2017-2019, Silicon Laboratories, Inc.
 * Copyright (c) 2010, ST-Ericsson
 */
#include <net/mac80211.h>

#include "sta.h"
#include "wfx.h"
#include "fwio.h"
#include "bh.h"
#include "key.h"
#include "scan.h"
#include "debug.h"
#include "hif_tx.h"
#include "hif_tx_mib.h"

#define HIF_MAX_ARP_IP_ADDRTABLE_ENTRIES 2

u32 wfx_rate_mask_to_hw(struct wfx_dev *wdev, u32 rates)
{
	int i;
	u32 ret = 0;
	// WFx only support 2GHz
	struct ieee80211_supported_band *sband = wdev->hw->wiphy->bands[NL80211_BAND_2GHZ];

	for (i = 0; i < sband->n_bitrates; i++) {
		if (rates & BIT(i)) {
			if (i >= sband->n_bitrates)
				dev_warn(wdev->dev, "unsupported basic rate\n");
			else
				ret |= BIT(sband->bitrates[i].hw_value);
		}
	}
	return ret;
}

static void __wfx_free_event_queue(struct list_head *list)
{
	struct wfx_hif_event *event, *tmp;

	list_for_each_entry_safe(event, tmp, list, link) {
		list_del(&event->link);
		kfree(event);
	}
}

static void wfx_free_event_queue(struct wfx_vif *wvif)
{
	LIST_HEAD(list);

	spin_lock(&wvif->event_queue_lock);
	list_splice_init(&wvif->event_queue, &list);
	spin_unlock(&wvif->event_queue_lock);

	__wfx_free_event_queue(&list);
}

void wfx_cqm_bssloss_sm(struct wfx_vif *wvif, int init, int good, int bad)
{
	int tx = 0;

	mutex_lock(&wvif->bss_loss_lock);
	cancel_work_sync(&wvif->bss_params_work);

	if (init) {
		schedule_delayed_work(&wvif->bss_loss_work, HZ);
		wvif->bss_loss_state = 0;

		if (!atomic_read(&wvif->wdev->tx_lock))
			tx = 1;
	} else if (good) {
		cancel_delayed_work_sync(&wvif->bss_loss_work);
		wvif->bss_loss_state = 0;
		schedule_work(&wvif->bss_params_work);
	} else if (bad) {
		/* FIXME Should we just keep going until we time out? */
		if (wvif->bss_loss_state < 3)
			tx = 1;
	} else {
		cancel_delayed_work_sync(&wvif->bss_loss_work);
		wvif->bss_loss_state = 0;
	}

	/* Spit out a NULL packet to our AP if necessary */
	// FIXME: call ieee80211_beacon_loss/ieee80211_connection_loss instead
	if (tx) {
		struct sk_buff *skb;
		struct ieee80211_hdr *hdr;
		struct ieee80211_tx_control control = { };

		wvif->bss_loss_state++;

		skb = ieee80211_nullfunc_get(wvif->wdev->hw, wvif->vif, false);
		if (!skb)
			goto end;
		hdr = (struct ieee80211_hdr *)skb->data;
		memset(IEEE80211_SKB_CB(skb), 0,
		       sizeof(*IEEE80211_SKB_CB(skb)));
		IEEE80211_SKB_CB(skb)->control.vif = wvif->vif;
		IEEE80211_SKB_CB(skb)->driver_rates[0].idx = 0;
		IEEE80211_SKB_CB(skb)->driver_rates[0].count = 1;
		IEEE80211_SKB_CB(skb)->driver_rates[1].idx = -1;
		rcu_read_lock(); // protect control.sta
		control.sta = ieee80211_find_sta(wvif->vif, hdr->addr1);
		wfx_tx(wvif->wdev->hw, &control, skb);
		rcu_read_unlock();
	}
end:
	mutex_unlock(&wvif->bss_loss_lock);
}

int wfx_fwd_probe_req(struct wfx_vif *wvif, bool enable)
{
	wvif->fwd_probe_req = enable;
	return hif_set_rx_filter(wvif, wvif->filter_bssid,
				 wvif->fwd_probe_req);
}

static int wfx_set_mcast_filter(struct wfx_vif *wvif,
				    struct wfx_grp_addr_table *fp)
{
	int i;

	// Temporary workaround for filters
	return hif_set_data_filtering(wvif, false, true);

	if (!fp->enable)
		return hif_set_data_filtering(wvif, false, true);

	for (i = 0; i < fp->num_addresses; i++)
		hif_set_mac_addr_condition(wvif, i, fp->address_list[i]);
	hif_set_uc_mc_bc_condition(wvif, 0,
				   HIF_FILTER_UNICAST | HIF_FILTER_BROADCAST);
	hif_set_config_data_filter(wvif, true, 0, BIT(1),
				   BIT(fp->num_addresses) - 1);
	hif_set_data_filtering(wvif, true, true);

	return 0;
}

void wfx_update_filtering(struct wfx_vif *wvif)
{
	int ret;
	int bf_enable;
	int bf_count;
	int n_filter_ies;
	struct hif_ie_table_entry filter_ies[] = {
		{
			.ie_id        = WLAN_EID_VENDOR_SPECIFIC,
			.has_changed  = 1,
			.no_longer    = 1,
			.has_appeared = 1,
			.oui          = { 0x50, 0x6F, 0x9A },
		}, {
			.ie_id        = WLAN_EID_HT_OPERATION,
			.has_changed  = 1,
			.no_longer    = 1,
			.has_appeared = 1,
		}, {
			.ie_id        = WLAN_EID_ERP_INFO,
			.has_changed  = 1,
			.no_longer    = 1,
			.has_appeared = 1,
		}
	};

	if (wvif->state == WFX_STATE_PASSIVE)
		return;

	if (wvif->disable_beacon_filter) {
		bf_enable = 0;
		bf_count = 1;
		n_filter_ies = 0;
	} else if (wvif->vif->type != NL80211_IFTYPE_STATION) {
		bf_enable = HIF_BEACON_FILTER_ENABLE | HIF_BEACON_FILTER_AUTO_ERP;
		bf_count = 0;
		n_filter_ies = 2;
	} else {
		bf_enable = HIF_BEACON_FILTER_ENABLE;
		bf_count = 0;
		n_filter_ies = 3;
	}

	ret = hif_set_rx_filter(wvif, wvif->filter_bssid, wvif->fwd_probe_req);
	if (!ret)
		ret = hif_set_beacon_filter_table(wvif, n_filter_ies, filter_ies);
	if (!ret)
		ret = hif_beacon_filter_control(wvif, bf_enable, bf_count);
	if (!ret)
		ret = wfx_set_mcast_filter(wvif, &wvif->mcast_filter);
	if (ret)
		dev_err(wvif->wdev->dev, "update filtering failed: %d\n", ret);
}

static void wfx_update_filtering_work(struct work_struct *work)
{
	struct wfx_vif *wvif = container_of(work, struct wfx_vif,
					    update_filtering_work);

	wfx_update_filtering(wvif);
}

u64 wfx_prepare_multicast(struct ieee80211_hw *hw,
			  struct netdev_hw_addr_list *mc_list)
{
	int i;
	struct netdev_hw_addr *ha;
	struct wfx_vif *wvif = NULL;
	struct wfx_dev *wdev = hw->priv;
	int count = netdev_hw_addr_list_count(mc_list);

	while ((wvif = wvif_iterate(wdev, wvif)) != NULL) {
		memset(&wvif->mcast_filter, 0x00, sizeof(wvif->mcast_filter));
		if (!count ||
		    count > ARRAY_SIZE(wvif->mcast_filter.address_list))
			continue;

		i = 0;
		netdev_hw_addr_list_for_each(ha, mc_list) {
			ether_addr_copy(wvif->mcast_filter.address_list[i],
					ha->addr);
			i++;
		}
		wvif->mcast_filter.enable = true;
		wvif->mcast_filter.num_addresses = count;
	}

	return 0;
}

void wfx_configure_filter(struct ieee80211_hw *hw,
			     unsigned int changed_flags,
			     unsigned int *total_flags,
			     u64 unused)
{
	struct wfx_vif *wvif = NULL;
	struct wfx_dev *wdev = hw->priv;

	*total_flags &= FIF_OTHER_BSS | FIF_FCSFAIL | FIF_PROBE_REQ;

	while ((wvif = wvif_iterate(wdev, wvif)) != NULL) {
		mutex_lock(&wvif->scan_lock);
		wvif->filter_bssid = (*total_flags &
				      (FIF_OTHER_BSS | FIF_PROBE_REQ)) ? 0 : 1;
		wvif->disable_beacon_filter = !(*total_flags & FIF_PROBE_REQ);
		wfx_fwd_probe_req(wvif, true);
		wfx_update_filtering(wvif);
		mutex_unlock(&wvif->scan_lock);
	}
}

static int wfx_update_pm(struct wfx_vif *wvif)
{
	struct ieee80211_conf *conf = &wvif->wdev->hw->conf;
	bool ps = conf->flags & IEEE80211_CONF_PS;
	int ps_timeout = conf->dynamic_ps_timeout;
	struct ieee80211_channel *chan0 = NULL, *chan1 = NULL;

	WARN_ON(conf->dynamic_ps_timeout < 0);
	if (wvif->state != WFX_STATE_STA || !wvif->bss_params.aid)
		return 0;
	if (!ps)
		ps_timeout = 0;
	if (wvif->uapsd_mask)
		ps_timeout = 0;

	// Kernel disable powersave when an AP is in use. In contrary, it is
	// absolutely necessary to enable legacy powersave for WF200 if channels
	// are differents.
	if (wdev_to_wvif(wvif->wdev, 0))
		chan0 = wdev_to_wvif(wvif->wdev, 0)->vif->bss_conf.chandef.chan;
	if (wdev_to_wvif(wvif->wdev, 1))
		chan1 = wdev_to_wvif(wvif->wdev, 1)->vif->bss_conf.chandef.chan;
	if (chan0 && chan1 && chan0->hw_value != chan1->hw_value &&
	    wvif->vif->type != NL80211_IFTYPE_AP) {
		ps = true;
		ps_timeout = 0;
	}

	if (!wait_for_completion_timeout(&wvif->set_pm_mode_complete,
					 TU_TO_JIFFIES(512)))
		dev_warn(wvif->wdev->dev,
			 "timeout while waiting of set_pm_mode_complete\n");
	return hif_set_pm(wvif, ps, ps_timeout);
}

int wfx_conf_tx(struct ieee80211_hw *hw, struct ieee80211_vif *vif,
		   u16 queue, const struct ieee80211_tx_queue_params *params)
{
	struct wfx_dev *wdev = hw->priv;
	struct wfx_vif *wvif = (struct wfx_vif *) vif->drv_priv;
	int old_uapsd = wvif->uapsd_mask;
<<<<<<< HEAD
	int ret = 0;
=======
>>>>>>> 04d5ce62

	WARN_ON(queue >= hw->queues);

	mutex_lock(&wdev->conf_mutex);
	assign_bit(queue, &wvif->uapsd_mask, params->uapsd);
	memcpy(&wvif->edca_params[queue], params, sizeof(*params));
	hif_set_edca_queue_params(wvif, queue, params);
	if (wvif->vif->type == NL80211_IFTYPE_STATION &&
	    old_uapsd != wvif->uapsd_mask) {
		hif_set_uapsd_info(wvif, wvif->uapsd_mask);
		wfx_update_pm(wvif);
	}
	mutex_unlock(&wdev->conf_mutex);
<<<<<<< HEAD
	return ret;
=======
	return 0;
>>>>>>> 04d5ce62
}

int wfx_set_rts_threshold(struct ieee80211_hw *hw, u32 value)
{
	struct wfx_dev *wdev = hw->priv;
	struct wfx_vif *wvif = NULL;

	while ((wvif = wvif_iterate(wdev, wvif)) != NULL)
		hif_rts_threshold(wvif, value);
	return 0;
}

static int __wfx_flush(struct wfx_dev *wdev, bool drop)
{
	for (;;) {
		if (drop)
			wfx_tx_queues_clear(wdev);
		if (wait_event_timeout(wdev->tx_queue_stats.wait_link_id_empty,
				       wfx_tx_queues_is_empty(wdev),
				       2 * HZ) <= 0)
			return -ETIMEDOUT;
		wfx_tx_flush(wdev);
		if (wfx_tx_queues_is_empty(wdev))
			return 0;
		dev_warn(wdev->dev, "frames queued while flushing tx queues");
	}
}

void wfx_flush(struct ieee80211_hw *hw, struct ieee80211_vif *vif,
		  u32 queues, bool drop)
{
	// FIXME: only flush requested vif and queues
	__wfx_flush(hw->priv, drop);
}

/* WSM callbacks */

static void wfx_event_report_rssi(struct wfx_vif *wvif, u8 raw_rcpi_rssi)
{
	/* RSSI: signed Q8.0, RCPI: unsigned Q7.1
	 * RSSI = RCPI / 2 - 110
	 */
	int rcpi_rssi;
	int cqm_evt;

	rcpi_rssi = raw_rcpi_rssi / 2 - 110;
	if (rcpi_rssi <= wvif->vif->bss_conf.cqm_rssi_thold)
		cqm_evt = NL80211_CQM_RSSI_THRESHOLD_EVENT_LOW;
	else
		cqm_evt = NL80211_CQM_RSSI_THRESHOLD_EVENT_HIGH;
	ieee80211_cqm_rssi_notify(wvif->vif, cqm_evt, rcpi_rssi, GFP_KERNEL);
}

static void wfx_event_handler_work(struct work_struct *work)
{
	struct wfx_vif *wvif =
		container_of(work, struct wfx_vif, event_handler_work);
	struct wfx_hif_event *event;

	LIST_HEAD(list);

	spin_lock(&wvif->event_queue_lock);
	list_splice_init(&wvif->event_queue, &list);
	spin_unlock(&wvif->event_queue_lock);

	list_for_each_entry(event, &list, link) {
		switch (event->evt.event_id) {
		case HIF_EVENT_IND_BSSLOST:
			cancel_work_sync(&wvif->unjoin_work);
			mutex_lock(&wvif->scan_lock);
			wfx_cqm_bssloss_sm(wvif, 1, 0, 0);
			mutex_unlock(&wvif->scan_lock);
			break;
		case HIF_EVENT_IND_BSSREGAINED:
			wfx_cqm_bssloss_sm(wvif, 0, 0, 0);
			cancel_work_sync(&wvif->unjoin_work);
			break;
		case HIF_EVENT_IND_RCPI_RSSI:
			wfx_event_report_rssi(wvif,
					      event->evt.event_data.rcpi_rssi);
			break;
		case HIF_EVENT_IND_PS_MODE_ERROR:
			dev_warn(wvif->wdev->dev,
				 "error while processing power save request\n");
			break;
		default:
			dev_warn(wvif->wdev->dev,
				 "unhandled event indication: %.2x\n",
				 event->evt.event_id);
			break;
		}
	}
	__wfx_free_event_queue(&list);
}

static void wfx_bss_loss_work(struct work_struct *work)
{
	struct wfx_vif *wvif = container_of(work, struct wfx_vif,
					    bss_loss_work.work);

	ieee80211_connection_loss(wvif->vif);
}

static void wfx_bss_params_work(struct work_struct *work)
{
	struct wfx_vif *wvif = container_of(work, struct wfx_vif,
					    bss_params_work);

	mutex_lock(&wvif->wdev->conf_mutex);
	wvif->bss_params.bss_flags.lost_count_only = 1;
	hif_set_bss_params(wvif, &wvif->bss_params);
	wvif->bss_params.bss_flags.lost_count_only = 0;
	mutex_unlock(&wvif->wdev->conf_mutex);
}

static void wfx_do_unjoin(struct wfx_vif *wvif)
{
	mutex_lock(&wvif->wdev->conf_mutex);

	if (!wvif->state)
		goto done;

	if (wvif->state == WFX_STATE_AP)
		goto done;

	cancel_work_sync(&wvif->update_filtering_work);
	wvif->state = WFX_STATE_PASSIVE;

	/* Unjoin is a reset. */
	wfx_tx_flush(wvif->wdev);
	hif_keep_alive_period(wvif, 0);
	hif_reset(wvif, false);
	wfx_tx_policy_init(wvif);
	hif_set_macaddr(wvif, wvif->vif->addr);
	wfx_free_event_queue(wvif);
	cancel_work_sync(&wvif->event_handler_work);
	wfx_cqm_bssloss_sm(wvif, 0, 0, 0);

	/* Disable Block ACKs */
	hif_set_block_ack_policy(wvif, 0, 0);

	wvif->disable_beacon_filter = false;
	wfx_update_filtering(wvif);
	memset(&wvif->bss_params, 0, sizeof(wvif->bss_params));

done:
	mutex_unlock(&wvif->wdev->conf_mutex);
}

static void wfx_set_mfp(struct wfx_vif *wvif,
			struct cfg80211_bss *bss)
{
	const int pairwise_cipher_suite_count_offset = 8 / sizeof(u16);
	const int pairwise_cipher_suite_size = 4 / sizeof(u16);
	const int akm_suite_size = 4 / sizeof(u16);
	const u16 *ptr = NULL;
	bool mfpc = false;
	bool mfpr = false;

	/* 802.11w protected mgmt frames */

	/* retrieve MFPC and MFPR flags from beacon or PBRSP */

	rcu_read_lock();
	if (bss)
		ptr = (const u16 *) ieee80211_bss_get_ie(bss,
							      WLAN_EID_RSN);

	if (ptr) {
		ptr += pairwise_cipher_suite_count_offset;
		ptr += 1 + pairwise_cipher_suite_size * *ptr;
		ptr += 1 + akm_suite_size * *ptr;
		mfpr = *ptr & BIT(6);
		mfpc = *ptr & BIT(7);
	}
	rcu_read_unlock();

	hif_set_mfp(wvif, mfpc, mfpr);
}

static void wfx_do_join(struct wfx_vif *wvif)
{
	int ret;
	struct ieee80211_bss_conf *conf = &wvif->vif->bss_conf;
	struct cfg80211_bss *bss = NULL;
	u8 ssid[IEEE80211_MAX_SSID_LEN];
	const u8 *ssidie = NULL;
	int ssidlen = 0;

	wfx_tx_lock_flush(wvif->wdev);

	if (wvif->state)
		wfx_do_unjoin(wvif);

	bss = cfg80211_get_bss(wvif->wdev->hw->wiphy, wvif->channel,
			       conf->bssid, NULL, 0,
			       IEEE80211_BSS_TYPE_ANY, IEEE80211_PRIVACY_ANY);
	if (!bss && !conf->ibss_joined) {
		wfx_tx_unlock(wvif->wdev);
		return;
	}

	mutex_lock(&wvif->wdev->conf_mutex);

	/* Sanity check beacon interval */
	if (!wvif->beacon_int)
		wvif->beacon_int = 1;

	rcu_read_lock(); // protect ssidie
	if (!conf->ibss_joined)
		ssidie = ieee80211_bss_get_ie(bss, WLAN_EID_SSID);
	if (ssidie) {
		ssidlen = ssidie[1];
		memcpy(ssid, &ssidie[2], ssidie[1]);
	}
	rcu_read_unlock();

	wfx_tx_flush(wvif->wdev);

	if (wvif_count(wvif->wdev) <= 1)
		hif_set_block_ack_policy(wvif, 0xFF, 0xFF);

	wfx_set_mfp(wvif, bss);

	wvif->wdev->tx_burst_idx = -1;
	ret = hif_join(wvif, conf, wvif->channel, ssid, ssidlen);
	if (ret) {
		ieee80211_connection_loss(wvif->vif);
		wvif->join_complete_status = -1;
		/* Tx lock still held, unjoin will clear it. */
		if (!schedule_work(&wvif->unjoin_work))
			wfx_tx_unlock(wvif->wdev);
	} else {
		wvif->join_complete_status = 0;
		if (wvif->vif->type == NL80211_IFTYPE_ADHOC)
			wvif->state = WFX_STATE_IBSS;
		else
			wvif->state = WFX_STATE_PRE_STA;
		wfx_tx_unlock(wvif->wdev);

		/* Upload keys */
		wfx_upload_keys(wvif);

		/* Due to beacon filtering it is possible that the
		 * AP's beacon is not known for the mac80211 stack.
		 * Disable filtering temporary to make sure the stack
		 * receives at least one
		 */
		wvif->disable_beacon_filter = true;
	}
	wfx_update_filtering(wvif);

	mutex_unlock(&wvif->wdev->conf_mutex);
	if (bss)
		cfg80211_put_bss(wvif->wdev->hw->wiphy, bss);
}

static void wfx_unjoin_work(struct work_struct *work)
{
	struct wfx_vif *wvif = container_of(work, struct wfx_vif, unjoin_work);

	wfx_do_unjoin(wvif);
	wfx_tx_unlock(wvif->wdev);
}

int wfx_sta_add(struct ieee80211_hw *hw, struct ieee80211_vif *vif,
		struct ieee80211_sta *sta)
{
	struct wfx_vif *wvif = (struct wfx_vif *) vif->drv_priv;
	struct wfx_sta_priv *sta_priv = (struct wfx_sta_priv *) &sta->drv_priv;

	spin_lock_init(&sta_priv->lock);
	sta_priv->vif_id = wvif->id;

	// FIXME: in station mode, the current API interprets new link-id as a
	// tdls peer.
	if (vif->type == NL80211_IFTYPE_STATION)
		return 0;
	sta_priv->link_id = ffz(wvif->link_id_map);
	wvif->link_id_map |= BIT(sta_priv->link_id);
	WARN_ON(!sta_priv->link_id);
	WARN_ON(sta_priv->link_id >= WFX_MAX_STA_IN_AP_MODE);
	hif_map_link(wvif, sta->addr, 0, sta_priv->link_id);

	spin_lock_bh(&wvif->ps_state_lock);
	if ((sta->uapsd_queues & IEEE80211_WMM_IE_STA_QOSINFO_AC_MASK) ==
					IEEE80211_WMM_IE_STA_QOSINFO_AC_MASK)
		wvif->sta_asleep_mask |= BIT(sta_priv->link_id);
	spin_unlock_bh(&wvif->ps_state_lock);
	return 0;
}

int wfx_sta_remove(struct ieee80211_hw *hw, struct ieee80211_vif *vif,
		   struct ieee80211_sta *sta)
{
	struct wfx_vif *wvif = (struct wfx_vif *) vif->drv_priv;
	struct wfx_sta_priv *sta_priv = (struct wfx_sta_priv *) &sta->drv_priv;
	int i;

	for (i = 0; i < ARRAY_SIZE(sta_priv->buffered); i++)
		if (sta_priv->buffered[i])
			dev_warn(wvif->wdev->dev, "release station while %d pending frame on queue %d",
				 sta_priv->buffered[i], i);
	// FIXME: see note in wfx_sta_add()
	if (vif->type == NL80211_IFTYPE_STATION)
		return 0;
	// FIXME add a mutex?
	hif_map_link(wvif, sta->addr, 1, sta_priv->link_id);
	wvif->link_id_map &= ~BIT(sta_priv->link_id);
	return 0;
}

static int wfx_start_ap(struct wfx_vif *wvif)
{
	int ret;

	wvif->beacon_int = wvif->vif->bss_conf.beacon_int;
	wvif->wdev->tx_burst_idx = -1;
	ret = hif_start(wvif, &wvif->vif->bss_conf, wvif->channel);
	if (ret)
		return ret;
	ret = wfx_upload_keys(wvif);
	if (ret)
		return ret;
	if (wvif_count(wvif->wdev) <= 1)
		hif_set_block_ack_policy(wvif, 0xFF, 0xFF);
	wvif->state = WFX_STATE_AP;
	wfx_update_filtering(wvif);
	return 0;
}

static int wfx_update_beaconing(struct wfx_vif *wvif)
{
	if (wvif->vif->type != NL80211_IFTYPE_AP)
		return 0;
	if (wvif->state == WFX_STATE_AP &&
	    wvif->beacon_int == wvif->vif->bss_conf.beacon_int)
		return 0;
	wfx_tx_lock_flush(wvif->wdev);
	hif_reset(wvif, false);
	wfx_tx_policy_init(wvif);
	wvif->state = WFX_STATE_PASSIVE;
	wfx_start_ap(wvif);
	wfx_tx_unlock(wvif->wdev);
	return 0;
}

static int wfx_upload_ap_templates(struct wfx_vif *wvif)
{
	struct sk_buff *skb;

	if (wvif->vif->type == NL80211_IFTYPE_STATION ||
	    wvif->vif->type == NL80211_IFTYPE_MONITOR ||
	    wvif->vif->type == NL80211_IFTYPE_UNSPECIFIED)
		return 0;

	skb = ieee80211_beacon_get(wvif->wdev->hw, wvif->vif);
	if (!skb)
		return -ENOMEM;
	hif_set_template_frame(wvif, skb, HIF_TMPLT_BCN,
			       API_RATE_INDEX_B_1MBPS);
	dev_kfree_skb(skb);

	skb = ieee80211_proberesp_get(wvif->wdev->hw, wvif->vif);
	if (!skb)
		return -ENOMEM;
	hif_set_template_frame(wvif, skb, HIF_TMPLT_PRBRES,
			       API_RATE_INDEX_B_1MBPS);
	dev_kfree_skb(skb);
	return 0;
}

static void wfx_join_finalize(struct wfx_vif *wvif,
			      struct ieee80211_bss_conf *info)
{
	struct ieee80211_sta *sta = NULL;

	wvif->beacon_int = info->beacon_int;
	rcu_read_lock(); // protect sta
	if (info->bssid && !info->ibss_joined)
		sta = ieee80211_find_sta(wvif->vif, info->bssid);
	if (sta)
		wvif->bss_params.operational_rate_set =
			wfx_rate_mask_to_hw(wvif->wdev, sta->supp_rates[wvif->channel->band]);
	else
		wvif->bss_params.operational_rate_set = -1;
	rcu_read_unlock();
	if (sta &&
	    info->ht_operation_mode & IEEE80211_HT_OP_MODE_NON_GF_STA_PRSNT)
		hif_dual_cts_protection(wvif, true);
	else
		hif_dual_cts_protection(wvif, false);

	wfx_cqm_bssloss_sm(wvif, 0, 0, 0);
	cancel_work_sync(&wvif->unjoin_work);

	wvif->bss_params.beacon_lost_count = 20;
	wvif->bss_params.aid = info->aid;

	hif_set_association_mode(wvif, info);

	if (!info->ibss_joined) {
		hif_keep_alive_period(wvif, 30 /* sec */);
		hif_set_bss_params(wvif, &wvif->bss_params);
		hif_set_beacon_wakeup_period(wvif, info->dtim_period,
					     info->dtim_period);
		wfx_update_pm(wvif);
	}
}

void wfx_bss_info_changed(struct ieee80211_hw *hw,
			     struct ieee80211_vif *vif,
			     struct ieee80211_bss_conf *info,
			     u32 changed)
{
	struct wfx_dev *wdev = hw->priv;
	struct wfx_vif *wvif = (struct wfx_vif *) vif->drv_priv;
	bool do_join = false;
	int i;

	mutex_lock(&wdev->conf_mutex);

	/* TODO: BSS_CHANGED_QOS */
	if (changed & BSS_CHANGED_ARP_FILTER) {
		for (i = 0; i < HIF_MAX_ARP_IP_ADDRTABLE_ENTRIES; i++) {
			__be32 *arp_addr = &info->arp_addr_list[i];

			if (info->arp_addr_cnt > HIF_MAX_ARP_IP_ADDRTABLE_ENTRIES)
				arp_addr = NULL;
			if (i >= info->arp_addr_cnt)
				arp_addr = NULL;
			hif_set_arp_ipv4_filter(wvif, i, arp_addr);
		}
	}

	if (changed & BSS_CHANGED_BEACON ||
	    changed & BSS_CHANGED_AP_PROBE_RESP ||
	    changed & BSS_CHANGED_BSSID ||
	    changed & BSS_CHANGED_SSID ||
	    changed & BSS_CHANGED_IBSS) {
		wvif->beacon_int = info->beacon_int;
		wfx_update_beaconing(wvif);
		wfx_upload_ap_templates(wvif);
		wfx_fwd_probe_req(wvif, false);
	}

	if (changed & BSS_CHANGED_BEACON_ENABLED &&
	    wvif->state != WFX_STATE_IBSS)
		hif_beacon_transmit(wvif, info->enable_beacon);

	if (changed & BSS_CHANGED_BEACON_INFO)
		hif_set_beacon_wakeup_period(wvif, info->dtim_period,
					     info->dtim_period);

	/* assoc/disassoc, or maybe AID changed */
	if (changed & BSS_CHANGED_ASSOC) {
		wfx_tx_lock_flush(wdev);
		wvif->wep_default_key_id = -1;
		wfx_tx_unlock(wdev);
	}

	if (changed & BSS_CHANGED_ASSOC && !info->assoc &&
	    (wvif->state == WFX_STATE_STA || wvif->state == WFX_STATE_IBSS)) {
		/* Shedule unjoin work */
		wfx_tx_lock(wdev);
		if (!schedule_work(&wvif->unjoin_work))
			wfx_tx_unlock(wdev);
	} else {
		if (changed & BSS_CHANGED_BEACON_INT) {
			if (info->ibss_joined)
				do_join = true;
			else if (wvif->state == WFX_STATE_AP)
				wfx_update_beaconing(wvif);
		}

		if (changed & BSS_CHANGED_BSSID)
			do_join = true;

		if (changed & BSS_CHANGED_ASSOC ||
		    changed & BSS_CHANGED_BSSID ||
		    changed & BSS_CHANGED_IBSS ||
		    changed & BSS_CHANGED_BASIC_RATES ||
		    changed & BSS_CHANGED_HT) {
			if (info->assoc) {
				if (wvif->state < WFX_STATE_PRE_STA) {
					ieee80211_connection_loss(vif);
					mutex_unlock(&wdev->conf_mutex);
					return;
				} else if (wvif->state == WFX_STATE_PRE_STA) {
					wvif->state = WFX_STATE_STA;
				}
			} else {
				do_join = true;
			}

			if (info->assoc || info->ibss_joined)
				wfx_join_finalize(wvif, info);
			else
				memset(&wvif->bss_params, 0,
				       sizeof(wvif->bss_params));
		}
	}

	if (changed & BSS_CHANGED_ASSOC ||
	    changed & BSS_CHANGED_ERP_CTS_PROT ||
	    changed & BSS_CHANGED_ERP_PREAMBLE) {
		u8 erp_ie[3] = { WLAN_EID_ERP_INFO, 1, 0 };

		hif_erp_use_protection(wvif, info->use_cts_prot);
		if (info->use_cts_prot)
			erp_ie[2] |= WLAN_ERP_USE_PROTECTION;
		if (info->use_short_preamble)
			erp_ie[2] |= WLAN_ERP_BARKER_PREAMBLE;
		if (wvif->vif->type != NL80211_IFTYPE_STATION)
			hif_update_ie_beacon(wvif, erp_ie, sizeof(erp_ie));
	}

	if (changed & BSS_CHANGED_ASSOC || changed & BSS_CHANGED_ERP_SLOT)
		hif_slot_time(wvif, info->use_short_slot ? 9 : 20);

	if (changed & BSS_CHANGED_ASSOC || changed & BSS_CHANGED_CQM)
		hif_set_rcpi_rssi_threshold(wvif, info->cqm_rssi_thold,
					    info->cqm_rssi_hyst);

	if (changed & BSS_CHANGED_TXPOWER)
		hif_set_output_power(wvif, info->txpower);

	if (changed & BSS_CHANGED_PS)
		wfx_update_pm(wvif);

	mutex_unlock(&wdev->conf_mutex);

	if (do_join)
		wfx_do_join(wvif);
}

static void wfx_ps_notify_sta(struct wfx_vif *wvif,
			      enum sta_notify_cmd notify_cmd, int link_id)
{
	spin_lock_bh(&wvif->ps_state_lock);
	if (notify_cmd == STA_NOTIFY_SLEEP)
		wvif->sta_asleep_mask |= BIT(link_id);
	else // notify_cmd == STA_NOTIFY_AWAKE
		wvif->sta_asleep_mask &= ~BIT(link_id);
	spin_unlock_bh(&wvif->ps_state_lock);
	if (notify_cmd == STA_NOTIFY_AWAKE)
		wfx_bh_request_tx(wvif->wdev);
}

void wfx_sta_notify(struct ieee80211_hw *hw, struct ieee80211_vif *vif,
		    enum sta_notify_cmd notify_cmd, struct ieee80211_sta *sta)
{
	struct wfx_vif *wvif = (struct wfx_vif *) vif->drv_priv;
	struct wfx_sta_priv *sta_priv = (struct wfx_sta_priv *) &sta->drv_priv;

	wfx_ps_notify_sta(wvif, notify_cmd, sta_priv->link_id);
}

static int wfx_update_tim(struct wfx_vif *wvif)
{
	struct sk_buff *skb;
	u16 tim_offset, tim_length;
	u8 *tim_ptr;

	skb = ieee80211_beacon_get_tim(wvif->wdev->hw, wvif->vif,
				       &tim_offset, &tim_length);
	if (!skb) {
		__wfx_flush(wvif->wdev, true);
		return -ENOENT;
	}
	tim_ptr = skb->data + tim_offset;

	if (tim_offset && tim_length >= 6) {
		/* Ignore DTIM count from mac80211:
		 * firmware handles DTIM internally.
		 */
		tim_ptr[2] = 0;

		/* Set/reset aid0 bit */
		if (wfx_tx_queues_get_after_dtim(wvif))
			tim_ptr[4] |= 1;
		else
			tim_ptr[4] &= ~1;
	}

	hif_update_ie_beacon(wvif, tim_ptr, tim_length);
	dev_kfree_skb(skb);

	return 0;
}

static void wfx_update_tim_work(struct work_struct *work)
{
	struct wfx_vif *wvif = container_of(work, struct wfx_vif, update_tim_work);

	wfx_update_tim(wvif);
}

int wfx_set_tim(struct ieee80211_hw *hw, struct ieee80211_sta *sta, bool set)
{
	struct wfx_dev *wdev = hw->priv;
	struct wfx_sta_priv *sta_dev = (struct wfx_sta_priv *)&sta->drv_priv;
	struct wfx_vif *wvif = wdev_to_wvif(wdev, sta_dev->vif_id);

	schedule_work(&wvif->update_tim_work);
	return 0;
}

void wfx_suspend_resume_mc(struct wfx_vif *wvif, enum sta_notify_cmd notify_cmd)
{
	WARN(!wfx_tx_queues_get_after_dtim(wvif), "incorrect sequence");
	WARN(wvif->after_dtim_tx_allowed, "incorrect sequence");
	wvif->after_dtim_tx_allowed = true;
	wfx_bh_request_tx(wvif->wdev);
}

int wfx_ampdu_action(struct ieee80211_hw *hw,
		     struct ieee80211_vif *vif,
		     struct ieee80211_ampdu_params *params)
{
	/* Aggregation is implemented fully in firmware,
	 * including block ack negotiation. Do not allow
	 * mac80211 stack to do anything: it interferes with
	 * the firmware.
	 */

	/* Note that we still need this function stubbed. */

	return -ENOTSUPP;
}

int wfx_add_chanctx(struct ieee80211_hw *hw,
		    struct ieee80211_chanctx_conf *conf)
{
	return 0;
}

void wfx_remove_chanctx(struct ieee80211_hw *hw,
			struct ieee80211_chanctx_conf *conf)
{
}

void wfx_change_chanctx(struct ieee80211_hw *hw,
			struct ieee80211_chanctx_conf *conf,
			u32 changed)
{
}

int wfx_assign_vif_chanctx(struct ieee80211_hw *hw, struct ieee80211_vif *vif,
			   struct ieee80211_chanctx_conf *conf)
{
	struct wfx_vif *wvif = (struct wfx_vif *) vif->drv_priv;
	struct ieee80211_channel *ch = conf->def.chan;

	WARN(wvif->channel, "channel overwrite");
	wvif->channel = ch;

	return 0;
}

void wfx_unassign_vif_chanctx(struct ieee80211_hw *hw,
			      struct ieee80211_vif *vif,
			      struct ieee80211_chanctx_conf *conf)
{
	struct wfx_vif *wvif = (struct wfx_vif *) vif->drv_priv;
	struct ieee80211_channel *ch = conf->def.chan;

	WARN(wvif->channel != ch, "channel mismatch");
	wvif->channel = NULL;
}

int wfx_config(struct ieee80211_hw *hw, u32 changed)
{
	return 0;
}

int wfx_add_interface(struct ieee80211_hw *hw, struct ieee80211_vif *vif)
{
	int i, ret = 0;
	struct wfx_dev *wdev = hw->priv;
	struct wfx_vif *wvif = (struct wfx_vif *) vif->drv_priv;

	vif->driver_flags |= IEEE80211_VIF_BEACON_FILTER |
			     IEEE80211_VIF_SUPPORTS_UAPSD |
			     IEEE80211_VIF_SUPPORTS_CQM_RSSI;

	mutex_lock(&wdev->conf_mutex);

	switch (vif->type) {
	case NL80211_IFTYPE_STATION:
	case NL80211_IFTYPE_ADHOC:
	case NL80211_IFTYPE_AP:
		break;
	default:
		mutex_unlock(&wdev->conf_mutex);
		return -EOPNOTSUPP;
	}

	for (i = 0; i < ARRAY_SIZE(wdev->vif); i++) {
		if (!wdev->vif[i]) {
			wdev->vif[i] = vif;
			wvif->id = i;
			break;
		}
	}
	if (i == ARRAY_SIZE(wdev->vif)) {
		mutex_unlock(&wdev->conf_mutex);
		return -EOPNOTSUPP;
	}
	// FIXME: prefer use of container_of() to get vif
	wvif->vif = vif;
	wvif->wdev = wdev;

	wvif->link_id_map = 1; // link-id 0 is reserved for multicast
	spin_lock_init(&wvif->ps_state_lock);
	INIT_WORK(&wvif->update_tim_work, wfx_update_tim_work);

	memset(&wvif->bss_params, 0, sizeof(wvif->bss_params));

	mutex_init(&wvif->bss_loss_lock);
	INIT_DELAYED_WORK(&wvif->bss_loss_work, wfx_bss_loss_work);

	wvif->wep_default_key_id = -1;
	INIT_WORK(&wvif->wep_key_work, wfx_wep_key_work);

	spin_lock_init(&wvif->event_queue_lock);
	INIT_LIST_HEAD(&wvif->event_queue);
	INIT_WORK(&wvif->event_handler_work, wfx_event_handler_work);

	init_completion(&wvif->set_pm_mode_complete);
	complete(&wvif->set_pm_mode_complete);
	INIT_WORK(&wvif->update_filtering_work, wfx_update_filtering_work);
	INIT_WORK(&wvif->bss_params_work, wfx_bss_params_work);
	INIT_WORK(&wvif->unjoin_work, wfx_unjoin_work);
	INIT_WORK(&wvif->tx_policy_upload_work, wfx_tx_policy_upload_work);

	mutex_init(&wvif->scan_lock);
	init_completion(&wvif->scan_complete);
	INIT_WORK(&wvif->scan_work, wfx_hw_scan_work);

	INIT_WORK(&wvif->tx_policy_upload_work, wfx_tx_policy_upload_work);
	mutex_unlock(&wdev->conf_mutex);

	hif_set_macaddr(wvif, vif->addr);

	wfx_tx_policy_init(wvif);
	wvif = NULL;
	while ((wvif = wvif_iterate(wdev, wvif)) != NULL) {
		// Combo mode does not support Block Acks. We can re-enable them
		if (wvif_count(wdev) == 1)
			hif_set_block_ack_policy(wvif, 0xFF, 0xFF);
		else
			hif_set_block_ack_policy(wvif, 0x00, 0x00);
		// Combo force powersave mode. We can re-enable it now
		ret = wfx_update_pm(wvif);
	}
	return ret;
}

void wfx_remove_interface(struct ieee80211_hw *hw,
			  struct ieee80211_vif *vif)
{
	struct wfx_dev *wdev = hw->priv;
	struct wfx_vif *wvif = (struct wfx_vif *) vif->drv_priv;

	wait_for_completion_timeout(&wvif->set_pm_mode_complete, msecs_to_jiffies(300));

	mutex_lock(&wdev->conf_mutex);
	WARN(wvif->link_id_map != 1, "corrupted state");
	switch (wvif->state) {
	case WFX_STATE_PRE_STA:
	case WFX_STATE_STA:
	case WFX_STATE_IBSS:
		wfx_tx_lock_flush(wdev);
		if (!schedule_work(&wvif->unjoin_work))
			wfx_tx_unlock(wdev);
		break;
	case WFX_STATE_AP:
		wvif->sta_asleep_mask = 0;
		/* reset.link_id = 0; */
		hif_reset(wvif, false);
		break;
	default:
		break;
	}

	wvif->state = WFX_STATE_PASSIVE;
	wfx_tx_queues_wait_empty_vif(wvif);
	wfx_tx_unlock(wdev);

	/* FIXME: In add to reset MAC address, try to reset interface */
	hif_set_macaddr(wvif, NULL);

	wfx_cqm_bssloss_sm(wvif, 0, 0, 0);
	cancel_work_sync(&wvif->unjoin_work);
	wfx_free_event_queue(wvif);

	wdev->vif[wvif->id] = NULL;
	wvif->vif = NULL;

	mutex_unlock(&wdev->conf_mutex);
	wvif = NULL;
	while ((wvif = wvif_iterate(wdev, wvif)) != NULL) {
		// Combo mode does not support Block Acks. We can re-enable them
		if (wvif_count(wdev) == 1)
			hif_set_block_ack_policy(wvif, 0xFF, 0xFF);
		else
			hif_set_block_ack_policy(wvif, 0x00, 0x00);
		// Combo force powersave mode. We can re-enable it now
		wfx_update_pm(wvif);
	}
}

int wfx_start(struct ieee80211_hw *hw)
{
	return 0;
}

void wfx_stop(struct ieee80211_hw *hw)
{
	struct wfx_dev *wdev = hw->priv;

	wfx_tx_lock_flush(wdev);
	mutex_lock(&wdev->conf_mutex);
	wfx_tx_queues_clear(wdev);
	mutex_unlock(&wdev->conf_mutex);
	wfx_tx_unlock(wdev);
	WARN(atomic_read(&wdev->tx_lock), "tx_lock is locked");
}<|MERGE_RESOLUTION|>--- conflicted
+++ resolved
@@ -293,10 +293,6 @@
 	struct wfx_dev *wdev = hw->priv;
 	struct wfx_vif *wvif = (struct wfx_vif *) vif->drv_priv;
 	int old_uapsd = wvif->uapsd_mask;
-<<<<<<< HEAD
-	int ret = 0;
-=======
->>>>>>> 04d5ce62
 
 	WARN_ON(queue >= hw->queues);
 
@@ -310,11 +306,7 @@
 		wfx_update_pm(wvif);
 	}
 	mutex_unlock(&wdev->conf_mutex);
-<<<<<<< HEAD
-	return ret;
-=======
-	return 0;
->>>>>>> 04d5ce62
+	return 0;
 }
 
 int wfx_set_rts_threshold(struct ieee80211_hw *hw, u32 value)
