// SPDX-License-Identifier: GPL-2.0-only
/*
 * A fairly generic DMA-API to IOMMU-API glue layer.
 *
 * Copyright (C) 2014-2015 ARM Ltd.
 *
 * based in part on arch/arm/mm/dma-mapping.c:
 * Copyright (C) 2000-2004 Russell King
 */

#include <linux/acpi_iort.h>
#include <linux/device.h>
#include <linux/dma-map-ops.h>
#include <linux/dma-iommu.h>
#include <linux/gfp.h>
#include <linux/huge_mm.h>
#include <linux/iommu.h>
#include <linux/iova.h>
#include <linux/irq.h>
#include <linux/mm.h>
#include <linux/mutex.h>
#include <linux/pci.h>
#include <linux/swiotlb.h>
#include <linux/scatterlist.h>
#include <linux/vmalloc.h>
#include <linux/crash_dump.h>
#include <linux/dma-direct.h>

struct iommu_dma_msi_page {
	struct list_head	list;
	dma_addr_t		iova;
	phys_addr_t		phys;
};

enum iommu_dma_cookie_type {
	IOMMU_DMA_IOVA_COOKIE,
	IOMMU_DMA_MSI_COOKIE,
};

struct iommu_dma_cookie {
	enum iommu_dma_cookie_type	type;
	union {
		/* Full allocator for IOMMU_DMA_IOVA_COOKIE */
		struct iova_domain	iovad;
		/* Trivial linear page allocator for IOMMU_DMA_MSI_COOKIE */
		dma_addr_t		msi_iova;
	};
	struct list_head		msi_page_list;

	/* Domain for flush queue callback; NULL if flush queue not in use */
	struct iommu_domain		*fq_domain;
};

static DEFINE_STATIC_KEY_FALSE(iommu_deferred_attach_enabled);
bool iommu_dma_forcedac __read_mostly;

static int __init iommu_dma_forcedac_setup(char *str)
{
	int ret = kstrtobool(str, &iommu_dma_forcedac);

	if (!ret && iommu_dma_forcedac)
		pr_info("Forcing DAC for PCI devices\n");
	return ret;
}
early_param("iommu.forcedac", iommu_dma_forcedac_setup);

static void iommu_dma_entry_dtor(unsigned long data)
{
	struct page *freelist = (struct page *)data;

	while (freelist) {
		unsigned long p = (unsigned long)page_address(freelist);

		freelist = freelist->freelist;
		free_page(p);
	}
}

static inline size_t cookie_msi_granule(struct iommu_dma_cookie *cookie)
{
	if (cookie->type == IOMMU_DMA_IOVA_COOKIE)
		return cookie->iovad.granule;
	return PAGE_SIZE;
}

static struct iommu_dma_cookie *cookie_alloc(enum iommu_dma_cookie_type type)
{
	struct iommu_dma_cookie *cookie;

	cookie = kzalloc(sizeof(*cookie), GFP_KERNEL);
	if (cookie) {
		INIT_LIST_HEAD(&cookie->msi_page_list);
		cookie->type = type;
	}
	return cookie;
}

/**
 * iommu_get_dma_cookie - Acquire DMA-API resources for a domain
 * @domain: IOMMU domain to prepare for DMA-API usage
 */
int iommu_get_dma_cookie(struct iommu_domain *domain)
{
	if (domain->iova_cookie)
		return -EEXIST;

	domain->iova_cookie = cookie_alloc(IOMMU_DMA_IOVA_COOKIE);
	if (!domain->iova_cookie)
		return -ENOMEM;

	return 0;
}

/**
 * iommu_get_msi_cookie - Acquire just MSI remapping resources
 * @domain: IOMMU domain to prepare
 * @base: Start address of IOVA region for MSI mappings
 *
 * Users who manage their own IOVA allocation and do not want DMA API support,
 * but would still like to take advantage of automatic MSI remapping, can use
 * this to initialise their own domain appropriately. Users should reserve a
 * contiguous IOVA region, starting at @base, large enough to accommodate the
 * number of PAGE_SIZE mappings necessary to cover every MSI doorbell address
 * used by the devices attached to @domain.
 */
int iommu_get_msi_cookie(struct iommu_domain *domain, dma_addr_t base)
{
	struct iommu_dma_cookie *cookie;

	if (domain->type != IOMMU_DOMAIN_UNMANAGED)
		return -EINVAL;

	if (domain->iova_cookie)
		return -EEXIST;

	cookie = cookie_alloc(IOMMU_DMA_MSI_COOKIE);
	if (!cookie)
		return -ENOMEM;

	cookie->msi_iova = base;
	domain->iova_cookie = cookie;
	return 0;
}
EXPORT_SYMBOL(iommu_get_msi_cookie);

/**
 * iommu_put_dma_cookie - Release a domain's DMA mapping resources
 * @domain: IOMMU domain previously prepared by iommu_get_dma_cookie() or
 *          iommu_get_msi_cookie()
 */
void iommu_put_dma_cookie(struct iommu_domain *domain)
{
	struct iommu_dma_cookie *cookie = domain->iova_cookie;
	struct iommu_dma_msi_page *msi, *tmp;

	if (!cookie)
		return;

	if (cookie->type == IOMMU_DMA_IOVA_COOKIE && cookie->iovad.granule)
		put_iova_domain(&cookie->iovad);

	list_for_each_entry_safe(msi, tmp, &cookie->msi_page_list, list) {
		list_del(&msi->list);
		kfree(msi);
	}
	kfree(cookie);
	domain->iova_cookie = NULL;
}

/**
 * iommu_dma_get_resv_regions - Reserved region driver helper
 * @dev: Device from iommu_get_resv_regions()
 * @list: Reserved region list from iommu_get_resv_regions()
 *
 * IOMMU drivers can use this to implement their .get_resv_regions callback
 * for general non-IOMMU-specific reservations. Currently, this covers GICv3
 * ITS region reservation on ACPI based ARM platforms that may require HW MSI
 * reservation.
 */
void iommu_dma_get_resv_regions(struct device *dev, struct list_head *list)
{

	if (!is_of_node(dev_iommu_fwspec_get(dev)->iommu_fwnode))
		iort_iommu_msi_get_resv_regions(dev, list);

}
EXPORT_SYMBOL(iommu_dma_get_resv_regions);

static int cookie_init_hw_msi_region(struct iommu_dma_cookie *cookie,
		phys_addr_t start, phys_addr_t end)
{
	struct iova_domain *iovad = &cookie->iovad;
	struct iommu_dma_msi_page *msi_page;
	int i, num_pages;

	start -= iova_offset(iovad, start);
	num_pages = iova_align(iovad, end - start) >> iova_shift(iovad);

	for (i = 0; i < num_pages; i++) {
		msi_page = kmalloc(sizeof(*msi_page), GFP_KERNEL);
		if (!msi_page)
			return -ENOMEM;

		msi_page->phys = start;
		msi_page->iova = start;
		INIT_LIST_HEAD(&msi_page->list);
		list_add(&msi_page->list, &cookie->msi_page_list);
		start += iovad->granule;
	}

	return 0;
}

static int iova_reserve_pci_windows(struct pci_dev *dev,
		struct iova_domain *iovad)
{
	struct pci_host_bridge *bridge = pci_find_host_bridge(dev->bus);
	struct resource_entry *window;
	unsigned long lo, hi;
	phys_addr_t start = 0, end;

	resource_list_for_each_entry(window, &bridge->windows) {
		if (resource_type(window->res) != IORESOURCE_MEM)
			continue;

		lo = iova_pfn(iovad, window->res->start - window->offset);
		hi = iova_pfn(iovad, window->res->end - window->offset);
		reserve_iova(iovad, lo, hi);
	}

	/* Get reserved DMA windows from host bridge */
	resource_list_for_each_entry(window, &bridge->dma_ranges) {
		end = window->res->start - window->offset;
resv_iova:
		if (end > start) {
			lo = iova_pfn(iovad, start);
			hi = iova_pfn(iovad, end);
			reserve_iova(iovad, lo, hi);
		} else if (end < start) {
			/* dma_ranges list should be sorted */
			dev_err(&dev->dev,
				"Failed to reserve IOVA [%pa-%pa]\n",
				&start, &end);
			return -EINVAL;
		}

		start = window->res->end - window->offset + 1;
		/* If window is last entry */
		if (window->node.next == &bridge->dma_ranges &&
		    end != ~(phys_addr_t)0) {
			end = ~(phys_addr_t)0;
			goto resv_iova;
		}
	}

	return 0;
}

static int iova_reserve_iommu_regions(struct device *dev,
		struct iommu_domain *domain)
{
	struct iommu_dma_cookie *cookie = domain->iova_cookie;
	struct iova_domain *iovad = &cookie->iovad;
	struct iommu_resv_region *region;
	LIST_HEAD(resv_regions);
	int ret = 0;

	if (dev_is_pci(dev)) {
		ret = iova_reserve_pci_windows(to_pci_dev(dev), iovad);
		if (ret)
			return ret;
	}

	iommu_get_resv_regions(dev, &resv_regions);
	list_for_each_entry(region, &resv_regions, list) {
		unsigned long lo, hi;

		/* We ARE the software that manages these! */
		if (region->type == IOMMU_RESV_SW_MSI)
			continue;

		lo = iova_pfn(iovad, region->start);
		hi = iova_pfn(iovad, region->start + region->length - 1);
		reserve_iova(iovad, lo, hi);

		if (region->type == IOMMU_RESV_MSI)
			ret = cookie_init_hw_msi_region(cookie, region->start,
					region->start + region->length);
		if (ret)
			break;
	}
	iommu_put_resv_regions(dev, &resv_regions);

	return ret;
}

static void iommu_dma_flush_iotlb_all(struct iova_domain *iovad)
{
	struct iommu_dma_cookie *cookie;
	struct iommu_domain *domain;

	cookie = container_of(iovad, struct iommu_dma_cookie, iovad);
	domain = cookie->fq_domain;

	domain->ops->flush_iotlb_all(domain);
}

static bool dev_is_untrusted(struct device *dev)
{
	return dev_is_pci(dev) && to_pci_dev(dev)->untrusted;
}

<<<<<<< HEAD
=======
static bool dev_use_swiotlb(struct device *dev)
{
	return IS_ENABLED(CONFIG_SWIOTLB) && dev_is_untrusted(dev);
}

>>>>>>> df0cc57e
/* sysfs updates are serialised by the mutex of the group owning @domain */
int iommu_dma_init_fq(struct iommu_domain *domain)
{
	struct iommu_dma_cookie *cookie = domain->iova_cookie;
	int ret;

	if (cookie->fq_domain)
		return 0;

	ret = init_iova_flush_queue(&cookie->iovad, iommu_dma_flush_iotlb_all,
				    iommu_dma_entry_dtor);
	if (ret) {
		pr_warn("iova flush queue initialization failed\n");
		return ret;
	}
	/*
	 * Prevent incomplete iovad->fq being observable. Pairs with path from
	 * __iommu_dma_unmap() through iommu_dma_free_iova() to queue_iova()
	 */
	smp_wmb();
	WRITE_ONCE(cookie->fq_domain, domain);
	return 0;
}

/**
 * iommu_dma_init_domain - Initialise a DMA mapping domain
 * @domain: IOMMU domain previously prepared by iommu_get_dma_cookie()
 * @base: IOVA at which the mappable address space starts
 * @limit: Last address of the IOVA space
 * @dev: Device the domain is being initialised for
 *
 * @base and @limit + 1 should be exact multiples of IOMMU page granularity to
 * avoid rounding surprises. If necessary, we reserve the page at address 0
 * to ensure it is an invalid IOVA. It is safe to reinitialise a domain, but
 * any change which could make prior IOVAs invalid will fail.
 */
static int iommu_dma_init_domain(struct iommu_domain *domain, dma_addr_t base,
				 dma_addr_t limit, struct device *dev)
{
	struct iommu_dma_cookie *cookie = domain->iova_cookie;
	unsigned long order, base_pfn;
	struct iova_domain *iovad;

	if (!cookie || cookie->type != IOMMU_DMA_IOVA_COOKIE)
		return -EINVAL;

	iovad = &cookie->iovad;

	/* Use the smallest supported page size for IOVA granularity */
	order = __ffs(domain->pgsize_bitmap);
	base_pfn = max_t(unsigned long, 1, base >> order);

	/* Check the domain allows at least some access to the device... */
	if (domain->geometry.force_aperture) {
		if (base > domain->geometry.aperture_end ||
		    limit < domain->geometry.aperture_start) {
			pr_warn("specified DMA range outside IOMMU capability\n");
			return -EFAULT;
		}
		/* ...then finally give it a kicking to make sure it fits */
		base_pfn = max_t(unsigned long, base_pfn,
				domain->geometry.aperture_start >> order);
	}

	/* start_pfn is always nonzero for an already-initialised domain */
	if (iovad->start_pfn) {
		if (1UL << order != iovad->granule ||
		    base_pfn != iovad->start_pfn) {
			pr_warn("Incompatible range for DMA domain\n");
			return -EFAULT;
		}

		return 0;
	}

	init_iova_domain(iovad, 1UL << order, base_pfn);

	/* If the FQ fails we can simply fall back to strict mode */
	if (domain->type == IOMMU_DOMAIN_DMA_FQ && iommu_dma_init_fq(domain))
		domain->type = IOMMU_DOMAIN_DMA;

	return iova_reserve_iommu_regions(dev, domain);
}

/**
 * dma_info_to_prot - Translate DMA API directions and attributes to IOMMU API
 *                    page flags.
 * @dir: Direction of DMA transfer
 * @coherent: Is the DMA master cache-coherent?
 * @attrs: DMA attributes for the mapping
 *
 * Return: corresponding IOMMU API page protection flags
 */
static int dma_info_to_prot(enum dma_data_direction dir, bool coherent,
		     unsigned long attrs)
{
	int prot = coherent ? IOMMU_CACHE : 0;

	if (attrs & DMA_ATTR_PRIVILEGED)
		prot |= IOMMU_PRIV;

	switch (dir) {
	case DMA_BIDIRECTIONAL:
		return prot | IOMMU_READ | IOMMU_WRITE;
	case DMA_TO_DEVICE:
		return prot | IOMMU_READ;
	case DMA_FROM_DEVICE:
		return prot | IOMMU_WRITE;
	default:
		return 0;
	}
}

static dma_addr_t iommu_dma_alloc_iova(struct iommu_domain *domain,
		size_t size, u64 dma_limit, struct device *dev)
{
	struct iommu_dma_cookie *cookie = domain->iova_cookie;
	struct iova_domain *iovad = &cookie->iovad;
	unsigned long shift, iova_len, iova = 0;

	if (cookie->type == IOMMU_DMA_MSI_COOKIE) {
		cookie->msi_iova += size;
		return cookie->msi_iova - size;
	}

	shift = iova_shift(iovad);
	iova_len = size >> shift;
	/*
	 * Freeing non-power-of-two-sized allocations back into the IOVA caches
	 * will come back to bite us badly, so we have to waste a bit of space
	 * rounding up anything cacheable to make sure that can't happen. The
	 * order of the unadjusted size will still match upon freeing.
	 */
	if (iova_len < (1 << (IOVA_RANGE_CACHE_MAX_SIZE - 1)))
		iova_len = roundup_pow_of_two(iova_len);

	dma_limit = min_not_zero(dma_limit, dev->bus_dma_limit);

	if (domain->geometry.force_aperture)
		dma_limit = min(dma_limit, (u64)domain->geometry.aperture_end);

	/* Try to get PCI devices a SAC address */
	if (dma_limit > DMA_BIT_MASK(32) && !iommu_dma_forcedac && dev_is_pci(dev))
		iova = alloc_iova_fast(iovad, iova_len,
				       DMA_BIT_MASK(32) >> shift, false);

	if (!iova)
		iova = alloc_iova_fast(iovad, iova_len, dma_limit >> shift,
				       true);

	return (dma_addr_t)iova << shift;
}

static void iommu_dma_free_iova(struct iommu_dma_cookie *cookie,
		dma_addr_t iova, size_t size, struct iommu_iotlb_gather *gather)
{
	struct iova_domain *iovad = &cookie->iovad;

	/* The MSI case is only ever cleaning up its most recent allocation */
	if (cookie->type == IOMMU_DMA_MSI_COOKIE)
		cookie->msi_iova -= size;
	else if (gather && gather->queued)
		queue_iova(iovad, iova_pfn(iovad, iova),
				size >> iova_shift(iovad),
				(unsigned long)gather->freelist);
	else
		free_iova_fast(iovad, iova_pfn(iovad, iova),
				size >> iova_shift(iovad));
}

static void __iommu_dma_unmap(struct device *dev, dma_addr_t dma_addr,
		size_t size)
{
	struct iommu_domain *domain = iommu_get_dma_domain(dev);
	struct iommu_dma_cookie *cookie = domain->iova_cookie;
	struct iova_domain *iovad = &cookie->iovad;
	size_t iova_off = iova_offset(iovad, dma_addr);
	struct iommu_iotlb_gather iotlb_gather;
	size_t unmapped;

	dma_addr -= iova_off;
	size = iova_align(iovad, size + iova_off);
	iommu_iotlb_gather_init(&iotlb_gather);
	iotlb_gather.queued = READ_ONCE(cookie->fq_domain);

	unmapped = iommu_unmap_fast(domain, dma_addr, size, &iotlb_gather);
	WARN_ON(unmapped != size);

	if (!iotlb_gather.queued)
		iommu_iotlb_sync(domain, &iotlb_gather);
	iommu_dma_free_iova(cookie, dma_addr, size, &iotlb_gather);
<<<<<<< HEAD
}

static void __iommu_dma_unmap_swiotlb(struct device *dev, dma_addr_t dma_addr,
		size_t size, enum dma_data_direction dir,
		unsigned long attrs)
{
	struct iommu_domain *domain = iommu_get_dma_domain(dev);
	phys_addr_t phys;

	phys = iommu_iova_to_phys(domain, dma_addr);
	if (WARN_ON(!phys))
		return;

	__iommu_dma_unmap(dev, dma_addr, size);

	if (unlikely(is_swiotlb_buffer(dev, phys)))
		swiotlb_tbl_unmap_single(dev, phys, size, dir, attrs);
=======
>>>>>>> df0cc57e
}

static dma_addr_t __iommu_dma_map(struct device *dev, phys_addr_t phys,
		size_t size, int prot, u64 dma_mask)
{
	struct iommu_domain *domain = iommu_get_dma_domain(dev);
	struct iommu_dma_cookie *cookie = domain->iova_cookie;
	struct iova_domain *iovad = &cookie->iovad;
	size_t iova_off = iova_offset(iovad, phys);
	dma_addr_t iova;

	if (static_branch_unlikely(&iommu_deferred_attach_enabled) &&
	    iommu_deferred_attach(dev, domain))
		return DMA_MAPPING_ERROR;

	size = iova_align(iovad, size + iova_off);

	iova = iommu_dma_alloc_iova(domain, size, dma_mask, dev);
	if (!iova)
		return DMA_MAPPING_ERROR;

	if (iommu_map_atomic(domain, iova, phys - iova_off, size, prot)) {
		iommu_dma_free_iova(cookie, iova, size, NULL);
		return DMA_MAPPING_ERROR;
	}
	return iova + iova_off;
}

<<<<<<< HEAD
static dma_addr_t __iommu_dma_map_swiotlb(struct device *dev, phys_addr_t phys,
		size_t org_size, dma_addr_t dma_mask, bool coherent,
		enum dma_data_direction dir, unsigned long attrs)
{
	int prot = dma_info_to_prot(dir, coherent, attrs);
	struct iommu_domain *domain = iommu_get_dma_domain(dev);
	struct iommu_dma_cookie *cookie = domain->iova_cookie;
	struct iova_domain *iovad = &cookie->iovad;
	size_t aligned_size = org_size;
	void *padding_start;
	size_t padding_size;
	dma_addr_t iova;

	/*
	 * If both the physical buffer start address and size are
	 * page aligned, we don't need to use a bounce page.
	 */
	if (IS_ENABLED(CONFIG_SWIOTLB) && dev_is_untrusted(dev) &&
	    iova_offset(iovad, phys | org_size)) {
		aligned_size = iova_align(iovad, org_size);
		phys = swiotlb_tbl_map_single(dev, phys, org_size,
					      aligned_size, dir, attrs);

		if (phys == DMA_MAPPING_ERROR)
			return DMA_MAPPING_ERROR;

		/* Cleanup the padding area. */
		padding_start = phys_to_virt(phys);
		padding_size = aligned_size;

		if (!(attrs & DMA_ATTR_SKIP_CPU_SYNC) &&
		    (dir == DMA_TO_DEVICE ||
		     dir == DMA_BIDIRECTIONAL)) {
			padding_start += org_size;
			padding_size -= org_size;
		}

		memset(padding_start, 0, padding_size);
	}

	iova = __iommu_dma_map(dev, phys, aligned_size, prot, dma_mask);
	if (iova == DMA_MAPPING_ERROR && is_swiotlb_buffer(dev, phys))
		swiotlb_tbl_unmap_single(dev, phys, org_size, dir, attrs);
	return iova;
}

=======
>>>>>>> df0cc57e
static void __iommu_dma_free_pages(struct page **pages, int count)
{
	while (count--)
		__free_page(pages[count]);
	kvfree(pages);
}

static struct page **__iommu_dma_alloc_pages(struct device *dev,
		unsigned int count, unsigned long order_mask, gfp_t gfp)
{
	struct page **pages;
	unsigned int i = 0, nid = dev_to_node(dev);

	order_mask &= (2U << MAX_ORDER) - 1;
	if (!order_mask)
		return NULL;

	pages = kvcalloc(count, sizeof(*pages), GFP_KERNEL);
	if (!pages)
		return NULL;

	/* IOMMU can map any pages, so himem can also be used here */
	gfp |= __GFP_NOWARN | __GFP_HIGHMEM;

	/* It makes no sense to muck about with huge pages */
	gfp &= ~__GFP_COMP;

	while (count) {
		struct page *page = NULL;
		unsigned int order_size;

		/*
		 * Higher-order allocations are a convenience rather
		 * than a necessity, hence using __GFP_NORETRY until
		 * falling back to minimum-order allocations.
		 */
		for (order_mask &= (2U << __fls(count)) - 1;
		     order_mask; order_mask &= ~order_size) {
			unsigned int order = __fls(order_mask);
			gfp_t alloc_flags = gfp;

			order_size = 1U << order;
			if (order_mask > order_size)
				alloc_flags |= __GFP_NORETRY;
			page = alloc_pages_node(nid, alloc_flags, order);
			if (!page)
				continue;
			if (order)
				split_page(page, order);
			break;
		}
		if (!page) {
			__iommu_dma_free_pages(pages, i);
			return NULL;
		}
		count -= order_size;
		while (order_size--)
			pages[i++] = page++;
	}
	return pages;
}

/*
 * If size is less than PAGE_SIZE, then a full CPU page will be allocated,
 * but an IOMMU which supports smaller pages might not map the whole thing.
 */
static struct page **__iommu_dma_alloc_noncontiguous(struct device *dev,
		size_t size, struct sg_table *sgt, gfp_t gfp, pgprot_t prot,
		unsigned long attrs)
{
	struct iommu_domain *domain = iommu_get_dma_domain(dev);
	struct iommu_dma_cookie *cookie = domain->iova_cookie;
	struct iova_domain *iovad = &cookie->iovad;
	bool coherent = dev_is_dma_coherent(dev);
	int ioprot = dma_info_to_prot(DMA_BIDIRECTIONAL, coherent, attrs);
	unsigned int count, min_size, alloc_sizes = domain->pgsize_bitmap;
	struct page **pages;
	dma_addr_t iova;

	if (static_branch_unlikely(&iommu_deferred_attach_enabled) &&
	    iommu_deferred_attach(dev, domain))
		return NULL;

	min_size = alloc_sizes & -alloc_sizes;
	if (min_size < PAGE_SIZE) {
		min_size = PAGE_SIZE;
		alloc_sizes |= PAGE_SIZE;
	} else {
		size = ALIGN(size, min_size);
	}
	if (attrs & DMA_ATTR_ALLOC_SINGLE_PAGES)
		alloc_sizes = min_size;

	count = PAGE_ALIGN(size) >> PAGE_SHIFT;
	pages = __iommu_dma_alloc_pages(dev, count, alloc_sizes >> PAGE_SHIFT,
					gfp);
	if (!pages)
		return NULL;

	size = iova_align(iovad, size);
	iova = iommu_dma_alloc_iova(domain, size, dev->coherent_dma_mask, dev);
	if (!iova)
		goto out_free_pages;

	if (sg_alloc_table_from_pages(sgt, pages, count, 0, size, GFP_KERNEL))
		goto out_free_iova;

	if (!(ioprot & IOMMU_CACHE)) {
		struct scatterlist *sg;
		int i;

		for_each_sg(sgt->sgl, sg, sgt->orig_nents, i)
			arch_dma_prep_coherent(sg_page(sg), sg->length);
	}

	if (iommu_map_sg_atomic(domain, iova, sgt->sgl, sgt->orig_nents, ioprot)
			< size)
		goto out_free_sg;

	sgt->sgl->dma_address = iova;
	sgt->sgl->dma_length = size;
	return pages;

out_free_sg:
	sg_free_table(sgt);
out_free_iova:
	iommu_dma_free_iova(cookie, iova, size, NULL);
out_free_pages:
	__iommu_dma_free_pages(pages, count);
	return NULL;
}

static void *iommu_dma_alloc_remap(struct device *dev, size_t size,
		dma_addr_t *dma_handle, gfp_t gfp, pgprot_t prot,
		unsigned long attrs)
{
	struct page **pages;
	struct sg_table sgt;
	void *vaddr;

	pages = __iommu_dma_alloc_noncontiguous(dev, size, &sgt, gfp, prot,
						attrs);
	if (!pages)
		return NULL;
	*dma_handle = sgt.sgl->dma_address;
	sg_free_table(&sgt);
	vaddr = dma_common_pages_remap(pages, size, prot,
			__builtin_return_address(0));
	if (!vaddr)
		goto out_unmap;
	return vaddr;

out_unmap:
	__iommu_dma_unmap(dev, *dma_handle, size);
	__iommu_dma_free_pages(pages, PAGE_ALIGN(size) >> PAGE_SHIFT);
	return NULL;
}

#ifdef CONFIG_DMA_REMAP
static struct sg_table *iommu_dma_alloc_noncontiguous(struct device *dev,
		size_t size, enum dma_data_direction dir, gfp_t gfp,
		unsigned long attrs)
{
	struct dma_sgt_handle *sh;

	sh = kmalloc(sizeof(*sh), gfp);
	if (!sh)
		return NULL;

	sh->pages = __iommu_dma_alloc_noncontiguous(dev, size, &sh->sgt, gfp,
						    PAGE_KERNEL, attrs);
	if (!sh->pages) {
		kfree(sh);
		return NULL;
	}
	return &sh->sgt;
}

static void iommu_dma_free_noncontiguous(struct device *dev, size_t size,
		struct sg_table *sgt, enum dma_data_direction dir)
{
	struct dma_sgt_handle *sh = sgt_handle(sgt);

	__iommu_dma_unmap(dev, sgt->sgl->dma_address, size);
	__iommu_dma_free_pages(sh->pages, PAGE_ALIGN(size) >> PAGE_SHIFT);
	sg_free_table(&sh->sgt);
	kfree(sh);
}
#endif /* CONFIG_DMA_REMAP */

static void iommu_dma_sync_single_for_cpu(struct device *dev,
		dma_addr_t dma_handle, size_t size, enum dma_data_direction dir)
{
	phys_addr_t phys;

	if (dev_is_dma_coherent(dev) && !dev_use_swiotlb(dev))
		return;

	phys = iommu_iova_to_phys(iommu_get_dma_domain(dev), dma_handle);
	if (!dev_is_dma_coherent(dev))
		arch_sync_dma_for_cpu(phys, size, dir);

	if (is_swiotlb_buffer(dev, phys))
		swiotlb_sync_single_for_cpu(dev, phys, size, dir);
}

static void iommu_dma_sync_single_for_device(struct device *dev,
		dma_addr_t dma_handle, size_t size, enum dma_data_direction dir)
{
	phys_addr_t phys;

	if (dev_is_dma_coherent(dev) && !dev_use_swiotlb(dev))
		return;

	phys = iommu_iova_to_phys(iommu_get_dma_domain(dev), dma_handle);
	if (is_swiotlb_buffer(dev, phys))
		swiotlb_sync_single_for_device(dev, phys, size, dir);

	if (!dev_is_dma_coherent(dev))
		arch_sync_dma_for_device(phys, size, dir);
}

static void iommu_dma_sync_sg_for_cpu(struct device *dev,
		struct scatterlist *sgl, int nelems,
		enum dma_data_direction dir)
{
	struct scatterlist *sg;
	int i;

	if (dev_use_swiotlb(dev))
		for_each_sg(sgl, sg, nelems, i)
			iommu_dma_sync_single_for_cpu(dev, sg_dma_address(sg),
						      sg->length, dir);
	else if (!dev_is_dma_coherent(dev))
		for_each_sg(sgl, sg, nelems, i)
			arch_sync_dma_for_cpu(sg_phys(sg), sg->length, dir);
<<<<<<< HEAD

		if (is_swiotlb_buffer(dev, sg_phys(sg)))
			swiotlb_sync_single_for_cpu(dev, sg_phys(sg),
						    sg->length, dir);
	}
=======
>>>>>>> df0cc57e
}

static void iommu_dma_sync_sg_for_device(struct device *dev,
		struct scatterlist *sgl, int nelems,
		enum dma_data_direction dir)
{
	struct scatterlist *sg;
	int i;

<<<<<<< HEAD
	if (dev_is_dma_coherent(dev) && !dev_is_untrusted(dev))
		return;

	for_each_sg(sgl, sg, nelems, i) {
		if (is_swiotlb_buffer(dev, sg_phys(sg)))
			swiotlb_sync_single_for_device(dev, sg_phys(sg),
						       sg->length, dir);

		if (!dev_is_dma_coherent(dev))
=======
	if (dev_use_swiotlb(dev))
		for_each_sg(sgl, sg, nelems, i)
			iommu_dma_sync_single_for_device(dev,
							 sg_dma_address(sg),
							 sg->length, dir);
	else if (!dev_is_dma_coherent(dev))
		for_each_sg(sgl, sg, nelems, i)
>>>>>>> df0cc57e
			arch_sync_dma_for_device(sg_phys(sg), sg->length, dir);
}

static dma_addr_t iommu_dma_map_page(struct device *dev, struct page *page,
		unsigned long offset, size_t size, enum dma_data_direction dir,
		unsigned long attrs)
{
	phys_addr_t phys = page_to_phys(page) + offset;
	bool coherent = dev_is_dma_coherent(dev);
	int prot = dma_info_to_prot(dir, coherent, attrs);
	struct iommu_domain *domain = iommu_get_dma_domain(dev);
	struct iommu_dma_cookie *cookie = domain->iova_cookie;
	struct iova_domain *iovad = &cookie->iovad;
	dma_addr_t iova, dma_mask = dma_get_mask(dev);

	/*
	 * If both the physical buffer start address and size are
	 * page aligned, we don't need to use a bounce page.
	 */
	if (dev_use_swiotlb(dev) && iova_offset(iovad, phys | size)) {
		void *padding_start;
		size_t padding_size, aligned_size;

		aligned_size = iova_align(iovad, size);
		phys = swiotlb_tbl_map_single(dev, phys, size, aligned_size,
					      iova_mask(iovad), dir, attrs);

		if (phys == DMA_MAPPING_ERROR)
			return DMA_MAPPING_ERROR;

		/* Cleanup the padding area. */
		padding_start = phys_to_virt(phys);
		padding_size = aligned_size;

		if (!(attrs & DMA_ATTR_SKIP_CPU_SYNC) &&
		    (dir == DMA_TO_DEVICE || dir == DMA_BIDIRECTIONAL)) {
			padding_start += size;
			padding_size -= size;
		}

		memset(padding_start, 0, padding_size);
	}

	if (!coherent && !(attrs & DMA_ATTR_SKIP_CPU_SYNC))
		arch_sync_dma_for_device(phys, size, dir);

	iova = __iommu_dma_map(dev, phys, size, prot, dma_mask);
	if (iova == DMA_MAPPING_ERROR && is_swiotlb_buffer(dev, phys))
		swiotlb_tbl_unmap_single(dev, phys, size, dir, attrs);
	return iova;
}

static void iommu_dma_unmap_page(struct device *dev, dma_addr_t dma_handle,
		size_t size, enum dma_data_direction dir, unsigned long attrs)
{
	struct iommu_domain *domain = iommu_get_dma_domain(dev);
	phys_addr_t phys;

	phys = iommu_iova_to_phys(domain, dma_handle);
	if (WARN_ON(!phys))
		return;

	if (!(attrs & DMA_ATTR_SKIP_CPU_SYNC) && !dev_is_dma_coherent(dev))
		arch_sync_dma_for_cpu(phys, size, dir);

	__iommu_dma_unmap(dev, dma_handle, size);

	if (unlikely(is_swiotlb_buffer(dev, phys)))
		swiotlb_tbl_unmap_single(dev, phys, size, dir, attrs);
}

/*
 * Prepare a successfully-mapped scatterlist to give back to the caller.
 *
 * At this point the segments are already laid out by iommu_dma_map_sg() to
 * avoid individually crossing any boundaries, so we merely need to check a
 * segment's start address to avoid concatenating across one.
 */
static int __finalise_sg(struct device *dev, struct scatterlist *sg, int nents,
		dma_addr_t dma_addr)
{
	struct scatterlist *s, *cur = sg;
	unsigned long seg_mask = dma_get_seg_boundary(dev);
	unsigned int cur_len = 0, max_len = dma_get_max_seg_size(dev);
	int i, count = 0;

	for_each_sg(sg, s, nents, i) {
		/* Restore this segment's original unaligned fields first */
		unsigned int s_iova_off = sg_dma_address(s);
		unsigned int s_length = sg_dma_len(s);
		unsigned int s_iova_len = s->length;

		s->offset += s_iova_off;
		s->length = s_length;
		sg_dma_address(s) = DMA_MAPPING_ERROR;
		sg_dma_len(s) = 0;

		/*
		 * Now fill in the real DMA data. If...
		 * - there is a valid output segment to append to
		 * - and this segment starts on an IOVA page boundary
		 * - but doesn't fall at a segment boundary
		 * - and wouldn't make the resulting output segment too long
		 */
		if (cur_len && !s_iova_off && (dma_addr & seg_mask) &&
		    (max_len - cur_len >= s_length)) {
			/* ...then concatenate it with the previous one */
			cur_len += s_length;
		} else {
			/* Otherwise start the next output segment */
			if (i > 0)
				cur = sg_next(cur);
			cur_len = s_length;
			count++;

			sg_dma_address(cur) = dma_addr + s_iova_off;
		}

		sg_dma_len(cur) = cur_len;
		dma_addr += s_iova_len;

		if (s_length + s_iova_off < s_iova_len)
			cur_len = 0;
	}
	return count;
}

/*
 * If mapping failed, then just restore the original list,
 * but making sure the DMA fields are invalidated.
 */
static void __invalidate_sg(struct scatterlist *sg, int nents)
{
	struct scatterlist *s;
	int i;

	for_each_sg(sg, s, nents, i) {
		if (sg_dma_address(s) != DMA_MAPPING_ERROR)
			s->offset += sg_dma_address(s);
		if (sg_dma_len(s))
			s->length = sg_dma_len(s);
		sg_dma_address(s) = DMA_MAPPING_ERROR;
		sg_dma_len(s) = 0;
	}
}

static void iommu_dma_unmap_sg_swiotlb(struct device *dev, struct scatterlist *sg,
		int nents, enum dma_data_direction dir, unsigned long attrs)
{
	struct scatterlist *s;
	int i;

	for_each_sg(sg, s, nents, i)
		iommu_dma_unmap_page(dev, sg_dma_address(s),
				sg_dma_len(s), dir, attrs);
}

static int iommu_dma_map_sg_swiotlb(struct device *dev, struct scatterlist *sg,
		int nents, enum dma_data_direction dir, unsigned long attrs)
{
	struct scatterlist *s;
	int i;

	for_each_sg(sg, s, nents, i) {
		sg_dma_address(s) = iommu_dma_map_page(dev, sg_page(s),
				s->offset, s->length, dir, attrs);
		if (sg_dma_address(s) == DMA_MAPPING_ERROR)
			goto out_unmap;
		sg_dma_len(s) = s->length;
	}

	return nents;

out_unmap:
	iommu_dma_unmap_sg_swiotlb(dev, sg, i, dir, attrs | DMA_ATTR_SKIP_CPU_SYNC);
	return -EIO;
}

/*
 * The DMA API client is passing in a scatterlist which could describe
 * any old buffer layout, but the IOMMU API requires everything to be
 * aligned to IOMMU pages. Hence the need for this complicated bit of
 * impedance-matching, to be able to hand off a suitably-aligned list,
 * but still preserve the original offsets and sizes for the caller.
 */
static int iommu_dma_map_sg(struct device *dev, struct scatterlist *sg,
		int nents, enum dma_data_direction dir, unsigned long attrs)
{
	struct iommu_domain *domain = iommu_get_dma_domain(dev);
	struct iommu_dma_cookie *cookie = domain->iova_cookie;
	struct iova_domain *iovad = &cookie->iovad;
	struct scatterlist *s, *prev = NULL;
	int prot = dma_info_to_prot(dir, dev_is_dma_coherent(dev), attrs);
	dma_addr_t iova;
	size_t iova_len = 0;
	unsigned long mask = dma_get_seg_boundary(dev);
	ssize_t ret;
	int i;

	if (static_branch_unlikely(&iommu_deferred_attach_enabled)) {
		ret = iommu_deferred_attach(dev, domain);
<<<<<<< HEAD
		goto out;
	}
=======
		if (ret)
			goto out;
	}

	if (dev_use_swiotlb(dev))
		return iommu_dma_map_sg_swiotlb(dev, sg, nents, dir, attrs);
>>>>>>> df0cc57e

	if (!(attrs & DMA_ATTR_SKIP_CPU_SYNC))
		iommu_dma_sync_sg_for_device(dev, sg, nents, dir);

	/*
	 * Work out how much IOVA space we need, and align the segments to
	 * IOVA granules for the IOMMU driver to handle. With some clever
	 * trickery we can modify the list in-place, but reversibly, by
	 * stashing the unaligned parts in the as-yet-unused DMA fields.
	 */
	for_each_sg(sg, s, nents, i) {
		size_t s_iova_off = iova_offset(iovad, s->offset);
		size_t s_length = s->length;
		size_t pad_len = (mask - iova_len + 1) & mask;

		sg_dma_address(s) = s_iova_off;
		sg_dma_len(s) = s_length;
		s->offset -= s_iova_off;
		s_length = iova_align(iovad, s_length + s_iova_off);
		s->length = s_length;

		/*
		 * Due to the alignment of our single IOVA allocation, we can
		 * depend on these assumptions about the segment boundary mask:
		 * - If mask size >= IOVA size, then the IOVA range cannot
		 *   possibly fall across a boundary, so we don't care.
		 * - If mask size < IOVA size, then the IOVA range must start
		 *   exactly on a boundary, therefore we can lay things out
		 *   based purely on segment lengths without needing to know
		 *   the actual addresses beforehand.
		 * - The mask must be a power of 2, so pad_len == 0 if
		 *   iova_len == 0, thus we cannot dereference prev the first
		 *   time through here (i.e. before it has a meaningful value).
		 */
		if (pad_len && pad_len < s_length - 1) {
			prev->length += pad_len;
			iova_len += pad_len;
		}

		iova_len += s_length;
		prev = s;
	}

	iova = iommu_dma_alloc_iova(domain, iova_len, dma_get_mask(dev), dev);
	if (!iova) {
		ret = -ENOMEM;
		goto out_restore_sg;
	}

	/*
	 * We'll leave any physical concatenation to the IOMMU driver's
	 * implementation - it knows better than we do.
	 */
	ret = iommu_map_sg_atomic(domain, iova, sg, nents, prot);
	if (ret < iova_len)
		goto out_free_iova;

	return __finalise_sg(dev, sg, nents, iova);

out_free_iova:
	iommu_dma_free_iova(cookie, iova, iova_len, NULL);
out_restore_sg:
	__invalidate_sg(sg, nents);
out:
	if (ret != -ENOMEM)
		return -EINVAL;
	return ret;
}

static void iommu_dma_unmap_sg(struct device *dev, struct scatterlist *sg,
		int nents, enum dma_data_direction dir, unsigned long attrs)
{
	dma_addr_t start, end;
	struct scatterlist *tmp;
	int i;

	if (dev_use_swiotlb(dev)) {
		iommu_dma_unmap_sg_swiotlb(dev, sg, nents, dir, attrs);
		return;
	}

	if (!(attrs & DMA_ATTR_SKIP_CPU_SYNC))
		iommu_dma_sync_sg_for_cpu(dev, sg, nents, dir);

	/*
	 * The scatterlist segments are mapped into a single
	 * contiguous IOVA allocation, so this is incredibly easy.
	 */
	start = sg_dma_address(sg);
	for_each_sg(sg_next(sg), tmp, nents - 1, i) {
		if (sg_dma_len(tmp) == 0)
			break;
		sg = tmp;
	}
	end = sg_dma_address(sg) + sg_dma_len(sg);
	__iommu_dma_unmap(dev, start, end - start);
}

static dma_addr_t iommu_dma_map_resource(struct device *dev, phys_addr_t phys,
		size_t size, enum dma_data_direction dir, unsigned long attrs)
{
	return __iommu_dma_map(dev, phys, size,
			dma_info_to_prot(dir, false, attrs) | IOMMU_MMIO,
			dma_get_mask(dev));
}

static void iommu_dma_unmap_resource(struct device *dev, dma_addr_t handle,
		size_t size, enum dma_data_direction dir, unsigned long attrs)
{
	__iommu_dma_unmap(dev, handle, size);
}

static void __iommu_dma_free(struct device *dev, size_t size, void *cpu_addr)
{
	size_t alloc_size = PAGE_ALIGN(size);
	int count = alloc_size >> PAGE_SHIFT;
	struct page *page = NULL, **pages = NULL;

	/* Non-coherent atomic allocation? Easy */
	if (IS_ENABLED(CONFIG_DMA_DIRECT_REMAP) &&
	    dma_free_from_pool(dev, cpu_addr, alloc_size))
		return;

	if (IS_ENABLED(CONFIG_DMA_REMAP) && is_vmalloc_addr(cpu_addr)) {
		/*
		 * If it the address is remapped, then it's either non-coherent
		 * or highmem CMA, or an iommu_dma_alloc_remap() construction.
		 */
		pages = dma_common_find_pages(cpu_addr);
		if (!pages)
			page = vmalloc_to_page(cpu_addr);
		dma_common_free_remap(cpu_addr, alloc_size);
	} else {
		/* Lowmem means a coherent atomic or CMA allocation */
		page = virt_to_page(cpu_addr);
	}

	if (pages)
		__iommu_dma_free_pages(pages, count);
	if (page)
		dma_free_contiguous(dev, page, alloc_size);
}

static void iommu_dma_free(struct device *dev, size_t size, void *cpu_addr,
		dma_addr_t handle, unsigned long attrs)
{
	__iommu_dma_unmap(dev, handle, size);
	__iommu_dma_free(dev, size, cpu_addr);
}

static void *iommu_dma_alloc_pages(struct device *dev, size_t size,
		struct page **pagep, gfp_t gfp, unsigned long attrs)
{
	bool coherent = dev_is_dma_coherent(dev);
	size_t alloc_size = PAGE_ALIGN(size);
	int node = dev_to_node(dev);
	struct page *page = NULL;
	void *cpu_addr;

	page = dma_alloc_contiguous(dev, alloc_size, gfp);
	if (!page)
		page = alloc_pages_node(node, gfp, get_order(alloc_size));
	if (!page)
		return NULL;

	if (IS_ENABLED(CONFIG_DMA_REMAP) && (!coherent || PageHighMem(page))) {
		pgprot_t prot = dma_pgprot(dev, PAGE_KERNEL, attrs);

		cpu_addr = dma_common_contiguous_remap(page, alloc_size,
				prot, __builtin_return_address(0));
		if (!cpu_addr)
			goto out_free_pages;

		if (!coherent)
			arch_dma_prep_coherent(page, size);
	} else {
		cpu_addr = page_address(page);
	}

	*pagep = page;
	memset(cpu_addr, 0, alloc_size);
	return cpu_addr;
out_free_pages:
	dma_free_contiguous(dev, page, alloc_size);
	return NULL;
}

static void *iommu_dma_alloc(struct device *dev, size_t size,
		dma_addr_t *handle, gfp_t gfp, unsigned long attrs)
{
	bool coherent = dev_is_dma_coherent(dev);
	int ioprot = dma_info_to_prot(DMA_BIDIRECTIONAL, coherent, attrs);
	struct page *page = NULL;
	void *cpu_addr;

	gfp |= __GFP_ZERO;

	if (IS_ENABLED(CONFIG_DMA_REMAP) && gfpflags_allow_blocking(gfp) &&
	    !(attrs & DMA_ATTR_FORCE_CONTIGUOUS)) {
		return iommu_dma_alloc_remap(dev, size, handle, gfp,
				dma_pgprot(dev, PAGE_KERNEL, attrs), attrs);
	}

	if (IS_ENABLED(CONFIG_DMA_DIRECT_REMAP) &&
	    !gfpflags_allow_blocking(gfp) && !coherent)
		page = dma_alloc_from_pool(dev, PAGE_ALIGN(size), &cpu_addr,
					       gfp, NULL);
	else
		cpu_addr = iommu_dma_alloc_pages(dev, size, &page, gfp, attrs);
	if (!cpu_addr)
		return NULL;

	*handle = __iommu_dma_map(dev, page_to_phys(page), size, ioprot,
			dev->coherent_dma_mask);
	if (*handle == DMA_MAPPING_ERROR) {
		__iommu_dma_free(dev, size, cpu_addr);
		return NULL;
	}

	return cpu_addr;
}

static int iommu_dma_mmap(struct device *dev, struct vm_area_struct *vma,
		void *cpu_addr, dma_addr_t dma_addr, size_t size,
		unsigned long attrs)
{
	unsigned long nr_pages = PAGE_ALIGN(size) >> PAGE_SHIFT;
	unsigned long pfn, off = vma->vm_pgoff;
	int ret;

	vma->vm_page_prot = dma_pgprot(dev, vma->vm_page_prot, attrs);

	if (dma_mmap_from_dev_coherent(dev, vma, cpu_addr, size, &ret))
		return ret;

	if (off >= nr_pages || vma_pages(vma) > nr_pages - off)
		return -ENXIO;

	if (IS_ENABLED(CONFIG_DMA_REMAP) && is_vmalloc_addr(cpu_addr)) {
		struct page **pages = dma_common_find_pages(cpu_addr);

		if (pages)
			return vm_map_pages(vma, pages, nr_pages);
		pfn = vmalloc_to_pfn(cpu_addr);
	} else {
		pfn = page_to_pfn(virt_to_page(cpu_addr));
	}

	return remap_pfn_range(vma, vma->vm_start, pfn + off,
			       vma->vm_end - vma->vm_start,
			       vma->vm_page_prot);
}

static int iommu_dma_get_sgtable(struct device *dev, struct sg_table *sgt,
		void *cpu_addr, dma_addr_t dma_addr, size_t size,
		unsigned long attrs)
{
	struct page *page;
	int ret;

	if (IS_ENABLED(CONFIG_DMA_REMAP) && is_vmalloc_addr(cpu_addr)) {
		struct page **pages = dma_common_find_pages(cpu_addr);

		if (pages) {
			return sg_alloc_table_from_pages(sgt, pages,
					PAGE_ALIGN(size) >> PAGE_SHIFT,
					0, size, GFP_KERNEL);
		}

		page = vmalloc_to_page(cpu_addr);
	} else {
		page = virt_to_page(cpu_addr);
	}

	ret = sg_alloc_table(sgt, 1, GFP_KERNEL);
	if (!ret)
		sg_set_page(sgt->sgl, page, PAGE_ALIGN(size), 0);
	return ret;
}

static unsigned long iommu_dma_get_merge_boundary(struct device *dev)
{
	struct iommu_domain *domain = iommu_get_dma_domain(dev);

	return (1UL << __ffs(domain->pgsize_bitmap)) - 1;
}

static const struct dma_map_ops iommu_dma_ops = {
	.alloc			= iommu_dma_alloc,
	.free			= iommu_dma_free,
	.alloc_pages		= dma_common_alloc_pages,
	.free_pages		= dma_common_free_pages,
#ifdef CONFIG_DMA_REMAP
	.alloc_noncontiguous	= iommu_dma_alloc_noncontiguous,
	.free_noncontiguous	= iommu_dma_free_noncontiguous,
#endif
	.mmap			= iommu_dma_mmap,
	.get_sgtable		= iommu_dma_get_sgtable,
	.map_page		= iommu_dma_map_page,
	.unmap_page		= iommu_dma_unmap_page,
	.map_sg			= iommu_dma_map_sg,
	.unmap_sg		= iommu_dma_unmap_sg,
	.sync_single_for_cpu	= iommu_dma_sync_single_for_cpu,
	.sync_single_for_device	= iommu_dma_sync_single_for_device,
	.sync_sg_for_cpu	= iommu_dma_sync_sg_for_cpu,
	.sync_sg_for_device	= iommu_dma_sync_sg_for_device,
	.map_resource		= iommu_dma_map_resource,
	.unmap_resource		= iommu_dma_unmap_resource,
	.get_merge_boundary	= iommu_dma_get_merge_boundary,
};

/*
 * The IOMMU core code allocates the default DMA domain, which the underlying
 * IOMMU driver needs to support via the dma-iommu layer.
 */
void iommu_setup_dma_ops(struct device *dev, u64 dma_base, u64 dma_limit)
{
	struct iommu_domain *domain = iommu_get_domain_for_dev(dev);

	if (!domain)
		goto out_err;

	/*
	 * The IOMMU core code allocates the default DMA domain, which the
	 * underlying IOMMU driver needs to support via the dma-iommu layer.
	 */
	if (iommu_is_dma_domain(domain)) {
		if (iommu_dma_init_domain(domain, dma_base, dma_limit, dev))
			goto out_err;
		dev->dma_ops = &iommu_dma_ops;
	}

	return;
out_err:
	 pr_warn("Failed to set up IOMMU for device %s; retaining platform DMA ops\n",
		 dev_name(dev));
}
EXPORT_SYMBOL_GPL(iommu_setup_dma_ops);

static struct iommu_dma_msi_page *iommu_dma_get_msi_page(struct device *dev,
		phys_addr_t msi_addr, struct iommu_domain *domain)
{
	struct iommu_dma_cookie *cookie = domain->iova_cookie;
	struct iommu_dma_msi_page *msi_page;
	dma_addr_t iova;
	int prot = IOMMU_WRITE | IOMMU_NOEXEC | IOMMU_MMIO;
	size_t size = cookie_msi_granule(cookie);

	msi_addr &= ~(phys_addr_t)(size - 1);
	list_for_each_entry(msi_page, &cookie->msi_page_list, list)
		if (msi_page->phys == msi_addr)
			return msi_page;

	msi_page = kzalloc(sizeof(*msi_page), GFP_KERNEL);
	if (!msi_page)
		return NULL;

	iova = iommu_dma_alloc_iova(domain, size, dma_get_mask(dev), dev);
	if (!iova)
		goto out_free_page;

	if (iommu_map(domain, iova, msi_addr, size, prot))
		goto out_free_iova;

	INIT_LIST_HEAD(&msi_page->list);
	msi_page->phys = msi_addr;
	msi_page->iova = iova;
	list_add(&msi_page->list, &cookie->msi_page_list);
	return msi_page;

out_free_iova:
	iommu_dma_free_iova(cookie, iova, size, NULL);
out_free_page:
	kfree(msi_page);
	return NULL;
}

int iommu_dma_prepare_msi(struct msi_desc *desc, phys_addr_t msi_addr)
{
	struct device *dev = msi_desc_to_dev(desc);
	struct iommu_domain *domain = iommu_get_domain_for_dev(dev);
	struct iommu_dma_msi_page *msi_page;
	static DEFINE_MUTEX(msi_prepare_lock); /* see below */

	if (!domain || !domain->iova_cookie) {
		desc->iommu_cookie = NULL;
		return 0;
	}

	/*
	 * In fact the whole prepare operation should already be serialised by
	 * irq_domain_mutex further up the callchain, but that's pretty subtle
	 * on its own, so consider this locking as failsafe documentation...
	 */
	mutex_lock(&msi_prepare_lock);
	msi_page = iommu_dma_get_msi_page(dev, msi_addr, domain);
	mutex_unlock(&msi_prepare_lock);

	msi_desc_set_iommu_cookie(desc, msi_page);

	if (!msi_page)
		return -ENOMEM;
	return 0;
}

void iommu_dma_compose_msi_msg(struct msi_desc *desc,
			       struct msi_msg *msg)
{
	struct device *dev = msi_desc_to_dev(desc);
	const struct iommu_domain *domain = iommu_get_domain_for_dev(dev);
	const struct iommu_dma_msi_page *msi_page;

	msi_page = msi_desc_get_iommu_cookie(desc);

	if (!domain || !domain->iova_cookie || WARN_ON(!msi_page))
		return;

	msg->address_hi = upper_32_bits(msi_page->iova);
	msg->address_lo &= cookie_msi_granule(domain->iova_cookie) - 1;
	msg->address_lo += lower_32_bits(msi_page->iova);
}

static int iommu_dma_init(void)
{
	if (is_kdump_kernel())
		static_branch_enable(&iommu_deferred_attach_enabled);

	return iova_cache_get();
}
arch_initcall(iommu_dma_init);<|MERGE_RESOLUTION|>--- conflicted
+++ resolved
@@ -310,14 +310,11 @@
 	return dev_is_pci(dev) && to_pci_dev(dev)->untrusted;
 }
 
-<<<<<<< HEAD
-=======
 static bool dev_use_swiotlb(struct device *dev)
 {
 	return IS_ENABLED(CONFIG_SWIOTLB) && dev_is_untrusted(dev);
 }
 
->>>>>>> df0cc57e
 /* sysfs updates are serialised by the mutex of the group owning @domain */
 int iommu_dma_init_fq(struct iommu_domain *domain)
 {
@@ -509,26 +506,6 @@
 	if (!iotlb_gather.queued)
 		iommu_iotlb_sync(domain, &iotlb_gather);
 	iommu_dma_free_iova(cookie, dma_addr, size, &iotlb_gather);
-<<<<<<< HEAD
-}
-
-static void __iommu_dma_unmap_swiotlb(struct device *dev, dma_addr_t dma_addr,
-		size_t size, enum dma_data_direction dir,
-		unsigned long attrs)
-{
-	struct iommu_domain *domain = iommu_get_dma_domain(dev);
-	phys_addr_t phys;
-
-	phys = iommu_iova_to_phys(domain, dma_addr);
-	if (WARN_ON(!phys))
-		return;
-
-	__iommu_dma_unmap(dev, dma_addr, size);
-
-	if (unlikely(is_swiotlb_buffer(dev, phys)))
-		swiotlb_tbl_unmap_single(dev, phys, size, dir, attrs);
-=======
->>>>>>> df0cc57e
 }
 
 static dma_addr_t __iommu_dma_map(struct device *dev, phys_addr_t phys,
@@ -557,55 +534,6 @@
 	return iova + iova_off;
 }
 
-<<<<<<< HEAD
-static dma_addr_t __iommu_dma_map_swiotlb(struct device *dev, phys_addr_t phys,
-		size_t org_size, dma_addr_t dma_mask, bool coherent,
-		enum dma_data_direction dir, unsigned long attrs)
-{
-	int prot = dma_info_to_prot(dir, coherent, attrs);
-	struct iommu_domain *domain = iommu_get_dma_domain(dev);
-	struct iommu_dma_cookie *cookie = domain->iova_cookie;
-	struct iova_domain *iovad = &cookie->iovad;
-	size_t aligned_size = org_size;
-	void *padding_start;
-	size_t padding_size;
-	dma_addr_t iova;
-
-	/*
-	 * If both the physical buffer start address and size are
-	 * page aligned, we don't need to use a bounce page.
-	 */
-	if (IS_ENABLED(CONFIG_SWIOTLB) && dev_is_untrusted(dev) &&
-	    iova_offset(iovad, phys | org_size)) {
-		aligned_size = iova_align(iovad, org_size);
-		phys = swiotlb_tbl_map_single(dev, phys, org_size,
-					      aligned_size, dir, attrs);
-
-		if (phys == DMA_MAPPING_ERROR)
-			return DMA_MAPPING_ERROR;
-
-		/* Cleanup the padding area. */
-		padding_start = phys_to_virt(phys);
-		padding_size = aligned_size;
-
-		if (!(attrs & DMA_ATTR_SKIP_CPU_SYNC) &&
-		    (dir == DMA_TO_DEVICE ||
-		     dir == DMA_BIDIRECTIONAL)) {
-			padding_start += org_size;
-			padding_size -= org_size;
-		}
-
-		memset(padding_start, 0, padding_size);
-	}
-
-	iova = __iommu_dma_map(dev, phys, aligned_size, prot, dma_mask);
-	if (iova == DMA_MAPPING_ERROR && is_swiotlb_buffer(dev, phys))
-		swiotlb_tbl_unmap_single(dev, phys, org_size, dir, attrs);
-	return iova;
-}
-
-=======
->>>>>>> df0cc57e
 static void __iommu_dma_free_pages(struct page **pages, int count)
 {
 	while (count--)
@@ -842,14 +770,6 @@
 	else if (!dev_is_dma_coherent(dev))
 		for_each_sg(sgl, sg, nelems, i)
 			arch_sync_dma_for_cpu(sg_phys(sg), sg->length, dir);
-<<<<<<< HEAD
-
-		if (is_swiotlb_buffer(dev, sg_phys(sg)))
-			swiotlb_sync_single_for_cpu(dev, sg_phys(sg),
-						    sg->length, dir);
-	}
-=======
->>>>>>> df0cc57e
 }
 
 static void iommu_dma_sync_sg_for_device(struct device *dev,
@@ -859,17 +779,6 @@
 	struct scatterlist *sg;
 	int i;
 
-<<<<<<< HEAD
-	if (dev_is_dma_coherent(dev) && !dev_is_untrusted(dev))
-		return;
-
-	for_each_sg(sgl, sg, nelems, i) {
-		if (is_swiotlb_buffer(dev, sg_phys(sg)))
-			swiotlb_sync_single_for_device(dev, sg_phys(sg),
-						       sg->length, dir);
-
-		if (!dev_is_dma_coherent(dev))
-=======
 	if (dev_use_swiotlb(dev))
 		for_each_sg(sgl, sg, nelems, i)
 			iommu_dma_sync_single_for_device(dev,
@@ -877,7 +786,6 @@
 							 sg->length, dir);
 	else if (!dev_is_dma_coherent(dev))
 		for_each_sg(sgl, sg, nelems, i)
->>>>>>> df0cc57e
 			arch_sync_dma_for_device(sg_phys(sg), sg->length, dir);
 }
 
@@ -1079,17 +987,12 @@
 
 	if (static_branch_unlikely(&iommu_deferred_attach_enabled)) {
 		ret = iommu_deferred_attach(dev, domain);
-<<<<<<< HEAD
-		goto out;
-	}
-=======
 		if (ret)
 			goto out;
 	}
 
 	if (dev_use_swiotlb(dev))
 		return iommu_dma_map_sg_swiotlb(dev, sg, nents, dir, attrs);
->>>>>>> df0cc57e
 
 	if (!(attrs & DMA_ATTR_SKIP_CPU_SYNC))
 		iommu_dma_sync_sg_for_device(dev, sg, nents, dir);
