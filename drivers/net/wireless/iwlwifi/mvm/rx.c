--- conflicted
+++ resolved
@@ -362,11 +362,7 @@
 				iwl_fw_dbg_trigger_check_stop(mvm, mvmsta->vif,
 							      trig);
 			if (trig_check && rx_status->signal < rssi)
-<<<<<<< HEAD
-				iwl_mvm_fw_dbg_collect_trig(mvm, trig, NULL, 0);
-=======
 				iwl_mvm_fw_dbg_collect_trig(mvm, trig, NULL);
->>>>>>> 31755207
 		}
 	}
 
@@ -556,11 +552,7 @@
 	if (le32_to_cpup((__le32 *) (pkt->data + trig_offset)) < trig_thold)
 		return;
 
-<<<<<<< HEAD
-	iwl_mvm_fw_dbg_collect_trig(mvm, trig, NULL, 0);
-=======
 	iwl_mvm_fw_dbg_collect_trig(mvm, trig, NULL);
->>>>>>> 31755207
 }
 
 void iwl_mvm_handle_rx_statistics(struct iwl_mvm *mvm,
