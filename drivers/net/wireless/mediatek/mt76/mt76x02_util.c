--- conflicted
+++ resolved
@@ -132,11 +132,7 @@
 	struct ieee80211_hw *hw = mt76_hw(dev);
 	struct wiphy *wiphy = hw->wiphy;
 
-<<<<<<< HEAD
-	INIT_DELAYED_WORK(&dev->mac_work, mt76x02_mac_work);
-=======
 	INIT_DELAYED_WORK(&dev->mt76.mac_work, mt76x02_mac_work);
->>>>>>> 0ecfebd2
 
 	hw->queues = 4;
 	hw->max_rates = 1;
@@ -146,10 +142,7 @@
 
 	wiphy->interface_modes =
 		BIT(NL80211_IFTYPE_STATION) |
-<<<<<<< HEAD
-=======
 		BIT(NL80211_IFTYPE_AP) |
->>>>>>> 0ecfebd2
 #ifdef CONFIG_MAC80211_MESH
 		BIT(NL80211_IFTYPE_MESH_POINT) |
 #endif
@@ -166,10 +159,6 @@
 		wiphy->reg_notifier = mt76x02_regd_notifier;
 		wiphy->iface_combinations = mt76x02_if_comb;
 		wiphy->n_iface_combinations = ARRAY_SIZE(mt76x02_if_comb);
-<<<<<<< HEAD
-		wiphy->interface_modes |= BIT(NL80211_IFTYPE_AP);
-=======
->>>>>>> 0ecfebd2
 		wiphy->flags |= WIPHY_FLAG_HAS_CHANNEL_SWITCH;
 
 		/* init led callbacks */
@@ -604,72 +593,12 @@
 {
 	struct mt76x02_dev *dev = hw->priv;
 
-<<<<<<< HEAD
-	if (mt76_is_mmio(dev))
-		tasklet_disable(&dev->pre_tbtt_tasklet);
 	set_bit(MT76_SCANNING, &dev->mt76.state);
 }
 EXPORT_SYMBOL_GPL(mt76x02_sw_scan);
 
 void mt76x02_sw_scan_complete(struct ieee80211_hw *hw,
 			      struct ieee80211_vif *vif)
-{
-	struct mt76x02_dev *dev = hw->priv;
-
-	clear_bit(MT76_SCANNING, &dev->mt76.state);
-	if (mt76_is_mmio(dev))
-		tasklet_enable(&dev->pre_tbtt_tasklet);
-
-	if (dev->cal.gain_init_done) {
-		/* Restore AGC gain and resume calibration after scanning. */
-		dev->cal.low_gain = -1;
-		ieee80211_queue_delayed_work(hw, &dev->cal_work, 0);
-	}
-}
-EXPORT_SYMBOL_GPL(mt76x02_sw_scan_complete);
-
-void mt76x02_sta_ps(struct mt76_dev *mdev, struct ieee80211_sta *sta,
-		    bool ps)
-{
-	struct mt76x02_dev *dev = container_of(mdev, struct mt76x02_dev, mt76);
-	struct mt76x02_sta *msta = (struct mt76x02_sta *)sta->drv_priv;
-	int idx = msta->wcid.idx;
-
-	mt76_stop_tx_queues(&dev->mt76, sta, true);
-	mt76x02_mac_wcid_set_drop(dev, idx, ps);
-}
-EXPORT_SYMBOL_GPL(mt76x02_sta_ps);
-
-const u16 mt76x02_beacon_offsets[16] = {
-	/* 1024 byte per beacon */
-	0xc000,
-	0xc400,
-	0xc800,
-	0xcc00,
-	0xd000,
-	0xd400,
-	0xd800,
-	0xdc00,
-	/* BSS idx 8-15 not used for beacons */
-	0xc000,
-	0xc000,
-	0xc000,
-	0xc000,
-	0xc000,
-	0xc000,
-	0xc000,
-	0xc000,
-};
-
-static void mt76x02_set_beacon_offsets(struct mt76x02_dev *dev)
-=======
-	set_bit(MT76_SCANNING, &dev->mt76.state);
-}
-EXPORT_SYMBOL_GPL(mt76x02_sw_scan);
-
-void mt76x02_sw_scan_complete(struct ieee80211_hw *hw,
-			      struct ieee80211_vif *vif)
->>>>>>> 0ecfebd2
 {
 	struct mt76x02_dev *dev = hw->priv;
 
@@ -756,97 +685,6 @@
 	wiphy->addresses = dev->macaddr_list;
 	wiphy->n_addresses = ARRAY_SIZE(dev->macaddr_list);
 }
-<<<<<<< HEAD
-
-void mt76x02_init_beacon_config(struct mt76x02_dev *dev)
-{
-	int i;
-
-	if (mt76_is_mmio(dev)) {
-		/* Fire a pre-TBTT interrupt 8 ms before TBTT */
-		mt76_rmw_field(dev, MT_INT_TIMER_CFG, MT_INT_TIMER_CFG_PRE_TBTT,
-			       8 << 4);
-		mt76_rmw_field(dev, MT_INT_TIMER_CFG, MT_INT_TIMER_CFG_GP_TIMER,
-			       MT_DFS_GP_INTERVAL);
-		mt76_wr(dev, MT_INT_TIMER_EN, 0);
-	}
-
-	mt76_clear(dev, MT_BEACON_TIME_CFG, (MT_BEACON_TIME_CFG_TIMER_EN |
-					     MT_BEACON_TIME_CFG_TBTT_EN |
-					     MT_BEACON_TIME_CFG_BEACON_TX));
-	mt76_set(dev, MT_BEACON_TIME_CFG, MT_BEACON_TIME_CFG_SYNC_MODE);
-	mt76_wr(dev, MT_BCN_BYPASS_MASK, 0xffff);
-
-	for (i = 0; i < 8; i++)
-		mt76x02_mac_set_beacon(dev, i, NULL);
-
-	mt76x02_set_beacon_offsets(dev);
-}
-EXPORT_SYMBOL_GPL(mt76x02_init_beacon_config);
-
-void mt76x02_bss_info_changed(struct ieee80211_hw *hw,
-			      struct ieee80211_vif *vif,
-			      struct ieee80211_bss_conf *info,
-			      u32 changed)
-{
-	struct mt76x02_vif *mvif = (struct mt76x02_vif *)vif->drv_priv;
-	struct mt76x02_dev *dev = hw->priv;
-
-	mutex_lock(&dev->mt76.mutex);
-
-	if (changed & BSS_CHANGED_BSSID)
-		mt76x02_mac_set_bssid(dev, mvif->idx, info->bssid);
-
-	if (changed & BSS_CHANGED_HT || changed & BSS_CHANGED_ERP_CTS_PROT)
-		mt76x02_mac_set_tx_protection(dev, info->use_cts_prot,
-					      info->ht_operation_mode);
-
-	if (changed & BSS_CHANGED_BEACON_INT) {
-		mt76_rmw_field(dev, MT_BEACON_TIME_CFG,
-			       MT_BEACON_TIME_CFG_INTVAL,
-			       info->beacon_int << 4);
-		dev->beacon_int = info->beacon_int;
-	}
-
-	if (changed & BSS_CHANGED_BEACON_ENABLED)
-		mt76x02_mac_set_beacon_enable(dev, vif, info->enable_beacon);
-
-	if (changed & BSS_CHANGED_ERP_PREAMBLE)
-		mt76x02_mac_set_short_preamble(dev, info->use_short_preamble);
-
-	if (changed & BSS_CHANGED_ERP_SLOT) {
-		int slottime = info->use_short_slot ? 9 : 20;
-
-		dev->slottime = slottime;
-		mt76x02_set_tx_ackto(dev);
-	}
-
-	mutex_unlock(&dev->mt76.mutex);
-}
-EXPORT_SYMBOL_GPL(mt76x02_bss_info_changed);
-
-void mt76x02_config_mac_addr_list(struct mt76x02_dev *dev)
-{
-	struct ieee80211_hw *hw = mt76_hw(dev);
-	struct wiphy *wiphy = hw->wiphy;
-	int i;
-
-	for (i = 0; i < ARRAY_SIZE(dev->macaddr_list); i++) {
-		u8 *addr = dev->macaddr_list[i].addr;
-
-		memcpy(addr, dev->mt76.macaddr, ETH_ALEN);
-
-		if (!i)
-			continue;
-
-		addr[0] |= BIT(1);
-		addr[0] ^= ((i - 1) << 2);
-	}
-	wiphy->addresses = dev->macaddr_list;
-	wiphy->n_addresses = ARRAY_SIZE(dev->macaddr_list);
-}
-=======
->>>>>>> 0ecfebd2
 EXPORT_SYMBOL_GPL(mt76x02_config_mac_addr_list);
 
 MODULE_LICENSE("Dual BSD/GPL");