/* SPDX-License-Identifier: (GPL-2.0 OR MIT)
 * Google virtual Ethernet (gve) driver
 *
 * Copyright (C) 2015-2021 Google, Inc.
 */

#ifndef _GVE_ADMINQ_H
#define _GVE_ADMINQ_H

#include <linux/build_bug.h>

/* Admin queue opcodes */
enum gve_adminq_opcodes {
	GVE_ADMINQ_DESCRIBE_DEVICE		= 0x1,
	GVE_ADMINQ_CONFIGURE_DEVICE_RESOURCES	= 0x2,
	GVE_ADMINQ_REGISTER_PAGE_LIST		= 0x3,
	GVE_ADMINQ_UNREGISTER_PAGE_LIST		= 0x4,
	GVE_ADMINQ_CREATE_TX_QUEUE		= 0x5,
	GVE_ADMINQ_CREATE_RX_QUEUE		= 0x6,
	GVE_ADMINQ_DESTROY_TX_QUEUE		= 0x7,
	GVE_ADMINQ_DESTROY_RX_QUEUE		= 0x8,
	GVE_ADMINQ_DECONFIGURE_DEVICE_RESOURCES	= 0x9,
	GVE_ADMINQ_SET_DRIVER_PARAMETER		= 0xB,
	GVE_ADMINQ_REPORT_STATS			= 0xC,
	GVE_ADMINQ_REPORT_LINK_SPEED		= 0xD,
	GVE_ADMINQ_GET_PTYPE_MAP		= 0xE,
};

/* Admin queue status codes */
enum gve_adminq_statuses {
	GVE_ADMINQ_COMMAND_UNSET			= 0x0,
	GVE_ADMINQ_COMMAND_PASSED			= 0x1,
	GVE_ADMINQ_COMMAND_ERROR_ABORTED		= 0xFFFFFFF0,
	GVE_ADMINQ_COMMAND_ERROR_ALREADY_EXISTS		= 0xFFFFFFF1,
	GVE_ADMINQ_COMMAND_ERROR_CANCELLED		= 0xFFFFFFF2,
	GVE_ADMINQ_COMMAND_ERROR_DATALOSS		= 0xFFFFFFF3,
	GVE_ADMINQ_COMMAND_ERROR_DEADLINE_EXCEEDED	= 0xFFFFFFF4,
	GVE_ADMINQ_COMMAND_ERROR_FAILED_PRECONDITION	= 0xFFFFFFF5,
	GVE_ADMINQ_COMMAND_ERROR_INTERNAL_ERROR		= 0xFFFFFFF6,
	GVE_ADMINQ_COMMAND_ERROR_INVALID_ARGUMENT	= 0xFFFFFFF7,
	GVE_ADMINQ_COMMAND_ERROR_NOT_FOUND		= 0xFFFFFFF8,
	GVE_ADMINQ_COMMAND_ERROR_OUT_OF_RANGE		= 0xFFFFFFF9,
	GVE_ADMINQ_COMMAND_ERROR_PERMISSION_DENIED	= 0xFFFFFFFA,
	GVE_ADMINQ_COMMAND_ERROR_UNAUTHENTICATED	= 0xFFFFFFFB,
	GVE_ADMINQ_COMMAND_ERROR_RESOURCE_EXHAUSTED	= 0xFFFFFFFC,
	GVE_ADMINQ_COMMAND_ERROR_UNAVAILABLE		= 0xFFFFFFFD,
	GVE_ADMINQ_COMMAND_ERROR_UNIMPLEMENTED		= 0xFFFFFFFE,
	GVE_ADMINQ_COMMAND_ERROR_UNKNOWN_ERROR		= 0xFFFFFFFF,
};

#define GVE_ADMINQ_DEVICE_DESCRIPTOR_VERSION 1

/* All AdminQ command structs should be naturally packed. The static_assert
 * calls make sure this is the case at compile time.
 */

struct gve_adminq_describe_device {
	__be64 device_descriptor_addr;
	__be32 device_descriptor_version;
	__be32 available_length;
};

static_assert(sizeof(struct gve_adminq_describe_device) == 16);

struct gve_device_descriptor {
	__be64 max_registered_pages;
	__be16 reserved1;
	__be16 tx_queue_entries;
	__be16 rx_queue_entries;
	__be16 default_num_queues;
	__be16 mtu;
	__be16 counters;
	__be16 tx_pages_per_qpl;
	__be16 rx_pages_per_qpl;
	u8  mac[ETH_ALEN];
	__be16 num_device_options;
	__be16 total_length;
	u8  reserved2[6];
};

static_assert(sizeof(struct gve_device_descriptor) == 40);

struct gve_device_option {
	__be16 option_id;
	__be16 option_length;
	__be32 required_features_mask;
};

static_assert(sizeof(struct gve_device_option) == 8);

struct gve_device_option_gqi_rda {
	__be32 supported_features_mask;
};

static_assert(sizeof(struct gve_device_option_gqi_rda) == 4);

struct gve_device_option_gqi_qpl {
	__be32 supported_features_mask;
};

static_assert(sizeof(struct gve_device_option_gqi_qpl) == 4);

struct gve_device_option_dqo_rda {
	__be32 supported_features_mask;
	__be16 tx_comp_ring_entries;
	__be16 rx_buff_ring_entries;
};

static_assert(sizeof(struct gve_device_option_dqo_rda) == 8);

<<<<<<< HEAD
=======
struct gve_device_option_jumbo_frames {
	__be32 supported_features_mask;
	__be16 max_mtu;
	u8 padding[2];
};

static_assert(sizeof(struct gve_device_option_jumbo_frames) == 8);

>>>>>>> df0cc57e
/* Terminology:
 *
 * RDA - Raw DMA Addressing - Buffers associated with SKBs are directly DMA
 *       mapped and read/updated by the device.
 *
 * QPL - Queue Page Lists - Driver uses bounce buffers which are DMA mapped with
 *       the device for read/write and data is copied from/to SKBs.
 */
enum gve_dev_opt_id {
	GVE_DEV_OPT_ID_GQI_RAW_ADDRESSING = 0x1,
	GVE_DEV_OPT_ID_GQI_RDA = 0x2,
	GVE_DEV_OPT_ID_GQI_QPL = 0x3,
	GVE_DEV_OPT_ID_DQO_RDA = 0x4,
<<<<<<< HEAD
=======
	GVE_DEV_OPT_ID_JUMBO_FRAMES = 0x8,
>>>>>>> df0cc57e
};

enum gve_dev_opt_req_feat_mask {
	GVE_DEV_OPT_REQ_FEAT_MASK_GQI_RAW_ADDRESSING = 0x0,
	GVE_DEV_OPT_REQ_FEAT_MASK_GQI_RDA = 0x0,
	GVE_DEV_OPT_REQ_FEAT_MASK_GQI_QPL = 0x0,
	GVE_DEV_OPT_REQ_FEAT_MASK_DQO_RDA = 0x0,
<<<<<<< HEAD
=======
	GVE_DEV_OPT_REQ_FEAT_MASK_JUMBO_FRAMES = 0x0,
};

enum gve_sup_feature_mask {
	GVE_SUP_JUMBO_FRAMES_MASK = 1 << 2,
>>>>>>> df0cc57e
};

#define GVE_DEV_OPT_LEN_GQI_RAW_ADDRESSING 0x0

struct gve_adminq_configure_device_resources {
	__be64 counter_array;
	__be64 irq_db_addr;
	__be32 num_counters;
	__be32 num_irq_dbs;
	__be32 irq_db_stride;
	__be32 ntfy_blk_msix_base_idx;
	u8 queue_format;
	u8 padding[7];
};

static_assert(sizeof(struct gve_adminq_configure_device_resources) == 40);

struct gve_adminq_register_page_list {
	__be32 page_list_id;
	__be32 num_pages;
	__be64 page_address_list_addr;
};

static_assert(sizeof(struct gve_adminq_register_page_list) == 16);

struct gve_adminq_unregister_page_list {
	__be32 page_list_id;
};

static_assert(sizeof(struct gve_adminq_unregister_page_list) == 4);

#define GVE_RAW_ADDRESSING_QPL_ID 0xFFFFFFFF

struct gve_adminq_create_tx_queue {
	__be32 queue_id;
	__be32 reserved;
	__be64 queue_resources_addr;
	__be64 tx_ring_addr;
	__be32 queue_page_list_id;
	__be32 ntfy_id;
	__be64 tx_comp_ring_addr;
	__be16 tx_ring_size;
	__be16 tx_comp_ring_size;
	u8 padding[4];
};

static_assert(sizeof(struct gve_adminq_create_tx_queue) == 48);

struct gve_adminq_create_rx_queue {
	__be32 queue_id;
	__be32 index;
	__be32 reserved;
	__be32 ntfy_id;
	__be64 queue_resources_addr;
	__be64 rx_desc_ring_addr;
	__be64 rx_data_ring_addr;
	__be32 queue_page_list_id;
	__be16 rx_ring_size;
	__be16 packet_buffer_size;
	__be16 rx_buff_ring_size;
	u8 enable_rsc;
	u8 padding[5];
};

static_assert(sizeof(struct gve_adminq_create_rx_queue) == 56);

/* Queue resources that are shared with the device */
struct gve_queue_resources {
	union {
		struct {
			__be32 db_index;	/* Device -> Guest */
			__be32 counter_index;	/* Device -> Guest */
		};
		u8 reserved[64];
	};
};

static_assert(sizeof(struct gve_queue_resources) == 64);

struct gve_adminq_destroy_tx_queue {
	__be32 queue_id;
};

static_assert(sizeof(struct gve_adminq_destroy_tx_queue) == 4);

struct gve_adminq_destroy_rx_queue {
	__be32 queue_id;
};

static_assert(sizeof(struct gve_adminq_destroy_rx_queue) == 4);

/* GVE Set Driver Parameter Types */
enum gve_set_driver_param_types {
	GVE_SET_PARAM_MTU	= 0x1,
};

struct gve_adminq_set_driver_parameter {
	__be32 parameter_type;
	u8 reserved[4];
	__be64 parameter_value;
};

static_assert(sizeof(struct gve_adminq_set_driver_parameter) == 16);

struct gve_adminq_report_stats {
	__be64 stats_report_len;
	__be64 stats_report_addr;
	__be64 interval;
};

static_assert(sizeof(struct gve_adminq_report_stats) == 24);

struct gve_adminq_report_link_speed {
	__be64 link_speed_address;
};

static_assert(sizeof(struct gve_adminq_report_link_speed) == 8);

struct stats {
	__be32 stat_name;
	__be32 queue_id;
	__be64 value;
};

static_assert(sizeof(struct stats) == 16);

struct gve_stats_report {
	__be64 written_count;
	struct stats stats[];
};

static_assert(sizeof(struct gve_stats_report) == 8);

enum gve_stat_names {
	// stats from gve
	TX_WAKE_CNT			= 1,
	TX_STOP_CNT			= 2,
	TX_FRAMES_SENT			= 3,
	TX_BYTES_SENT			= 4,
	TX_LAST_COMPLETION_PROCESSED	= 5,
	RX_NEXT_EXPECTED_SEQUENCE	= 6,
	RX_BUFFERS_POSTED		= 7,
	TX_TIMEOUT_CNT			= 8,
	// stats from NIC
	RX_QUEUE_DROP_CNT		= 65,
	RX_NO_BUFFERS_POSTED		= 66,
	RX_DROPS_PACKET_OVER_MRU	= 67,
	RX_DROPS_INVALID_CHECKSUM	= 68,
};

enum gve_l3_type {
	/* Must be zero so zero initialized LUT is unknown. */
	GVE_L3_TYPE_UNKNOWN = 0,
	GVE_L3_TYPE_OTHER,
	GVE_L3_TYPE_IPV4,
	GVE_L3_TYPE_IPV6,
};

enum gve_l4_type {
	/* Must be zero so zero initialized LUT is unknown. */
	GVE_L4_TYPE_UNKNOWN = 0,
	GVE_L4_TYPE_OTHER,
	GVE_L4_TYPE_TCP,
	GVE_L4_TYPE_UDP,
	GVE_L4_TYPE_ICMP,
	GVE_L4_TYPE_SCTP,
};

/* These are control path types for PTYPE which are the same as the data path
 * types.
 */
struct gve_ptype_entry {
	u8 l3_type;
	u8 l4_type;
};

struct gve_ptype_map {
	struct gve_ptype_entry ptypes[1 << 10]; /* PTYPES are always 10 bits. */
};

struct gve_adminq_get_ptype_map {
	__be64 ptype_map_len;
	__be64 ptype_map_addr;
};

union gve_adminq_command {
	struct {
		__be32 opcode;
		__be32 status;
		union {
			struct gve_adminq_configure_device_resources
						configure_device_resources;
			struct gve_adminq_create_tx_queue create_tx_queue;
			struct gve_adminq_create_rx_queue create_rx_queue;
			struct gve_adminq_destroy_tx_queue destroy_tx_queue;
			struct gve_adminq_destroy_rx_queue destroy_rx_queue;
			struct gve_adminq_describe_device describe_device;
			struct gve_adminq_register_page_list reg_page_list;
			struct gve_adminq_unregister_page_list unreg_page_list;
			struct gve_adminq_set_driver_parameter set_driver_param;
			struct gve_adminq_report_stats report_stats;
			struct gve_adminq_report_link_speed report_link_speed;
			struct gve_adminq_get_ptype_map get_ptype_map;
		};
	};
	u8 reserved[64];
};

static_assert(sizeof(union gve_adminq_command) == 64);

int gve_adminq_alloc(struct device *dev, struct gve_priv *priv);
void gve_adminq_free(struct device *dev, struct gve_priv *priv);
void gve_adminq_release(struct gve_priv *priv);
int gve_adminq_describe_device(struct gve_priv *priv);
int gve_adminq_configure_device_resources(struct gve_priv *priv,
					  dma_addr_t counter_array_bus_addr,
					  u32 num_counters,
					  dma_addr_t db_array_bus_addr,
					  u32 num_ntfy_blks);
int gve_adminq_deconfigure_device_resources(struct gve_priv *priv);
int gve_adminq_create_tx_queues(struct gve_priv *priv, u32 num_queues);
int gve_adminq_destroy_tx_queues(struct gve_priv *priv, u32 queue_id);
int gve_adminq_create_rx_queues(struct gve_priv *priv, u32 num_queues);
int gve_adminq_destroy_rx_queues(struct gve_priv *priv, u32 queue_id);
int gve_adminq_register_page_list(struct gve_priv *priv,
				  struct gve_queue_page_list *qpl);
int gve_adminq_unregister_page_list(struct gve_priv *priv, u32 page_list_id);
int gve_adminq_set_mtu(struct gve_priv *priv, u64 mtu);
int gve_adminq_report_stats(struct gve_priv *priv, u64 stats_report_len,
			    dma_addr_t stats_report_addr, u64 interval);
int gve_adminq_report_link_speed(struct gve_priv *priv);

struct gve_ptype_lut;
int gve_adminq_get_ptype_map_dqo(struct gve_priv *priv,
				 struct gve_ptype_lut *ptype_lut);

#endif /* _GVE_ADMINQ_H */<|MERGE_RESOLUTION|>--- conflicted
+++ resolved
@@ -108,8 +108,6 @@
 
 static_assert(sizeof(struct gve_device_option_dqo_rda) == 8);
 
-<<<<<<< HEAD
-=======
 struct gve_device_option_jumbo_frames {
 	__be32 supported_features_mask;
 	__be16 max_mtu;
@@ -118,7 +116,6 @@
 
 static_assert(sizeof(struct gve_device_option_jumbo_frames) == 8);
 
->>>>>>> df0cc57e
 /* Terminology:
  *
  * RDA - Raw DMA Addressing - Buffers associated with SKBs are directly DMA
@@ -132,10 +129,7 @@
 	GVE_DEV_OPT_ID_GQI_RDA = 0x2,
 	GVE_DEV_OPT_ID_GQI_QPL = 0x3,
 	GVE_DEV_OPT_ID_DQO_RDA = 0x4,
-<<<<<<< HEAD
-=======
 	GVE_DEV_OPT_ID_JUMBO_FRAMES = 0x8,
->>>>>>> df0cc57e
 };
 
 enum gve_dev_opt_req_feat_mask {
@@ -143,14 +137,11 @@
 	GVE_DEV_OPT_REQ_FEAT_MASK_GQI_RDA = 0x0,
 	GVE_DEV_OPT_REQ_FEAT_MASK_GQI_QPL = 0x0,
 	GVE_DEV_OPT_REQ_FEAT_MASK_DQO_RDA = 0x0,
-<<<<<<< HEAD
-=======
 	GVE_DEV_OPT_REQ_FEAT_MASK_JUMBO_FRAMES = 0x0,
 };
 
 enum gve_sup_feature_mask {
 	GVE_SUP_JUMBO_FRAMES_MASK = 1 << 2,
->>>>>>> df0cc57e
 };
 
 #define GVE_DEV_OPT_LEN_GQI_RAW_ADDRESSING 0x0
