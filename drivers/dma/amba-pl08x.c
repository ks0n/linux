/*
 * Copyright (c) 2006 ARM Ltd.
 * Copyright (c) 2010 ST-Ericsson SA
 * Copyirght (c) 2017 Linaro Ltd.
 *
 * Author: Peter Pearse <peter.pearse@arm.com>
 * Author: Linus Walleij <linus.walleij@linaro.org>
 *
 * This program is free software; you can redistribute it and/or modify it
 * under the terms of the GNU General Public License as published by the Free
 * Software Foundation; either version 2 of the License, or (at your option)
 * any later version.
 *
 * This program is distributed in the hope that it will be useful, but WITHOUT
 * ANY WARRANTY; without even the implied warranty of MERCHANTABILITY or
 * FITNESS FOR A PARTICULAR PURPOSE.  See the GNU General Public License for
 * more details.
 *
 * The full GNU General Public License is in this distribution in the file
 * called COPYING.
 *
 * Documentation: ARM DDI 0196G == PL080
 * Documentation: ARM DDI 0218E == PL081
 * Documentation: S3C6410 User's Manual == PL080S
 *
 * PL080 & PL081 both have 16 sets of DMA signals that can be routed to any
 * channel.
 *
 * The PL080 has 8 channels available for simultaneous use, and the PL081
 * has only two channels. So on these DMA controllers the number of channels
 * and the number of incoming DMA signals are two totally different things.
 * It is usually not possible to theoretically handle all physical signals,
 * so a multiplexing scheme with possible denial of use is necessary.
 *
 * The PL080 has a dual bus master, PL081 has a single master.
 *
 * PL080S is a version modified by Samsung and used in S3C64xx SoCs.
 * It differs in following aspects:
 * - CH_CONFIG register at different offset,
 * - separate CH_CONTROL2 register for transfer size,
 * - bigger maximum transfer size,
 * - 8-word aligned LLI, instead of 4-word, due to extra CCTL2 word,
 * - no support for peripheral flow control.
 *
 * Memory to peripheral transfer may be visualized as
 *	Get data from memory to DMAC
 *	Until no data left
 *		On burst request from peripheral
 *			Destination burst from DMAC to peripheral
 *			Clear burst request
 *	Raise terminal count interrupt
 *
 * For peripherals with a FIFO:
 * Source      burst size == half the depth of the peripheral FIFO
 * Destination burst size == the depth of the peripheral FIFO
 *
 * (Bursts are irrelevant for mem to mem transfers - there are no burst
 * signals, the DMA controller will simply facilitate its AHB master.)
 *
 * ASSUMES default (little) endianness for DMA transfers
 *
 * The PL08x has two flow control settings:
 *  - DMAC flow control: the transfer size defines the number of transfers
 *    which occur for the current LLI entry, and the DMAC raises TC at the
 *    end of every LLI entry.  Observed behaviour shows the DMAC listening
 *    to both the BREQ and SREQ signals (contrary to documented),
 *    transferring data if either is active.  The LBREQ and LSREQ signals
 *    are ignored.
 *
 *  - Peripheral flow control: the transfer size is ignored (and should be
 *    zero).  The data is transferred from the current LLI entry, until
 *    after the final transfer signalled by LBREQ or LSREQ.  The DMAC
 *    will then move to the next LLI entry. Unsupported by PL080S.
 */
#include <linux/amba/bus.h>
#include <linux/amba/pl08x.h>
#include <linux/debugfs.h>
#include <linux/delay.h>
#include <linux/device.h>
#include <linux/dmaengine.h>
#include <linux/dmapool.h>
#include <linux/dma-mapping.h>
#include <linux/export.h>
#include <linux/init.h>
#include <linux/interrupt.h>
#include <linux/module.h>
#include <linux/of.h>
#include <linux/of_dma.h>
#include <linux/pm_runtime.h>
#include <linux/seq_file.h>
#include <linux/slab.h>
#include <linux/amba/pl080.h>

#include "dmaengine.h"
#include "virt-dma.h"

#define DRIVER_NAME	"pl08xdmac"

#define PL80X_DMA_BUSWIDTHS \
	BIT(DMA_SLAVE_BUSWIDTH_UNDEFINED) | \
	BIT(DMA_SLAVE_BUSWIDTH_1_BYTE) | \
	BIT(DMA_SLAVE_BUSWIDTH_2_BYTES) | \
	BIT(DMA_SLAVE_BUSWIDTH_4_BYTES)

static struct amba_driver pl08x_amba_driver;
struct pl08x_driver_data;

/**
 * struct vendor_data - vendor-specific config parameters for PL08x derivatives
 * @config_offset: offset to the configuration register
 * @channels: the number of channels available in this variant
 * @signals: the number of request signals available from the hardware
 * @dualmaster: whether this version supports dual AHB masters or not.
 * @nomadik: whether this variant is a ST Microelectronics Nomadik, where the
 *	channels have Nomadik security extension bits that need to be checked
 *	for permission before use and some registers are missing
 * @pl080s: whether this variant is a Samsung PL080S, which has separate
 *	register and LLI word for transfer size.
 * @ftdmac020: whether this variant is a Faraday Technology FTDMAC020
 * @max_transfer_size: the maximum single element transfer size for this
 *	PL08x variant.
 */
struct vendor_data {
	u8 config_offset;
	u8 channels;
	u8 signals;
	bool dualmaster;
	bool nomadik;
	bool pl080s;
	bool ftdmac020;
	u32 max_transfer_size;
};

/**
 * struct pl08x_bus_data - information of source or destination
 * busses for a transfer
 * @addr: current address
 * @maxwidth: the maximum width of a transfer on this bus
 * @buswidth: the width of this bus in bytes: 1, 2 or 4
 */
struct pl08x_bus_data {
	dma_addr_t addr;
	u8 maxwidth;
	u8 buswidth;
};

#define IS_BUS_ALIGNED(bus) IS_ALIGNED((bus)->addr, (bus)->buswidth)

/**
 * struct pl08x_phy_chan - holder for the physical channels
 * @id: physical index to this channel
 * @base: memory base address for this physical channel
 * @reg_config: configuration address for this physical channel
 * @reg_control: control address for this physical channel
 * @reg_src: transfer source address register
 * @reg_dst: transfer destination address register
 * @reg_lli: transfer LLI address register
 * @reg_busy: if the variant has a special per-channel busy register,
 * this contains a pointer to it
 * @lock: a lock to use when altering an instance of this struct
 * @serving: the virtual channel currently being served by this physical
 * channel
 * @locked: channel unavailable for the system, e.g. dedicated to secure
 * world
 * @ftdmac020: channel is on a FTDMAC020
 * @pl080s: channel is on a PL08s
 */
struct pl08x_phy_chan {
	unsigned int id;
	void __iomem *base;
	void __iomem *reg_config;
	void __iomem *reg_control;
	void __iomem *reg_src;
	void __iomem *reg_dst;
	void __iomem *reg_lli;
	void __iomem *reg_busy;
	spinlock_t lock;
	struct pl08x_dma_chan *serving;
	bool locked;
	bool ftdmac020;
	bool pl080s;
};

/**
 * struct pl08x_sg - structure containing data per sg
 * @src_addr: src address of sg
 * @dst_addr: dst address of sg
 * @len: transfer len in bytes
 * @node: node for txd's dsg_list
 */
struct pl08x_sg {
	dma_addr_t src_addr;
	dma_addr_t dst_addr;
	size_t len;
	struct list_head node;
};

/**
 * struct pl08x_txd - wrapper for struct dma_async_tx_descriptor
 * @vd: virtual DMA descriptor
 * @dsg_list: list of children sg's
 * @llis_bus: DMA memory address (physical) start for the LLIs
 * @llis_va: virtual memory address start for the LLIs
 * @cctl: control reg values for current txd
 * @ccfg: config reg values for current txd
 * @done: this marks completed descriptors, which should not have their
 *   mux released.
 * @cyclic: indicate cyclic transfers
 */
struct pl08x_txd {
	struct virt_dma_desc vd;
	struct list_head dsg_list;
	dma_addr_t llis_bus;
	u32 *llis_va;
	/* Default cctl value for LLIs */
	u32 cctl;
	/*
	 * Settings to be put into the physical channel when we
	 * trigger this txd.  Other registers are in llis_va[0].
	 */
	u32 ccfg;
	bool done;
	bool cyclic;
};

/**
 * enum pl08x_dma_chan_state - holds the PL08x specific virtual channel
 * states
 * @PL08X_CHAN_IDLE: the channel is idle
 * @PL08X_CHAN_RUNNING: the channel has allocated a physical transport
 * channel and is running a transfer on it
 * @PL08X_CHAN_PAUSED: the channel has allocated a physical transport
 * channel, but the transfer is currently paused
 * @PL08X_CHAN_WAITING: the channel is waiting for a physical transport
 * channel to become available (only pertains to memcpy channels)
 */
enum pl08x_dma_chan_state {
	PL08X_CHAN_IDLE,
	PL08X_CHAN_RUNNING,
	PL08X_CHAN_PAUSED,
	PL08X_CHAN_WAITING,
};

/**
 * struct pl08x_dma_chan - this structure wraps a DMA ENGINE channel
 * @vc: wrappped virtual channel
 * @phychan: the physical channel utilized by this channel, if there is one
 * @name: name of channel
 * @cd: channel platform data
 * @cfg: slave configuration
 * @at: active transaction on this channel
 * @host: a pointer to the host (internal use)
 * @state: whether the channel is idle, paused, running etc
 * @slave: whether this channel is a device (slave) or for memcpy
 * @signal: the physical DMA request signal which this channel is using
 * @mux_use: count of descriptors using this DMA request signal setting
 */
struct pl08x_dma_chan {
	struct virt_dma_chan vc;
	struct pl08x_phy_chan *phychan;
	const char *name;
	struct pl08x_channel_data *cd;
	struct dma_slave_config cfg;
	struct pl08x_txd *at;
	struct pl08x_driver_data *host;
	enum pl08x_dma_chan_state state;
	bool slave;
	int signal;
	unsigned mux_use;
};

/**
 * struct pl08x_driver_data - the local state holder for the PL08x
 * @slave: optional slave engine for this instance
 * @memcpy: memcpy engine for this instance
 * @has_slave: the PL08x has a slave engine (routed signals)
 * @base: virtual memory base (remapped) for the PL08x
 * @adev: the corresponding AMBA (PrimeCell) bus entry
 * @vd: vendor data for this PL08x variant
 * @pd: platform data passed in from the platform/machine
 * @phy_chans: array of data for the physical channels
 * @pool: a pool for the LLI descriptors
 * @lli_buses: bitmask to or in to LLI pointer selecting AHB port for LLI
 * fetches
 * @mem_buses: set to indicate memory transfers on AHB2.
 * @lli_words: how many words are used in each LLI item for this variant
 */
struct pl08x_driver_data {
	struct dma_device slave;
	struct dma_device memcpy;
	bool has_slave;
	void __iomem *base;
	struct amba_device *adev;
	const struct vendor_data *vd;
	struct pl08x_platform_data *pd;
	struct pl08x_phy_chan *phy_chans;
	struct dma_pool *pool;
	u8 lli_buses;
	u8 mem_buses;
	u8 lli_words;
};

/*
 * PL08X specific defines
 */

/* The order of words in an LLI. */
#define PL080_LLI_SRC		0
#define PL080_LLI_DST		1
#define PL080_LLI_LLI		2
#define PL080_LLI_CCTL		3
#define PL080S_LLI_CCTL2	4

/* Total words in an LLI. */
#define PL080_LLI_WORDS		4
#define PL080S_LLI_WORDS	8

/*
 * Number of LLIs in each LLI buffer allocated for one transfer
 * (maximum times we call dma_pool_alloc on this pool without freeing)
 */
#define MAX_NUM_TSFR_LLIS	512
#define PL08X_ALIGN		8

static inline struct pl08x_dma_chan *to_pl08x_chan(struct dma_chan *chan)
{
	return container_of(chan, struct pl08x_dma_chan, vc.chan);
}

static inline struct pl08x_txd *to_pl08x_txd(struct dma_async_tx_descriptor *tx)
{
	return container_of(tx, struct pl08x_txd, vd.tx);
}

/*
 * Mux handling.
 *
 * This gives us the DMA request input to the PL08x primecell which the
 * peripheral described by the channel data will be routed to, possibly
 * via a board/SoC specific external MUX.  One important point to note
 * here is that this does not depend on the physical channel.
 */
static int pl08x_request_mux(struct pl08x_dma_chan *plchan)
{
	const struct pl08x_platform_data *pd = plchan->host->pd;
	int ret;

	if (plchan->mux_use++ == 0 && pd->get_xfer_signal) {
		ret = pd->get_xfer_signal(plchan->cd);
		if (ret < 0) {
			plchan->mux_use = 0;
			return ret;
		}

		plchan->signal = ret;
	}
	return 0;
}

static void pl08x_release_mux(struct pl08x_dma_chan *plchan)
{
	const struct pl08x_platform_data *pd = plchan->host->pd;

	if (plchan->signal >= 0) {
		WARN_ON(plchan->mux_use == 0);

		if (--plchan->mux_use == 0 && pd->put_xfer_signal) {
			pd->put_xfer_signal(plchan->cd, plchan->signal);
			plchan->signal = -1;
		}
	}
}

/*
 * Physical channel handling
 */

/* Whether a certain channel is busy or not */
static int pl08x_phy_channel_busy(struct pl08x_phy_chan *ch)
{
	unsigned int val;

	/* If we have a special busy register, take a shortcut */
	if (ch->reg_busy) {
		val = readl(ch->reg_busy);
		return !!(val & BIT(ch->id));
	}
	val = readl(ch->reg_config);
	return val & PL080_CONFIG_ACTIVE;
}

/*
 * pl08x_write_lli() - Write an LLI into the DMA controller.
 *
 * The PL08x derivatives support linked lists, but the first item of the
 * list containing the source, destination, control word and next LLI is
 * ignored. Instead the driver has to write those values directly into the
 * SRC, DST, LLI and control registers. On FTDMAC020 also the SIZE
 * register need to be set up for the first transfer.
 */
static void pl08x_write_lli(struct pl08x_driver_data *pl08x,
		struct pl08x_phy_chan *phychan, const u32 *lli, u32 ccfg)
{
	if (pl08x->vd->pl080s)
		dev_vdbg(&pl08x->adev->dev,
			"WRITE channel %d: csrc=0x%08x, cdst=0x%08x, "
			"clli=0x%08x, cctl=0x%08x, cctl2=0x%08x, ccfg=0x%08x\n",
			phychan->id, lli[PL080_LLI_SRC], lli[PL080_LLI_DST],
			lli[PL080_LLI_LLI], lli[PL080_LLI_CCTL],
			lli[PL080S_LLI_CCTL2], ccfg);
	else
		dev_vdbg(&pl08x->adev->dev,
			"WRITE channel %d: csrc=0x%08x, cdst=0x%08x, "
			"clli=0x%08x, cctl=0x%08x, ccfg=0x%08x\n",
			phychan->id, lli[PL080_LLI_SRC], lli[PL080_LLI_DST],
			lli[PL080_LLI_LLI], lli[PL080_LLI_CCTL], ccfg);

	writel_relaxed(lli[PL080_LLI_SRC], phychan->reg_src);
	writel_relaxed(lli[PL080_LLI_DST], phychan->reg_dst);
	writel_relaxed(lli[PL080_LLI_LLI], phychan->reg_lli);

	/*
	 * The FTMAC020 has a different layout in the CCTL word of the LLI
	 * and the CCTL register which is split in CSR and SIZE registers.
	 * Convert the LLI item CCTL into the proper values to write into
	 * the CSR and SIZE registers.
	 */
	if (phychan->ftdmac020) {
		u32 llictl = lli[PL080_LLI_CCTL];
		u32 val = 0;

		/* Write the transfer size (12 bits) to the size register */
		writel_relaxed(llictl & FTDMAC020_LLI_TRANSFER_SIZE_MASK,
			       phychan->base + FTDMAC020_CH_SIZE);
		/*
		 * Then write the control bits 28..16 to the control register
		 * by shuffleing the bits around to where they are in the
		 * main register. The mapping is as follows:
		 * Bit 28: TC_MSK - mask on all except last LLI
		 * Bit 27..25: SRC_WIDTH
		 * Bit 24..22: DST_WIDTH
		 * Bit 21..20: SRCAD_CTRL
		 * Bit 19..17: DSTAD_CTRL
		 * Bit 17: SRC_SEL
		 * Bit 16: DST_SEL
		 */
		if (llictl & FTDMAC020_LLI_TC_MSK)
			val |= FTDMAC020_CH_CSR_TC_MSK;
		val |= ((llictl  & FTDMAC020_LLI_SRC_WIDTH_MSK) >>
			(FTDMAC020_LLI_SRC_WIDTH_SHIFT -
			 FTDMAC020_CH_CSR_SRC_WIDTH_SHIFT));
		val |= ((llictl  & FTDMAC020_LLI_DST_WIDTH_MSK) >>
			(FTDMAC020_LLI_DST_WIDTH_SHIFT -
			 FTDMAC020_CH_CSR_DST_WIDTH_SHIFT));
		val |= ((llictl  & FTDMAC020_LLI_SRCAD_CTL_MSK) >>
			(FTDMAC020_LLI_SRCAD_CTL_SHIFT -
			 FTDMAC020_CH_CSR_SRCAD_CTL_SHIFT));
		val |= ((llictl  & FTDMAC020_LLI_DSTAD_CTL_MSK) >>
			(FTDMAC020_LLI_DSTAD_CTL_SHIFT -
			 FTDMAC020_CH_CSR_DSTAD_CTL_SHIFT));
		if (llictl & FTDMAC020_LLI_SRC_SEL)
			val |= FTDMAC020_CH_CSR_SRC_SEL;
		if (llictl & FTDMAC020_LLI_DST_SEL)
			val |= FTDMAC020_CH_CSR_DST_SEL;

		/*
		 * Set up the bits that exist in the CSR but are not
		 * part the LLI, i.e. only gets written to the control
		 * register right here.
		 *
		 * FIXME: do not just handle memcpy, also handle slave DMA.
		 */
		switch (pl08x->pd->memcpy_burst_size) {
		default:
		case PL08X_BURST_SZ_1:
			val |= PL080_BSIZE_1 <<
				FTDMAC020_CH_CSR_SRC_SIZE_SHIFT;
			break;
		case PL08X_BURST_SZ_4:
			val |= PL080_BSIZE_4 <<
				FTDMAC020_CH_CSR_SRC_SIZE_SHIFT;
			break;
		case PL08X_BURST_SZ_8:
			val |= PL080_BSIZE_8 <<
				FTDMAC020_CH_CSR_SRC_SIZE_SHIFT;
			break;
		case PL08X_BURST_SZ_16:
			val |= PL080_BSIZE_16 <<
				FTDMAC020_CH_CSR_SRC_SIZE_SHIFT;
			break;
		case PL08X_BURST_SZ_32:
			val |= PL080_BSIZE_32 <<
				FTDMAC020_CH_CSR_SRC_SIZE_SHIFT;
			break;
		case PL08X_BURST_SZ_64:
			val |= PL080_BSIZE_64 <<
				FTDMAC020_CH_CSR_SRC_SIZE_SHIFT;
			break;
		case PL08X_BURST_SZ_128:
			val |= PL080_BSIZE_128 <<
				FTDMAC020_CH_CSR_SRC_SIZE_SHIFT;
			break;
		case PL08X_BURST_SZ_256:
			val |= PL080_BSIZE_256 <<
				FTDMAC020_CH_CSR_SRC_SIZE_SHIFT;
			break;
		}

		/* Protection flags */
		if (pl08x->pd->memcpy_prot_buff)
			val |= FTDMAC020_CH_CSR_PROT2;
		if (pl08x->pd->memcpy_prot_cache)
			val |= FTDMAC020_CH_CSR_PROT3;
		/* We are the kernel, so we are in privileged mode */
		val |= FTDMAC020_CH_CSR_PROT1;

		writel_relaxed(val, phychan->reg_control);
	} else {
		/* Bits are just identical */
		writel_relaxed(lli[PL080_LLI_CCTL], phychan->reg_control);
	}

	/* Second control word on the PL080s */
	if (pl08x->vd->pl080s)
		writel_relaxed(lli[PL080S_LLI_CCTL2],
				phychan->base + PL080S_CH_CONTROL2);

	writel(ccfg, phychan->reg_config);
}

/*
 * Set the initial DMA register values i.e. those for the first LLI
 * The next LLI pointer and the configuration interrupt bit have
 * been set when the LLIs were constructed.  Poke them into the hardware
 * and start the transfer.
 */
static void pl08x_start_next_txd(struct pl08x_dma_chan *plchan)
{
	struct pl08x_driver_data *pl08x = plchan->host;
	struct pl08x_phy_chan *phychan = plchan->phychan;
	struct virt_dma_desc *vd = vchan_next_desc(&plchan->vc);
	struct pl08x_txd *txd = to_pl08x_txd(&vd->tx);
	u32 val;

	list_del(&txd->vd.node);

	plchan->at = txd;

	/* Wait for channel inactive */
	while (pl08x_phy_channel_busy(phychan))
		cpu_relax();

	pl08x_write_lli(pl08x, phychan, &txd->llis_va[0], txd->ccfg);

	/* Enable the DMA channel */
	/* Do not access config register until channel shows as disabled */
	while (readl(pl08x->base + PL080_EN_CHAN) & BIT(phychan->id))
		cpu_relax();

	/* Do not access config register until channel shows as inactive */
	if (phychan->ftdmac020) {
		val = readl(phychan->reg_config);
		while (val & FTDMAC020_CH_CFG_BUSY)
			val = readl(phychan->reg_config);

		val = readl(phychan->reg_control);
		while (val & FTDMAC020_CH_CSR_EN)
			val = readl(phychan->reg_control);

		writel(val | FTDMAC020_CH_CSR_EN,
		       phychan->reg_control);
	} else {
		val = readl(phychan->reg_config);
		while ((val & PL080_CONFIG_ACTIVE) ||
		       (val & PL080_CONFIG_ENABLE))
			val = readl(phychan->reg_config);

		writel(val | PL080_CONFIG_ENABLE, phychan->reg_config);
	}
}

/*
 * Pause the channel by setting the HALT bit.
 *
 * For M->P transfers, pause the DMAC first and then stop the peripheral -
 * the FIFO can only drain if the peripheral is still requesting data.
 * (note: this can still timeout if the DMAC FIFO never drains of data.)
 *
 * For P->M transfers, disable the peripheral first to stop it filling
 * the DMAC FIFO, and then pause the DMAC.
 */
static void pl08x_pause_phy_chan(struct pl08x_phy_chan *ch)
{
	u32 val;
	int timeout;

	if (ch->ftdmac020) {
		/* Use the enable bit on the FTDMAC020 */
		val = readl(ch->reg_control);
		val &= ~FTDMAC020_CH_CSR_EN;
		writel(val, ch->reg_control);
		return;
	}

	/* Set the HALT bit and wait for the FIFO to drain */
	val = readl(ch->reg_config);
	val |= PL080_CONFIG_HALT;
	writel(val, ch->reg_config);

	/* Wait for channel inactive */
	for (timeout = 1000; timeout; timeout--) {
		if (!pl08x_phy_channel_busy(ch))
			break;
		udelay(1);
	}
	if (pl08x_phy_channel_busy(ch))
		pr_err("pl08x: channel%u timeout waiting for pause\n", ch->id);
}

static void pl08x_resume_phy_chan(struct pl08x_phy_chan *ch)
{
	u32 val;

	/* Use the enable bit on the FTDMAC020 */
	if (ch->ftdmac020) {
		val = readl(ch->reg_control);
		val |= FTDMAC020_CH_CSR_EN;
		writel(val, ch->reg_control);
		return;
	}

	/* Clear the HALT bit */
	val = readl(ch->reg_config);
	val &= ~PL080_CONFIG_HALT;
	writel(val, ch->reg_config);
}

/*
 * pl08x_terminate_phy_chan() stops the channel, clears the FIFO and
 * clears any pending interrupt status.  This should not be used for
 * an on-going transfer, but as a method of shutting down a channel
 * (eg, when it's no longer used) or terminating a transfer.
 */
static void pl08x_terminate_phy_chan(struct pl08x_driver_data *pl08x,
	struct pl08x_phy_chan *ch)
{
	u32 val;

	/* The layout for the FTDMAC020 is different */
	if (ch->ftdmac020) {
		/* Disable all interrupts */
		val = readl(ch->reg_config);
		val |= (FTDMAC020_CH_CFG_INT_ABT_MASK |
			FTDMAC020_CH_CFG_INT_ERR_MASK |
			FTDMAC020_CH_CFG_INT_TC_MASK);
		writel(val, ch->reg_config);

		/* Abort and disable channel */
		val = readl(ch->reg_control);
		val &= ~FTDMAC020_CH_CSR_EN;
		val |= FTDMAC020_CH_CSR_ABT;
		writel(val, ch->reg_control);

		/* Clear ABT and ERR interrupt flags */
		writel(BIT(ch->id) | BIT(ch->id + 16),
		       pl08x->base + PL080_ERR_CLEAR);
		writel(BIT(ch->id), pl08x->base + PL080_TC_CLEAR);

		return;
	}

	val = readl(ch->reg_config);
	val &= ~(PL080_CONFIG_ENABLE | PL080_CONFIG_ERR_IRQ_MASK |
		 PL080_CONFIG_TC_IRQ_MASK);
	writel(val, ch->reg_config);

	writel(BIT(ch->id), pl08x->base + PL080_ERR_CLEAR);
	writel(BIT(ch->id), pl08x->base + PL080_TC_CLEAR);
}

static u32 get_bytes_in_phy_channel(struct pl08x_phy_chan *ch)
{
	u32 val;
	u32 bytes;

	if (ch->ftdmac020) {
		bytes = readl(ch->base + FTDMAC020_CH_SIZE);

		val = readl(ch->reg_control);
		val &= FTDMAC020_CH_CSR_SRC_WIDTH_MSK;
		val >>= FTDMAC020_CH_CSR_SRC_WIDTH_SHIFT;
	} else if (ch->pl080s) {
		val = readl(ch->base + PL080S_CH_CONTROL2);
		bytes = val & PL080S_CONTROL_TRANSFER_SIZE_MASK;

		val = readl(ch->reg_control);
		val &= PL080_CONTROL_SWIDTH_MASK;
		val >>= PL080_CONTROL_SWIDTH_SHIFT;
	} else {
		/* Plain PL08x */
		val = readl(ch->reg_control);
		bytes = val & PL080_CONTROL_TRANSFER_SIZE_MASK;

		val &= PL080_CONTROL_SWIDTH_MASK;
		val >>= PL080_CONTROL_SWIDTH_SHIFT;
	}

	switch (val) {
	case PL080_WIDTH_8BIT:
		break;
	case PL080_WIDTH_16BIT:
		bytes *= 2;
		break;
	case PL080_WIDTH_32BIT:
		bytes *= 4;
		break;
	}
	return bytes;
}

static u32 get_bytes_in_lli(struct pl08x_phy_chan *ch, const u32 *llis_va)
{
	u32 val;
	u32 bytes;

	if (ch->ftdmac020) {
		val = llis_va[PL080_LLI_CCTL];
		bytes = val & FTDMAC020_LLI_TRANSFER_SIZE_MASK;

		val = llis_va[PL080_LLI_CCTL];
		val &= FTDMAC020_LLI_SRC_WIDTH_MSK;
		val >>= FTDMAC020_LLI_SRC_WIDTH_SHIFT;
	} else if (ch->pl080s) {
		val = llis_va[PL080S_LLI_CCTL2];
		bytes = val & PL080S_CONTROL_TRANSFER_SIZE_MASK;

		val = llis_va[PL080_LLI_CCTL];
		val &= PL080_CONTROL_SWIDTH_MASK;
		val >>= PL080_CONTROL_SWIDTH_SHIFT;
	} else {
		/* Plain PL08x */
		val = llis_va[PL080_LLI_CCTL];
		bytes = val & PL080_CONTROL_TRANSFER_SIZE_MASK;

		val &= PL080_CONTROL_SWIDTH_MASK;
		val >>= PL080_CONTROL_SWIDTH_SHIFT;
	}

	switch (val) {
	case PL080_WIDTH_8BIT:
		break;
	case PL080_WIDTH_16BIT:
		bytes *= 2;
		break;
	case PL080_WIDTH_32BIT:
		bytes *= 4;
		break;
	}
	return bytes;
}

/* The channel should be paused when calling this */
static u32 pl08x_getbytes_chan(struct pl08x_dma_chan *plchan)
{
	struct pl08x_driver_data *pl08x = plchan->host;
	const u32 *llis_va, *llis_va_limit;
	struct pl08x_phy_chan *ch;
	dma_addr_t llis_bus;
	struct pl08x_txd *txd;
	u32 llis_max_words;
	size_t bytes;
	u32 clli;

	ch = plchan->phychan;
	txd = plchan->at;

	if (!ch || !txd)
		return 0;

	/*
	 * Follow the LLIs to get the number of remaining
	 * bytes in the currently active transaction.
	 */
	clli = readl(ch->reg_lli) & ~PL080_LLI_LM_AHB2;

	/* First get the remaining bytes in the active transfer */
	bytes = get_bytes_in_phy_channel(ch);

	if (!clli)
		return bytes;

	llis_va = txd->llis_va;
	llis_bus = txd->llis_bus;

	llis_max_words = pl08x->lli_words * MAX_NUM_TSFR_LLIS;
	BUG_ON(clli < llis_bus || clli >= llis_bus +
						sizeof(u32) * llis_max_words);

	/*
	 * Locate the next LLI - as this is an array,
	 * it's simple maths to find.
	 */
	llis_va += (clli - llis_bus) / sizeof(u32);

	llis_va_limit = llis_va + llis_max_words;

	for (; llis_va < llis_va_limit; llis_va += pl08x->lli_words) {
		bytes += get_bytes_in_lli(ch, llis_va);

		/*
		 * A LLI pointer going backward terminates the LLI list
		 */
		if (llis_va[PL080_LLI_LLI] <= clli)
			break;
	}

	return bytes;
}

/*
 * Allocate a physical channel for a virtual channel
 *
 * Try to locate a physical channel to be used for this transfer. If all
 * are taken return NULL and the requester will have to cope by using
 * some fallback PIO mode or retrying later.
 */
static struct pl08x_phy_chan *
pl08x_get_phy_channel(struct pl08x_driver_data *pl08x,
		      struct pl08x_dma_chan *virt_chan)
{
	struct pl08x_phy_chan *ch = NULL;
	unsigned long flags;
	int i;

	for (i = 0; i < pl08x->vd->channels; i++) {
		ch = &pl08x->phy_chans[i];

		spin_lock_irqsave(&ch->lock, flags);

		if (!ch->locked && !ch->serving) {
			ch->serving = virt_chan;
			spin_unlock_irqrestore(&ch->lock, flags);
			break;
		}

		spin_unlock_irqrestore(&ch->lock, flags);
	}

	if (i == pl08x->vd->channels) {
		/* No physical channel available, cope with it */
		return NULL;
	}

	return ch;
}

/* Mark the physical channel as free.  Note, this write is atomic. */
static inline void pl08x_put_phy_channel(struct pl08x_driver_data *pl08x,
					 struct pl08x_phy_chan *ch)
{
	ch->serving = NULL;
}

/*
 * Try to allocate a physical channel.  When successful, assign it to
 * this virtual channel, and initiate the next descriptor.  The
 * virtual channel lock must be held at this point.
 */
static void pl08x_phy_alloc_and_start(struct pl08x_dma_chan *plchan)
{
	struct pl08x_driver_data *pl08x = plchan->host;
	struct pl08x_phy_chan *ch;

	ch = pl08x_get_phy_channel(pl08x, plchan);
	if (!ch) {
		dev_dbg(&pl08x->adev->dev, "no physical channel available for xfer on %s\n", plchan->name);
		plchan->state = PL08X_CHAN_WAITING;
		return;
	}

	dev_dbg(&pl08x->adev->dev, "allocated physical channel %d for xfer on %s\n",
		ch->id, plchan->name);

	plchan->phychan = ch;
	plchan->state = PL08X_CHAN_RUNNING;
	pl08x_start_next_txd(plchan);
}

static void pl08x_phy_reassign_start(struct pl08x_phy_chan *ch,
	struct pl08x_dma_chan *plchan)
{
	struct pl08x_driver_data *pl08x = plchan->host;

	dev_dbg(&pl08x->adev->dev, "reassigned physical channel %d for xfer on %s\n",
		ch->id, plchan->name);

	/*
	 * We do this without taking the lock; we're really only concerned
	 * about whether this pointer is NULL or not, and we're guaranteed
	 * that this will only be called when it _already_ is non-NULL.
	 */
	ch->serving = plchan;
	plchan->phychan = ch;
	plchan->state = PL08X_CHAN_RUNNING;
	pl08x_start_next_txd(plchan);
}

/*
 * Free a physical DMA channel, potentially reallocating it to another
 * virtual channel if we have any pending.
 */
static void pl08x_phy_free(struct pl08x_dma_chan *plchan)
{
	struct pl08x_driver_data *pl08x = plchan->host;
	struct pl08x_dma_chan *p, *next;

 retry:
	next = NULL;

	/* Find a waiting virtual channel for the next transfer. */
	list_for_each_entry(p, &pl08x->memcpy.channels, vc.chan.device_node)
		if (p->state == PL08X_CHAN_WAITING) {
			next = p;
			break;
		}

	if (!next && pl08x->has_slave) {
		list_for_each_entry(p, &pl08x->slave.channels, vc.chan.device_node)
			if (p->state == PL08X_CHAN_WAITING) {
				next = p;
				break;
			}
	}

	/* Ensure that the physical channel is stopped */
	pl08x_terminate_phy_chan(pl08x, plchan->phychan);

	if (next) {
		bool success;

		/*
		 * Eww.  We know this isn't going to deadlock
		 * but lockdep probably doesn't.
		 */
		spin_lock(&next->vc.lock);
		/* Re-check the state now that we have the lock */
		success = next->state == PL08X_CHAN_WAITING;
		if (success)
			pl08x_phy_reassign_start(plchan->phychan, next);
		spin_unlock(&next->vc.lock);

		/* If the state changed, try to find another channel */
		if (!success)
			goto retry;
	} else {
		/* No more jobs, so free up the physical channel */
		pl08x_put_phy_channel(pl08x, plchan->phychan);
	}

	plchan->phychan = NULL;
	plchan->state = PL08X_CHAN_IDLE;
}

/*
 * LLI handling
 */

static inline unsigned int
pl08x_get_bytes_for_lli(struct pl08x_driver_data *pl08x,
			u32 cctl,
			bool source)
{
	u32 val;

	if (pl08x->vd->ftdmac020) {
		if (source)
			val = (cctl & FTDMAC020_LLI_SRC_WIDTH_MSK) >>
				FTDMAC020_LLI_SRC_WIDTH_SHIFT;
		else
			val = (cctl & FTDMAC020_LLI_DST_WIDTH_MSK) >>
				FTDMAC020_LLI_DST_WIDTH_SHIFT;
	} else {
		if (source)
			val = (cctl & PL080_CONTROL_SWIDTH_MASK) >>
				PL080_CONTROL_SWIDTH_SHIFT;
		else
			val = (cctl & PL080_CONTROL_DWIDTH_MASK) >>
				PL080_CONTROL_DWIDTH_SHIFT;
	}

	switch (val) {
	case PL080_WIDTH_8BIT:
		return 1;
	case PL080_WIDTH_16BIT:
		return 2;
	case PL080_WIDTH_32BIT:
		return 4;
	default:
		break;
	}
	BUG();
	return 0;
}

static inline u32 pl08x_lli_control_bits(struct pl08x_driver_data *pl08x,
					 u32 cctl,
					 u8 srcwidth, u8 dstwidth,
					 size_t tsize)
{
	u32 retbits = cctl;

	/*
	 * Remove all src, dst and transfer size bits, then set the
	 * width and size according to the parameters. The bit offsets
	 * are different in the FTDMAC020 so we need to accound for this.
	 */
	if (pl08x->vd->ftdmac020) {
		retbits &= ~FTDMAC020_LLI_DST_WIDTH_MSK;
		retbits &= ~FTDMAC020_LLI_SRC_WIDTH_MSK;
		retbits &= ~FTDMAC020_LLI_TRANSFER_SIZE_MASK;

		switch (srcwidth) {
		case 1:
			retbits |= PL080_WIDTH_8BIT <<
				FTDMAC020_LLI_SRC_WIDTH_SHIFT;
			break;
		case 2:
			retbits |= PL080_WIDTH_16BIT <<
				FTDMAC020_LLI_SRC_WIDTH_SHIFT;
			break;
		case 4:
			retbits |= PL080_WIDTH_32BIT <<
				FTDMAC020_LLI_SRC_WIDTH_SHIFT;
			break;
		default:
			BUG();
			break;
		}

		switch (dstwidth) {
		case 1:
			retbits |= PL080_WIDTH_8BIT <<
				FTDMAC020_LLI_DST_WIDTH_SHIFT;
			break;
		case 2:
			retbits |= PL080_WIDTH_16BIT <<
				FTDMAC020_LLI_DST_WIDTH_SHIFT;
			break;
		case 4:
			retbits |= PL080_WIDTH_32BIT <<
				FTDMAC020_LLI_DST_WIDTH_SHIFT;
			break;
		default:
			BUG();
			break;
		}

		tsize &= FTDMAC020_LLI_TRANSFER_SIZE_MASK;
		retbits |= tsize << FTDMAC020_LLI_TRANSFER_SIZE_SHIFT;
	} else {
		retbits &= ~PL080_CONTROL_DWIDTH_MASK;
		retbits &= ~PL080_CONTROL_SWIDTH_MASK;
		retbits &= ~PL080_CONTROL_TRANSFER_SIZE_MASK;

		switch (srcwidth) {
		case 1:
			retbits |= PL080_WIDTH_8BIT <<
				PL080_CONTROL_SWIDTH_SHIFT;
			break;
		case 2:
			retbits |= PL080_WIDTH_16BIT <<
				PL080_CONTROL_SWIDTH_SHIFT;
			break;
		case 4:
			retbits |= PL080_WIDTH_32BIT <<
				PL080_CONTROL_SWIDTH_SHIFT;
			break;
		default:
			BUG();
			break;
		}

		switch (dstwidth) {
		case 1:
			retbits |= PL080_WIDTH_8BIT <<
				PL080_CONTROL_DWIDTH_SHIFT;
			break;
		case 2:
			retbits |= PL080_WIDTH_16BIT <<
				PL080_CONTROL_DWIDTH_SHIFT;
			break;
		case 4:
			retbits |= PL080_WIDTH_32BIT <<
				PL080_CONTROL_DWIDTH_SHIFT;
			break;
		default:
			BUG();
			break;
		}

		tsize &= PL080_CONTROL_TRANSFER_SIZE_MASK;
		retbits |= tsize << PL080_CONTROL_TRANSFER_SIZE_SHIFT;
	}

	return retbits;
}

struct pl08x_lli_build_data {
	struct pl08x_txd *txd;
	struct pl08x_bus_data srcbus;
	struct pl08x_bus_data dstbus;
	size_t remainder;
	u32 lli_bus;
};

/*
 * Autoselect a master bus to use for the transfer. Slave will be the chosen as
 * victim in case src & dest are not similarly aligned. i.e. If after aligning
 * masters address with width requirements of transfer (by sending few byte by
 * byte data), slave is still not aligned, then its width will be reduced to
 * BYTE.
 * - prefers the destination bus if both available
 * - prefers bus with fixed address (i.e. peripheral)
 */
static void pl08x_choose_master_bus(struct pl08x_driver_data *pl08x,
				    struct pl08x_lli_build_data *bd,
				    struct pl08x_bus_data **mbus,
				    struct pl08x_bus_data **sbus,
				    u32 cctl)
{
	bool dst_incr;
	bool src_incr;

	/*
	 * The FTDMAC020 only supports memory-to-memory transfer, so
	 * source and destination always increase.
	 */
	if (pl08x->vd->ftdmac020) {
		dst_incr = true;
		src_incr = true;
	} else {
		dst_incr = !!(cctl & PL080_CONTROL_DST_INCR);
		src_incr = !!(cctl & PL080_CONTROL_SRC_INCR);
	}

	/*
	 * If either bus is not advancing, i.e. it is a peripheral, that
	 * one becomes master
	 */
	if (!dst_incr) {
		*mbus = &bd->dstbus;
		*sbus = &bd->srcbus;
	} else if (!src_incr) {
		*mbus = &bd->srcbus;
		*sbus = &bd->dstbus;
	} else {
		if (bd->dstbus.buswidth >= bd->srcbus.buswidth) {
			*mbus = &bd->dstbus;
			*sbus = &bd->srcbus;
		} else {
			*mbus = &bd->srcbus;
			*sbus = &bd->dstbus;
		}
	}
}

/*
 * Fills in one LLI for a certain transfer descriptor and advance the counter
 */
static void pl08x_fill_lli_for_desc(struct pl08x_driver_data *pl08x,
				    struct pl08x_lli_build_data *bd,
				    int num_llis, int len, u32 cctl, u32 cctl2)
{
	u32 offset = num_llis * pl08x->lli_words;
	u32 *llis_va = bd->txd->llis_va + offset;
	dma_addr_t llis_bus = bd->txd->llis_bus;

	BUG_ON(num_llis >= MAX_NUM_TSFR_LLIS);

	/* Advance the offset to next LLI. */
	offset += pl08x->lli_words;

	llis_va[PL080_LLI_SRC] = bd->srcbus.addr;
	llis_va[PL080_LLI_DST] = bd->dstbus.addr;
	llis_va[PL080_LLI_LLI] = (llis_bus + sizeof(u32) * offset);
	llis_va[PL080_LLI_LLI] |= bd->lli_bus;
	llis_va[PL080_LLI_CCTL] = cctl;
	if (pl08x->vd->pl080s)
		llis_va[PL080S_LLI_CCTL2] = cctl2;

	if (pl08x->vd->ftdmac020) {
		/* FIXME: only memcpy so far so both increase */
		bd->srcbus.addr += len;
		bd->dstbus.addr += len;
	} else {
		if (cctl & PL080_CONTROL_SRC_INCR)
			bd->srcbus.addr += len;
		if (cctl & PL080_CONTROL_DST_INCR)
			bd->dstbus.addr += len;
	}

	BUG_ON(bd->remainder < len);

	bd->remainder -= len;
}

static inline void prep_byte_width_lli(struct pl08x_driver_data *pl08x,
			struct pl08x_lli_build_data *bd, u32 *cctl, u32 len,
			int num_llis, size_t *total_bytes)
{
	*cctl = pl08x_lli_control_bits(pl08x, *cctl, 1, 1, len);
	pl08x_fill_lli_for_desc(pl08x, bd, num_llis, len, *cctl, len);
	(*total_bytes) += len;
}

#if 1
static void pl08x_dump_lli(struct pl08x_driver_data *pl08x,
			   const u32 *llis_va, int num_llis)
{
	int i;

	if (pl08x->vd->pl080s) {
		dev_vdbg(&pl08x->adev->dev,
			"%-3s %-9s  %-10s %-10s %-10s %-10s %s\n",
			"lli", "", "csrc", "cdst", "clli", "cctl", "cctl2");
		for (i = 0; i < num_llis; i++) {
			dev_vdbg(&pl08x->adev->dev,
				"%3d @%p: 0x%08x 0x%08x 0x%08x 0x%08x 0x%08x\n",
				i, llis_va, llis_va[PL080_LLI_SRC],
				llis_va[PL080_LLI_DST], llis_va[PL080_LLI_LLI],
				llis_va[PL080_LLI_CCTL],
				llis_va[PL080S_LLI_CCTL2]);
			llis_va += pl08x->lli_words;
		}
	} else {
		dev_vdbg(&pl08x->adev->dev,
			"%-3s %-9s  %-10s %-10s %-10s %s\n",
			"lli", "", "csrc", "cdst", "clli", "cctl");
		for (i = 0; i < num_llis; i++) {
			dev_vdbg(&pl08x->adev->dev,
				"%3d @%p: 0x%08x 0x%08x 0x%08x 0x%08x\n",
				i, llis_va, llis_va[PL080_LLI_SRC],
				llis_va[PL080_LLI_DST], llis_va[PL080_LLI_LLI],
				llis_va[PL080_LLI_CCTL]);
			llis_va += pl08x->lli_words;
		}
	}
}
#else
static inline void pl08x_dump_lli(struct pl08x_driver_data *pl08x,
				  const u32 *llis_va, int num_llis) {}
#endif

/*
 * This fills in the table of LLIs for the transfer descriptor
 * Note that we assume we never have to change the burst sizes
 * Return 0 for error
 */
static int pl08x_fill_llis_for_desc(struct pl08x_driver_data *pl08x,
			      struct pl08x_txd *txd)
{
	struct pl08x_bus_data *mbus, *sbus;
	struct pl08x_lli_build_data bd;
	int num_llis = 0;
	u32 cctl, early_bytes = 0;
	size_t max_bytes_per_lli, total_bytes;
	u32 *llis_va, *last_lli;
	struct pl08x_sg *dsg;

	txd->llis_va = dma_pool_alloc(pl08x->pool, GFP_NOWAIT, &txd->llis_bus);
	if (!txd->llis_va) {
		dev_err(&pl08x->adev->dev, "%s no memory for llis\n", __func__);
		return 0;
	}

	bd.txd = txd;
	bd.lli_bus = (pl08x->lli_buses & PL08X_AHB2) ? PL080_LLI_LM_AHB2 : 0;
	cctl = txd->cctl;

	/* Find maximum width of the source bus */
	bd.srcbus.maxwidth = pl08x_get_bytes_for_lli(pl08x, cctl, true);

	/* Find maximum width of the destination bus */
	bd.dstbus.maxwidth = pl08x_get_bytes_for_lli(pl08x, cctl, false);

	list_for_each_entry(dsg, &txd->dsg_list, node) {
		total_bytes = 0;
		cctl = txd->cctl;

		bd.srcbus.addr = dsg->src_addr;
		bd.dstbus.addr = dsg->dst_addr;
		bd.remainder = dsg->len;
		bd.srcbus.buswidth = bd.srcbus.maxwidth;
		bd.dstbus.buswidth = bd.dstbus.maxwidth;

		pl08x_choose_master_bus(pl08x, &bd, &mbus, &sbus, cctl);

		dev_vdbg(&pl08x->adev->dev,
			"src=0x%08llx%s/%u dst=0x%08llx%s/%u len=%zu\n",
			(u64)bd.srcbus.addr,
			cctl & PL080_CONTROL_SRC_INCR ? "+" : "",
			bd.srcbus.buswidth,
			(u64)bd.dstbus.addr,
			cctl & PL080_CONTROL_DST_INCR ? "+" : "",
			bd.dstbus.buswidth,
			bd.remainder);
		dev_vdbg(&pl08x->adev->dev, "mbus=%s sbus=%s\n",
			mbus == &bd.srcbus ? "src" : "dst",
			sbus == &bd.srcbus ? "src" : "dst");

		/*
		 * Zero length is only allowed if all these requirements are
		 * met:
		 * - flow controller is peripheral.
		 * - src.addr is aligned to src.width
		 * - dst.addr is aligned to dst.width
		 *
		 * sg_len == 1 should be true, as there can be two cases here:
		 *
		 * - Memory addresses are contiguous and are not scattered.
		 *   Here, Only one sg will be passed by user driver, with
		 *   memory address and zero length. We pass this to controller
		 *   and after the transfer it will receive the last burst
		 *   request from peripheral and so transfer finishes.
		 *
		 * - Memory addresses are scattered and are not contiguous.
		 *   Here, Obviously as DMA controller doesn't know when a lli's
		 *   transfer gets over, it can't load next lli. So in this
		 *   case, there has to be an assumption that only one lli is
		 *   supported. Thus, we can't have scattered addresses.
		 */
		if (!bd.remainder) {
			u32 fc;

			/* FTDMAC020 only does memory-to-memory */
			if (pl08x->vd->ftdmac020)
				fc = PL080_FLOW_MEM2MEM;
			else
				fc = (txd->ccfg & PL080_CONFIG_FLOW_CONTROL_MASK) >>
					PL080_CONFIG_FLOW_CONTROL_SHIFT;
			if (!((fc >= PL080_FLOW_SRC2DST_DST) &&
					(fc <= PL080_FLOW_SRC2DST_SRC))) {
				dev_err(&pl08x->adev->dev, "%s sg len can't be zero",
					__func__);
				return 0;
			}

			if (!IS_BUS_ALIGNED(&bd.srcbus) ||
				!IS_BUS_ALIGNED(&bd.dstbus)) {
				dev_err(&pl08x->adev->dev,
					"%s src & dst address must be aligned to src"
					" & dst width if peripheral is flow controller",
					__func__);
				return 0;
			}

			cctl = pl08x_lli_control_bits(pl08x, cctl,
					bd.srcbus.buswidth, bd.dstbus.buswidth,
					0);
			pl08x_fill_lli_for_desc(pl08x, &bd, num_llis++,
					0, cctl, 0);
			break;
		}

		/*
		 * Send byte by byte for following cases
		 * - Less than a bus width available
		 * - until master bus is aligned
		 */
		if (bd.remainder < mbus->buswidth)
			early_bytes = bd.remainder;
		else if (!IS_BUS_ALIGNED(mbus)) {
			early_bytes = mbus->buswidth -
				(mbus->addr & (mbus->buswidth - 1));
			if ((bd.remainder - early_bytes) < mbus->buswidth)
				early_bytes = bd.remainder;
		}

		if (early_bytes) {
			dev_vdbg(&pl08x->adev->dev,
				"%s byte width LLIs (remain 0x%08zx)\n",
				__func__, bd.remainder);
			prep_byte_width_lli(pl08x, &bd, &cctl, early_bytes,
				num_llis++, &total_bytes);
		}

		if (bd.remainder) {
			/*
			 * Master now aligned
			 * - if slave is not then we must set its width down
			 */
			if (!IS_BUS_ALIGNED(sbus)) {
				dev_dbg(&pl08x->adev->dev,
					"%s set down bus width to one byte\n",
					__func__);

				sbus->buswidth = 1;
			}

			/*
			 * Bytes transferred = tsize * src width, not
			 * MIN(buswidths)
			 */
			max_bytes_per_lli = bd.srcbus.buswidth *
						pl08x->vd->max_transfer_size;
			dev_vdbg(&pl08x->adev->dev,
				"%s max bytes per lli = %zu\n",
				__func__, max_bytes_per_lli);

			/*
			 * Make largest possible LLIs until less than one bus
			 * width left
			 */
			while (bd.remainder > (mbus->buswidth - 1)) {
				size_t lli_len, tsize, width;

				/*
				 * If enough left try to send max possible,
				 * otherwise try to send the remainder
				 */
				lli_len = min(bd.remainder, max_bytes_per_lli);

				/*
				 * Check against maximum bus alignment:
				 * Calculate actual transfer size in relation to
				 * bus width an get a maximum remainder of the
				 * highest bus width - 1
				 */
				width = max(mbus->buswidth, sbus->buswidth);
				lli_len = (lli_len / width) * width;
				tsize = lli_len / bd.srcbus.buswidth;

				dev_vdbg(&pl08x->adev->dev,
					"%s fill lli with single lli chunk of "
					"size 0x%08zx (remainder 0x%08zx)\n",
					__func__, lli_len, bd.remainder);

				cctl = pl08x_lli_control_bits(pl08x, cctl,
					bd.srcbus.buswidth, bd.dstbus.buswidth,
					tsize);
				pl08x_fill_lli_for_desc(pl08x, &bd, num_llis++,
						lli_len, cctl, tsize);
				total_bytes += lli_len;
			}

			/*
			 * Send any odd bytes
			 */
			if (bd.remainder) {
				dev_vdbg(&pl08x->adev->dev,
					"%s align with boundary, send odd bytes (remain %zu)\n",
					__func__, bd.remainder);
				prep_byte_width_lli(pl08x, &bd, &cctl,
					bd.remainder, num_llis++, &total_bytes);
			}
		}

		if (total_bytes != dsg->len) {
			dev_err(&pl08x->adev->dev,
				"%s size of encoded lli:s don't match total txd, transferred 0x%08zx from size 0x%08zx\n",
				__func__, total_bytes, dsg->len);
			return 0;
		}

		if (num_llis >= MAX_NUM_TSFR_LLIS) {
			dev_err(&pl08x->adev->dev,
				"%s need to increase MAX_NUM_TSFR_LLIS from 0x%08x\n",
				__func__, MAX_NUM_TSFR_LLIS);
			return 0;
		}
	}

	llis_va = txd->llis_va;
	last_lli = llis_va + (num_llis - 1) * pl08x->lli_words;

	if (txd->cyclic) {
		/* Link back to the first LLI. */
		last_lli[PL080_LLI_LLI] = txd->llis_bus | bd.lli_bus;
	} else {
		/* The final LLI terminates the LLI. */
		last_lli[PL080_LLI_LLI] = 0;
		/* The final LLI element shall also fire an interrupt. */
		if (pl08x->vd->ftdmac020)
			last_lli[PL080_LLI_CCTL] &= ~FTDMAC020_LLI_TC_MSK;
		else
			last_lli[PL080_LLI_CCTL] |= PL080_CONTROL_TC_IRQ_EN;
	}

	pl08x_dump_lli(pl08x, llis_va, num_llis);

	return num_llis;
}

static void pl08x_free_txd(struct pl08x_driver_data *pl08x,
			   struct pl08x_txd *txd)
{
	struct pl08x_sg *dsg, *_dsg;

	if (txd->llis_va)
		dma_pool_free(pl08x->pool, txd->llis_va, txd->llis_bus);

	list_for_each_entry_safe(dsg, _dsg, &txd->dsg_list, node) {
		list_del(&dsg->node);
		kfree(dsg);
	}

	kfree(txd);
}

static void pl08x_desc_free(struct virt_dma_desc *vd)
{
	struct pl08x_txd *txd = to_pl08x_txd(&vd->tx);
	struct pl08x_dma_chan *plchan = to_pl08x_chan(vd->tx.chan);

	dma_descriptor_unmap(&vd->tx);
	if (!txd->done)
		pl08x_release_mux(plchan);

	pl08x_free_txd(plchan->host, txd);
}

static void pl08x_free_txd_list(struct pl08x_driver_data *pl08x,
				struct pl08x_dma_chan *plchan)
{
	LIST_HEAD(head);

	vchan_get_all_descriptors(&plchan->vc, &head);
	vchan_dma_desc_free_list(&plchan->vc, &head);
}

/*
 * The DMA ENGINE API
 */
static void pl08x_free_chan_resources(struct dma_chan *chan)
{
	/* Ensure all queued descriptors are freed */
	vchan_free_chan_resources(to_virt_chan(chan));
}

static struct dma_async_tx_descriptor *pl08x_prep_dma_interrupt(
		struct dma_chan *chan, unsigned long flags)
{
	struct dma_async_tx_descriptor *retval = NULL;

	return retval;
}

/*
 * Code accessing dma_async_is_complete() in a tight loop may give problems.
 * If slaves are relying on interrupts to signal completion this function
 * must not be called with interrupts disabled.
 */
static enum dma_status pl08x_dma_tx_status(struct dma_chan *chan,
		dma_cookie_t cookie, struct dma_tx_state *txstate)
{
	struct pl08x_dma_chan *plchan = to_pl08x_chan(chan);
	struct virt_dma_desc *vd;
	unsigned long flags;
	enum dma_status ret;
	size_t bytes = 0;

	ret = dma_cookie_status(chan, cookie, txstate);
	if (ret == DMA_COMPLETE)
		return ret;

	/*
	 * There's no point calculating the residue if there's
	 * no txstate to store the value.
	 */
	if (!txstate) {
		if (plchan->state == PL08X_CHAN_PAUSED)
			ret = DMA_PAUSED;
		return ret;
	}

	spin_lock_irqsave(&plchan->vc.lock, flags);
	ret = dma_cookie_status(chan, cookie, txstate);
	if (ret != DMA_COMPLETE) {
		vd = vchan_find_desc(&plchan->vc, cookie);
		if (vd) {
			/* On the issued list, so hasn't been processed yet */
			struct pl08x_txd *txd = to_pl08x_txd(&vd->tx);
			struct pl08x_sg *dsg;

			list_for_each_entry(dsg, &txd->dsg_list, node)
				bytes += dsg->len;
		} else {
			bytes = pl08x_getbytes_chan(plchan);
		}
	}
	spin_unlock_irqrestore(&plchan->vc.lock, flags);

	/*
	 * This cookie not complete yet
	 * Get number of bytes left in the active transactions and queue
	 */
	dma_set_residue(txstate, bytes);

	if (plchan->state == PL08X_CHAN_PAUSED && ret == DMA_IN_PROGRESS)
		ret = DMA_PAUSED;

	/* Whether waiting or running, we're in progress */
	return ret;
}

/* PrimeCell DMA extension */
struct burst_table {
	u32 burstwords;
	u32 reg;
};

static const struct burst_table burst_sizes[] = {
	{
		.burstwords = 256,
		.reg = PL080_BSIZE_256,
	},
	{
		.burstwords = 128,
		.reg = PL080_BSIZE_128,
	},
	{
		.burstwords = 64,
		.reg = PL080_BSIZE_64,
	},
	{
		.burstwords = 32,
		.reg = PL080_BSIZE_32,
	},
	{
		.burstwords = 16,
		.reg = PL080_BSIZE_16,
	},
	{
		.burstwords = 8,
		.reg = PL080_BSIZE_8,
	},
	{
		.burstwords = 4,
		.reg = PL080_BSIZE_4,
	},
	{
		.burstwords = 0,
		.reg = PL080_BSIZE_1,
	},
};

/*
 * Given the source and destination available bus masks, select which
 * will be routed to each port.  We try to have source and destination
 * on separate ports, but always respect the allowable settings.
 */
static u32 pl08x_select_bus(bool ftdmac020, u8 src, u8 dst)
{
	u32 cctl = 0;
	u32 dst_ahb2;
	u32 src_ahb2;

	/* The FTDMAC020 use different bits to indicate src/dst bus */
	if (ftdmac020) {
		dst_ahb2 = FTDMAC020_LLI_DST_SEL;
		src_ahb2 = FTDMAC020_LLI_SRC_SEL;
	} else {
		dst_ahb2 = PL080_CONTROL_DST_AHB2;
		src_ahb2 = PL080_CONTROL_SRC_AHB2;
	}

	if (!(dst & PL08X_AHB1) || ((dst & PL08X_AHB2) && (src & PL08X_AHB1)))
		cctl |= dst_ahb2;
	if (!(src & PL08X_AHB1) || ((src & PL08X_AHB2) && !(dst & PL08X_AHB2)))
		cctl |= src_ahb2;

	return cctl;
}

static u32 pl08x_cctl(u32 cctl)
{
	cctl &= ~(PL080_CONTROL_SRC_AHB2 | PL080_CONTROL_DST_AHB2 |
		  PL080_CONTROL_SRC_INCR | PL080_CONTROL_DST_INCR |
		  PL080_CONTROL_PROT_MASK);

	/* Access the cell in privileged mode, non-bufferable, non-cacheable */
	return cctl | PL080_CONTROL_PROT_SYS;
}

static u32 pl08x_width(enum dma_slave_buswidth width)
{
	switch (width) {
	case DMA_SLAVE_BUSWIDTH_1_BYTE:
		return PL080_WIDTH_8BIT;
	case DMA_SLAVE_BUSWIDTH_2_BYTES:
		return PL080_WIDTH_16BIT;
	case DMA_SLAVE_BUSWIDTH_4_BYTES:
		return PL080_WIDTH_32BIT;
	default:
		return ~0;
	}
}

static u32 pl08x_burst(u32 maxburst)
{
	int i;

	for (i = 0; i < ARRAY_SIZE(burst_sizes); i++)
		if (burst_sizes[i].burstwords <= maxburst)
			break;

	return burst_sizes[i].reg;
}

static u32 pl08x_get_cctl(struct pl08x_dma_chan *plchan,
	enum dma_slave_buswidth addr_width, u32 maxburst)
{
	u32 width, burst, cctl = 0;

	width = pl08x_width(addr_width);
	if (width == ~0)
		return ~0;

	cctl |= width << PL080_CONTROL_SWIDTH_SHIFT;
	cctl |= width << PL080_CONTROL_DWIDTH_SHIFT;

	/*
	 * If this channel will only request single transfers, set this
	 * down to ONE element.  Also select one element if no maxburst
	 * is specified.
	 */
	if (plchan->cd->single)
		maxburst = 1;

	burst = pl08x_burst(maxburst);
	cctl |= burst << PL080_CONTROL_SB_SIZE_SHIFT;
	cctl |= burst << PL080_CONTROL_DB_SIZE_SHIFT;

	return pl08x_cctl(cctl);
}

/*
 * Slave transactions callback to the slave device to allow
 * synchronization of slave DMA signals with the DMAC enable
 */
static void pl08x_issue_pending(struct dma_chan *chan)
{
	struct pl08x_dma_chan *plchan = to_pl08x_chan(chan);
	unsigned long flags;

	spin_lock_irqsave(&plchan->vc.lock, flags);
	if (vchan_issue_pending(&plchan->vc)) {
		if (!plchan->phychan && plchan->state != PL08X_CHAN_WAITING)
			pl08x_phy_alloc_and_start(plchan);
	}
	spin_unlock_irqrestore(&plchan->vc.lock, flags);
}

static struct pl08x_txd *pl08x_get_txd(struct pl08x_dma_chan *plchan)
{
	struct pl08x_txd *txd = kzalloc(sizeof(*txd), GFP_NOWAIT);

	if (txd)
		INIT_LIST_HEAD(&txd->dsg_list);
	return txd;
}

static u32 pl08x_memcpy_cctl(struct pl08x_driver_data *pl08x)
{
	u32 cctl = 0;

	/* Conjure cctl */
	switch (pl08x->pd->memcpy_burst_size) {
	default:
		dev_err(&pl08x->adev->dev,
			"illegal burst size for memcpy, set to 1\n");
		/* Fall through */
	case PL08X_BURST_SZ_1:
		cctl |= PL080_BSIZE_1 << PL080_CONTROL_SB_SIZE_SHIFT |
			PL080_BSIZE_1 << PL080_CONTROL_DB_SIZE_SHIFT;
		break;
	case PL08X_BURST_SZ_4:
		cctl |= PL080_BSIZE_4 << PL080_CONTROL_SB_SIZE_SHIFT |
			PL080_BSIZE_4 << PL080_CONTROL_DB_SIZE_SHIFT;
		break;
	case PL08X_BURST_SZ_8:
		cctl |= PL080_BSIZE_8 << PL080_CONTROL_SB_SIZE_SHIFT |
			PL080_BSIZE_8 << PL080_CONTROL_DB_SIZE_SHIFT;
		break;
	case PL08X_BURST_SZ_16:
		cctl |= PL080_BSIZE_16 << PL080_CONTROL_SB_SIZE_SHIFT |
			PL080_BSIZE_16 << PL080_CONTROL_DB_SIZE_SHIFT;
		break;
	case PL08X_BURST_SZ_32:
		cctl |= PL080_BSIZE_32 << PL080_CONTROL_SB_SIZE_SHIFT |
			PL080_BSIZE_32 << PL080_CONTROL_DB_SIZE_SHIFT;
		break;
	case PL08X_BURST_SZ_64:
		cctl |= PL080_BSIZE_64 << PL080_CONTROL_SB_SIZE_SHIFT |
			PL080_BSIZE_64 << PL080_CONTROL_DB_SIZE_SHIFT;
		break;
	case PL08X_BURST_SZ_128:
		cctl |= PL080_BSIZE_128 << PL080_CONTROL_SB_SIZE_SHIFT |
			PL080_BSIZE_128 << PL080_CONTROL_DB_SIZE_SHIFT;
		break;
	case PL08X_BURST_SZ_256:
		cctl |= PL080_BSIZE_256 << PL080_CONTROL_SB_SIZE_SHIFT |
			PL080_BSIZE_256 << PL080_CONTROL_DB_SIZE_SHIFT;
		break;
	}

	switch (pl08x->pd->memcpy_bus_width) {
	default:
		dev_err(&pl08x->adev->dev,
			"illegal bus width for memcpy, set to 8 bits\n");
		/* Fall through */
	case PL08X_BUS_WIDTH_8_BITS:
		cctl |= PL080_WIDTH_8BIT << PL080_CONTROL_SWIDTH_SHIFT |
			PL080_WIDTH_8BIT << PL080_CONTROL_DWIDTH_SHIFT;
		break;
	case PL08X_BUS_WIDTH_16_BITS:
		cctl |= PL080_WIDTH_16BIT << PL080_CONTROL_SWIDTH_SHIFT |
			PL080_WIDTH_16BIT << PL080_CONTROL_DWIDTH_SHIFT;
		break;
	case PL08X_BUS_WIDTH_32_BITS:
		cctl |= PL080_WIDTH_32BIT << PL080_CONTROL_SWIDTH_SHIFT |
			PL080_WIDTH_32BIT << PL080_CONTROL_DWIDTH_SHIFT;
		break;
	}

	/* Protection flags */
	if (pl08x->pd->memcpy_prot_buff)
		cctl |= PL080_CONTROL_PROT_BUFF;
	if (pl08x->pd->memcpy_prot_cache)
		cctl |= PL080_CONTROL_PROT_CACHE;

	/* We are the kernel, so we are in privileged mode */
	cctl |= PL080_CONTROL_PROT_SYS;

	/* Both to be incremented or the code will break */
	cctl |= PL080_CONTROL_SRC_INCR | PL080_CONTROL_DST_INCR;

	if (pl08x->vd->dualmaster)
		cctl |= pl08x_select_bus(false,
					 pl08x->mem_buses,
					 pl08x->mem_buses);

	return cctl;
}

static u32 pl08x_ftdmac020_memcpy_cctl(struct pl08x_driver_data *pl08x)
{
	u32 cctl = 0;

	/* Conjure cctl */
	switch (pl08x->pd->memcpy_bus_width) {
	default:
		dev_err(&pl08x->adev->dev,
			"illegal bus width for memcpy, set to 8 bits\n");
		/* Fall through */
	case PL08X_BUS_WIDTH_8_BITS:
		cctl |= PL080_WIDTH_8BIT << FTDMAC020_LLI_SRC_WIDTH_SHIFT |
			PL080_WIDTH_8BIT << FTDMAC020_LLI_DST_WIDTH_SHIFT;
		break;
	case PL08X_BUS_WIDTH_16_BITS:
		cctl |= PL080_WIDTH_16BIT << FTDMAC020_LLI_SRC_WIDTH_SHIFT |
			PL080_WIDTH_16BIT << FTDMAC020_LLI_DST_WIDTH_SHIFT;
		break;
	case PL08X_BUS_WIDTH_32_BITS:
		cctl |= PL080_WIDTH_32BIT << FTDMAC020_LLI_SRC_WIDTH_SHIFT |
			PL080_WIDTH_32BIT << FTDMAC020_LLI_DST_WIDTH_SHIFT;
		break;
	}

	/*
	 * By default mask the TC IRQ on all LLIs, it will be unmasked on
	 * the last LLI item by other code.
	 */
	cctl |= FTDMAC020_LLI_TC_MSK;

	/*
	 * Both to be incremented so leave bits FTDMAC020_LLI_SRCAD_CTL
	 * and FTDMAC020_LLI_DSTAD_CTL as zero
	 */
	if (pl08x->vd->dualmaster)
		cctl |= pl08x_select_bus(true,
					 pl08x->mem_buses,
					 pl08x->mem_buses);

	return cctl;
}

/*
 * Initialize a descriptor to be used by memcpy submit
 */
static struct dma_async_tx_descriptor *pl08x_prep_dma_memcpy(
		struct dma_chan *chan, dma_addr_t dest, dma_addr_t src,
		size_t len, unsigned long flags)
{
	struct pl08x_dma_chan *plchan = to_pl08x_chan(chan);
	struct pl08x_driver_data *pl08x = plchan->host;
	struct pl08x_txd *txd;
	struct pl08x_sg *dsg;
	int ret;

	txd = pl08x_get_txd(plchan);
	if (!txd) {
		dev_err(&pl08x->adev->dev,
			"%s no memory for descriptor\n", __func__);
		return NULL;
	}

	dsg = kzalloc(sizeof(struct pl08x_sg), GFP_NOWAIT);
	if (!dsg) {
		pl08x_free_txd(pl08x, txd);
		return NULL;
	}
	list_add_tail(&dsg->node, &txd->dsg_list);

	dsg->src_addr = src;
	dsg->dst_addr = dest;
	dsg->len = len;
	if (pl08x->vd->ftdmac020) {
		/* Writing CCFG zero ENABLES all interrupts */
		txd->ccfg = 0;
		txd->cctl = pl08x_ftdmac020_memcpy_cctl(pl08x);
	} else {
		txd->ccfg = PL080_CONFIG_ERR_IRQ_MASK |
			PL080_CONFIG_TC_IRQ_MASK |
			PL080_FLOW_MEM2MEM << PL080_CONFIG_FLOW_CONTROL_SHIFT;
		txd->cctl = pl08x_memcpy_cctl(pl08x);
	}

	ret = pl08x_fill_llis_for_desc(plchan->host, txd);
	if (!ret) {
		pl08x_free_txd(pl08x, txd);
		return NULL;
	}

	return vchan_tx_prep(&plchan->vc, &txd->vd, flags);
}

static struct pl08x_txd *pl08x_init_txd(
		struct dma_chan *chan,
		enum dma_transfer_direction direction,
		dma_addr_t *slave_addr)
{
	struct pl08x_dma_chan *plchan = to_pl08x_chan(chan);
	struct pl08x_driver_data *pl08x = plchan->host;
	struct pl08x_txd *txd;
	enum dma_slave_buswidth addr_width;
	int ret, tmp;
	u8 src_buses, dst_buses;
	u32 maxburst, cctl;

	txd = pl08x_get_txd(plchan);
	if (!txd) {
		dev_err(&pl08x->adev->dev, "%s no txd\n", __func__);
		return NULL;
	}

	/*
	 * Set up addresses, the PrimeCell configured address
	 * will take precedence since this may configure the
	 * channel target address dynamically at runtime.
	 */
	if (direction == DMA_MEM_TO_DEV) {
		cctl = PL080_CONTROL_SRC_INCR;
		*slave_addr = plchan->cfg.dst_addr;
		addr_width = plchan->cfg.dst_addr_width;
		maxburst = plchan->cfg.dst_maxburst;
		src_buses = pl08x->mem_buses;
		dst_buses = plchan->cd->periph_buses;
	} else if (direction == DMA_DEV_TO_MEM) {
		cctl = PL080_CONTROL_DST_INCR;
		*slave_addr = plchan->cfg.src_addr;
		addr_width = plchan->cfg.src_addr_width;
		maxburst = plchan->cfg.src_maxburst;
		src_buses = plchan->cd->periph_buses;
		dst_buses = pl08x->mem_buses;
	} else {
		pl08x_free_txd(pl08x, txd);
		dev_err(&pl08x->adev->dev,
			"%s direction unsupported\n", __func__);
		return NULL;
	}

	cctl |= pl08x_get_cctl(plchan, addr_width, maxburst);
	if (cctl == ~0) {
		pl08x_free_txd(pl08x, txd);
		dev_err(&pl08x->adev->dev,
			"DMA slave configuration botched?\n");
		return NULL;
	}

	txd->cctl = cctl | pl08x_select_bus(false, src_buses, dst_buses);

	if (plchan->cfg.device_fc)
		tmp = (direction == DMA_MEM_TO_DEV) ? PL080_FLOW_MEM2PER_PER :
			PL080_FLOW_PER2MEM_PER;
	else
		tmp = (direction == DMA_MEM_TO_DEV) ? PL080_FLOW_MEM2PER :
			PL080_FLOW_PER2MEM;

	txd->ccfg = PL080_CONFIG_ERR_IRQ_MASK |
		PL080_CONFIG_TC_IRQ_MASK |
		tmp << PL080_CONFIG_FLOW_CONTROL_SHIFT;

	ret = pl08x_request_mux(plchan);
	if (ret < 0) {
		pl08x_free_txd(pl08x, txd);
		dev_dbg(&pl08x->adev->dev,
			"unable to mux for transfer on %s due to platform restrictions\n",
			plchan->name);
		return NULL;
	}

	dev_dbg(&pl08x->adev->dev, "allocated DMA request signal %d for xfer on %s\n",
		 plchan->signal, plchan->name);

	/* Assign the flow control signal to this channel */
	if (direction == DMA_MEM_TO_DEV)
		txd->ccfg |= plchan->signal << PL080_CONFIG_DST_SEL_SHIFT;
	else
		txd->ccfg |= plchan->signal << PL080_CONFIG_SRC_SEL_SHIFT;

	return txd;
}

static int pl08x_tx_add_sg(struct pl08x_txd *txd,
			   enum dma_transfer_direction direction,
			   dma_addr_t slave_addr,
			   dma_addr_t buf_addr,
			   unsigned int len)
{
	struct pl08x_sg *dsg;

	dsg = kzalloc(sizeof(struct pl08x_sg), GFP_NOWAIT);
	if (!dsg)
		return -ENOMEM;

	list_add_tail(&dsg->node, &txd->dsg_list);

	dsg->len = len;
	if (direction == DMA_MEM_TO_DEV) {
		dsg->src_addr = buf_addr;
		dsg->dst_addr = slave_addr;
	} else {
		dsg->src_addr = slave_addr;
		dsg->dst_addr = buf_addr;
	}

	return 0;
}

static struct dma_async_tx_descriptor *pl08x_prep_slave_sg(
		struct dma_chan *chan, struct scatterlist *sgl,
		unsigned int sg_len, enum dma_transfer_direction direction,
		unsigned long flags, void *context)
{
	struct pl08x_dma_chan *plchan = to_pl08x_chan(chan);
	struct pl08x_driver_data *pl08x = plchan->host;
	struct pl08x_txd *txd;
	struct scatterlist *sg;
	int ret, tmp;
	dma_addr_t slave_addr;

	dev_dbg(&pl08x->adev->dev, "%s prepare transaction of %d bytes from %s\n",
			__func__, sg_dma_len(sgl), plchan->name);

	txd = pl08x_init_txd(chan, direction, &slave_addr);
	if (!txd)
		return NULL;

	for_each_sg(sgl, sg, sg_len, tmp) {
		ret = pl08x_tx_add_sg(txd, direction, slave_addr,
				      sg_dma_address(sg),
				      sg_dma_len(sg));
		if (ret) {
			pl08x_release_mux(plchan);
			pl08x_free_txd(pl08x, txd);
			dev_err(&pl08x->adev->dev, "%s no mem for pl080 sg\n",
					__func__);
			return NULL;
		}
	}

	ret = pl08x_fill_llis_for_desc(plchan->host, txd);
	if (!ret) {
		pl08x_release_mux(plchan);
		pl08x_free_txd(pl08x, txd);
		return NULL;
	}

	return vchan_tx_prep(&plchan->vc, &txd->vd, flags);
}

static struct dma_async_tx_descriptor *pl08x_prep_dma_cyclic(
		struct dma_chan *chan, dma_addr_t buf_addr, size_t buf_len,
		size_t period_len, enum dma_transfer_direction direction,
		unsigned long flags)
{
	struct pl08x_dma_chan *plchan = to_pl08x_chan(chan);
	struct pl08x_driver_data *pl08x = plchan->host;
	struct pl08x_txd *txd;
	int ret, tmp;
	dma_addr_t slave_addr;

	dev_dbg(&pl08x->adev->dev,
		"%s prepare cyclic transaction of %zd/%zd bytes %s %s\n",
		__func__, period_len, buf_len,
		direction == DMA_MEM_TO_DEV ? "to" : "from",
		plchan->name);

	txd = pl08x_init_txd(chan, direction, &slave_addr);
	if (!txd)
		return NULL;

	txd->cyclic = true;
	txd->cctl |= PL080_CONTROL_TC_IRQ_EN;
	for (tmp = 0; tmp < buf_len; tmp += period_len) {
		ret = pl08x_tx_add_sg(txd, direction, slave_addr,
				      buf_addr + tmp, period_len);
		if (ret) {
			pl08x_release_mux(plchan);
			pl08x_free_txd(pl08x, txd);
			return NULL;
		}
	}

	ret = pl08x_fill_llis_for_desc(plchan->host, txd);
	if (!ret) {
		pl08x_release_mux(plchan);
		pl08x_free_txd(pl08x, txd);
		return NULL;
	}

	return vchan_tx_prep(&plchan->vc, &txd->vd, flags);
}

static int pl08x_config(struct dma_chan *chan,
			struct dma_slave_config *config)
{
	struct pl08x_dma_chan *plchan = to_pl08x_chan(chan);
	struct pl08x_driver_data *pl08x = plchan->host;

	if (!plchan->slave)
		return -EINVAL;

	/* Reject definitely invalid configurations */
	if (config->src_addr_width == DMA_SLAVE_BUSWIDTH_8_BYTES ||
	    config->dst_addr_width == DMA_SLAVE_BUSWIDTH_8_BYTES)
		return -EINVAL;

	if (config->device_fc && pl08x->vd->pl080s) {
		dev_err(&pl08x->adev->dev,
			"%s: PL080S does not support peripheral flow control\n",
			__func__);
		return -EINVAL;
	}

	plchan->cfg = *config;

	return 0;
}

static int pl08x_terminate_all(struct dma_chan *chan)
{
	struct pl08x_dma_chan *plchan = to_pl08x_chan(chan);
	struct pl08x_driver_data *pl08x = plchan->host;
	unsigned long flags;

	spin_lock_irqsave(&plchan->vc.lock, flags);
	if (!plchan->phychan && !plchan->at) {
		spin_unlock_irqrestore(&plchan->vc.lock, flags);
		return 0;
	}

	plchan->state = PL08X_CHAN_IDLE;

	if (plchan->phychan) {
		/*
		 * Mark physical channel as free and free any slave
		 * signal
		 */
		pl08x_phy_free(plchan);
	}
	/* Dequeue jobs and free LLIs */
	if (plchan->at) {
		pl08x_desc_free(&plchan->at->vd);
		plchan->at = NULL;
	}
	/* Dequeue jobs not yet fired as well */
	pl08x_free_txd_list(pl08x, plchan);

	spin_unlock_irqrestore(&plchan->vc.lock, flags);

	return 0;
}

static int pl08x_pause(struct dma_chan *chan)
{
	struct pl08x_dma_chan *plchan = to_pl08x_chan(chan);
	unsigned long flags;

	/*
	 * Anything succeeds on channels with no physical allocation and
	 * no queued transfers.
	 */
	spin_lock_irqsave(&plchan->vc.lock, flags);
	if (!plchan->phychan && !plchan->at) {
		spin_unlock_irqrestore(&plchan->vc.lock, flags);
		return 0;
	}

	pl08x_pause_phy_chan(plchan->phychan);
	plchan->state = PL08X_CHAN_PAUSED;

	spin_unlock_irqrestore(&plchan->vc.lock, flags);

	return 0;
}

static int pl08x_resume(struct dma_chan *chan)
{
	struct pl08x_dma_chan *plchan = to_pl08x_chan(chan);
	unsigned long flags;

	/*
	 * Anything succeeds on channels with no physical allocation and
	 * no queued transfers.
	 */
	spin_lock_irqsave(&plchan->vc.lock, flags);
	if (!plchan->phychan && !plchan->at) {
		spin_unlock_irqrestore(&plchan->vc.lock, flags);
		return 0;
	}

	pl08x_resume_phy_chan(plchan->phychan);
	plchan->state = PL08X_CHAN_RUNNING;

	spin_unlock_irqrestore(&plchan->vc.lock, flags);

	return 0;
}

bool pl08x_filter_id(struct dma_chan *chan, void *chan_id)
{
	struct pl08x_dma_chan *plchan;
	char *name = chan_id;

	/* Reject channels for devices not bound to this driver */
	if (chan->device->dev->driver != &pl08x_amba_driver.drv)
		return false;

	plchan = to_pl08x_chan(chan);

	/* Check that the channel is not taken! */
	if (!strcmp(plchan->name, name))
		return true;

	return false;
}
EXPORT_SYMBOL_GPL(pl08x_filter_id);

static bool pl08x_filter_fn(struct dma_chan *chan, void *chan_id)
{
	struct pl08x_dma_chan *plchan = to_pl08x_chan(chan);

	return plchan->cd == chan_id;
}

/*
 * Just check that the device is there and active
 * TODO: turn this bit on/off depending on the number of physical channels
 * actually used, if it is zero... well shut it off. That will save some
 * power. Cut the clock at the same time.
 */
static void pl08x_ensure_on(struct pl08x_driver_data *pl08x)
{
	/* The Nomadik variant does not have the config register */
	if (pl08x->vd->nomadik)
		return;
	/* The FTDMAC020 variant does this in another register */
	if (pl08x->vd->ftdmac020) {
		writel(PL080_CONFIG_ENABLE, pl08x->base + FTDMAC020_CSR);
		return;
	}
	writel(PL080_CONFIG_ENABLE, pl08x->base + PL080_CONFIG);
}

static irqreturn_t pl08x_irq(int irq, void *dev)
{
	struct pl08x_driver_data *pl08x = dev;
	u32 mask = 0, err, tc, i;

	/* check & clear - ERR & TC interrupts */
	err = readl(pl08x->base + PL080_ERR_STATUS);
	if (err) {
		dev_err(&pl08x->adev->dev, "%s error interrupt, register value 0x%08x\n",
			__func__, err);
		writel(err, pl08x->base + PL080_ERR_CLEAR);
	}
	tc = readl(pl08x->base + PL080_TC_STATUS);
	if (tc)
		writel(tc, pl08x->base + PL080_TC_CLEAR);

	if (!err && !tc)
		return IRQ_NONE;

	for (i = 0; i < pl08x->vd->channels; i++) {
		if ((BIT(i) & err) || (BIT(i) & tc)) {
			/* Locate physical channel */
			struct pl08x_phy_chan *phychan = &pl08x->phy_chans[i];
			struct pl08x_dma_chan *plchan = phychan->serving;
			struct pl08x_txd *tx;

			if (!plchan) {
				dev_err(&pl08x->adev->dev,
					"%s Error TC interrupt on unused channel: 0x%08x\n",
					__func__, i);
				continue;
			}

			spin_lock(&plchan->vc.lock);
			tx = plchan->at;
			if (tx && tx->cyclic) {
				vchan_cyclic_callback(&tx->vd);
			} else if (tx) {
				plchan->at = NULL;
				/*
				 * This descriptor is done, release its mux
				 * reservation.
				 */
				pl08x_release_mux(plchan);
				tx->done = true;
				vchan_cookie_complete(&tx->vd);

				/*
				 * And start the next descriptor (if any),
				 * otherwise free this channel.
				 */
				if (vchan_next_desc(&plchan->vc))
					pl08x_start_next_txd(plchan);
				else
					pl08x_phy_free(plchan);
			}
			spin_unlock(&plchan->vc.lock);

			mask |= BIT(i);
		}
	}

	return mask ? IRQ_HANDLED : IRQ_NONE;
}

static void pl08x_dma_slave_init(struct pl08x_dma_chan *chan)
{
	chan->slave = true;
	chan->name = chan->cd->bus_id;
	chan->cfg.src_addr = chan->cd->addr;
	chan->cfg.dst_addr = chan->cd->addr;
}

/*
 * Initialise the DMAC memcpy/slave channels.
 * Make a local wrapper to hold required data
 */
static int pl08x_dma_init_virtual_channels(struct pl08x_driver_data *pl08x,
		struct dma_device *dmadev, unsigned int channels, bool slave)
{
	struct pl08x_dma_chan *chan;
	int i;

	INIT_LIST_HEAD(&dmadev->channels);

	/*
	 * Register as many many memcpy as we have physical channels,
	 * we won't always be able to use all but the code will have
	 * to cope with that situation.
	 */
	for (i = 0; i < channels; i++) {
		chan = kzalloc(sizeof(*chan), GFP_KERNEL);
		if (!chan)
			return -ENOMEM;

		chan->host = pl08x;
		chan->state = PL08X_CHAN_IDLE;
		chan->signal = -1;

		if (slave) {
			chan->cd = &pl08x->pd->slave_channels[i];
			/*
			 * Some implementations have muxed signals, whereas some
			 * use a mux in front of the signals and need dynamic
			 * assignment of signals.
			 */
			chan->signal = i;
			pl08x_dma_slave_init(chan);
		} else {
			chan->cd = kzalloc(sizeof(*chan->cd), GFP_KERNEL);
			if (!chan->cd) {
				kfree(chan);
				return -ENOMEM;
			}
			chan->cd->bus_id = "memcpy";
			chan->cd->periph_buses = pl08x->pd->mem_buses;
			chan->name = kasprintf(GFP_KERNEL, "memcpy%d", i);
			if (!chan->name) {
				kfree(chan->cd);
				kfree(chan);
				return -ENOMEM;
			}
		}
		dev_dbg(&pl08x->adev->dev,
			 "initialize virtual channel \"%s\"\n",
			 chan->name);

		chan->vc.desc_free = pl08x_desc_free;
		vchan_init(&chan->vc, dmadev);
	}
	dev_info(&pl08x->adev->dev, "initialized %d virtual %s channels\n",
		 i, slave ? "slave" : "memcpy");
	return i;
}

static void pl08x_free_virtual_channels(struct dma_device *dmadev)
{
	struct pl08x_dma_chan *chan = NULL;
	struct pl08x_dma_chan *next;

	list_for_each_entry_safe(chan,
				 next, &dmadev->channels, vc.chan.device_node) {
		list_del(&chan->vc.chan.device_node);
		kfree(chan);
	}
}

#ifdef CONFIG_DEBUG_FS
static const char *pl08x_state_str(enum pl08x_dma_chan_state state)
{
	switch (state) {
	case PL08X_CHAN_IDLE:
		return "idle";
	case PL08X_CHAN_RUNNING:
		return "running";
	case PL08X_CHAN_PAUSED:
		return "paused";
	case PL08X_CHAN_WAITING:
		return "waiting";
	default:
		break;
	}
	return "UNKNOWN STATE";
}

static int pl08x_debugfs_show(struct seq_file *s, void *data)
{
	struct pl08x_driver_data *pl08x = s->private;
	struct pl08x_dma_chan *chan;
	struct pl08x_phy_chan *ch;
	unsigned long flags;
	int i;

	seq_printf(s, "PL08x physical channels:\n");
	seq_printf(s, "CHANNEL:\tUSER:\n");
	seq_printf(s, "--------\t-----\n");
	for (i = 0; i < pl08x->vd->channels; i++) {
		struct pl08x_dma_chan *virt_chan;

		ch = &pl08x->phy_chans[i];

		spin_lock_irqsave(&ch->lock, flags);
		virt_chan = ch->serving;

		seq_printf(s, "%d\t\t%s%s\n",
			   ch->id,
			   virt_chan ? virt_chan->name : "(none)",
			   ch->locked ? " LOCKED" : "");

		spin_unlock_irqrestore(&ch->lock, flags);
	}

	seq_printf(s, "\nPL08x virtual memcpy channels:\n");
	seq_printf(s, "CHANNEL:\tSTATE:\n");
	seq_printf(s, "--------\t------\n");
	list_for_each_entry(chan, &pl08x->memcpy.channels, vc.chan.device_node) {
		seq_printf(s, "%s\t\t%s\n", chan->name,
			   pl08x_state_str(chan->state));
	}

	if (pl08x->has_slave) {
		seq_printf(s, "\nPL08x virtual slave channels:\n");
		seq_printf(s, "CHANNEL:\tSTATE:\n");
		seq_printf(s, "--------\t------\n");
		list_for_each_entry(chan, &pl08x->slave.channels,
				    vc.chan.device_node) {
			seq_printf(s, "%s\t\t%s\n", chan->name,
				   pl08x_state_str(chan->state));
		}
	}

	return 0;
}

static int pl08x_debugfs_open(struct inode *inode, struct file *file)
{
	return single_open(file, pl08x_debugfs_show, inode->i_private);
}

static const struct file_operations pl08x_debugfs_operations = {
	.open		= pl08x_debugfs_open,
	.read		= seq_read,
	.llseek		= seq_lseek,
	.release	= single_release,
};

static void init_pl08x_debugfs(struct pl08x_driver_data *pl08x)
{
	/* Expose a simple debugfs interface to view all clocks */
	(void) debugfs_create_file(dev_name(&pl08x->adev->dev),
			S_IFREG | S_IRUGO, NULL, pl08x,
			&pl08x_debugfs_operations);
}

#else
static inline void init_pl08x_debugfs(struct pl08x_driver_data *pl08x)
{
}
#endif

#ifdef CONFIG_OF
static struct dma_chan *pl08x_find_chan_id(struct pl08x_driver_data *pl08x,
					 u32 id)
{
	struct pl08x_dma_chan *chan;

	/* Trying to get a slave channel from something with no slave support */
	if (!pl08x->has_slave)
		return NULL;

	list_for_each_entry(chan, &pl08x->slave.channels, vc.chan.device_node) {
		if (chan->signal == id)
			return &chan->vc.chan;
	}

	return NULL;
}

static struct dma_chan *pl08x_of_xlate(struct of_phandle_args *dma_spec,
				       struct of_dma *ofdma)
{
	struct pl08x_driver_data *pl08x = ofdma->of_dma_data;
	struct dma_chan *dma_chan;
	struct pl08x_dma_chan *plchan;

	if (!pl08x)
		return NULL;

	if (dma_spec->args_count != 2) {
		dev_err(&pl08x->adev->dev,
			"DMA channel translation requires two cells\n");
		return NULL;
	}

	dma_chan = pl08x_find_chan_id(pl08x, dma_spec->args[0]);
	if (!dma_chan) {
		dev_err(&pl08x->adev->dev,
			"DMA slave channel not found\n");
		return NULL;
	}

	plchan = to_pl08x_chan(dma_chan);
	dev_dbg(&pl08x->adev->dev,
		"translated channel for signal %d\n",
		dma_spec->args[0]);

	/* Augment channel data for applicable AHB buses */
	plchan->cd->periph_buses = dma_spec->args[1];
	return dma_get_slave_channel(dma_chan);
}

static int pl08x_of_probe(struct amba_device *adev,
			  struct pl08x_driver_data *pl08x,
			  struct device_node *np)
{
	struct pl08x_platform_data *pd;
	struct pl08x_channel_data *chanp = NULL;
	u32 val;
	int ret;
	int i;

	pd = devm_kzalloc(&adev->dev, sizeof(*pd), GFP_KERNEL);
	if (!pd)
		return -ENOMEM;

	/* Eligible bus masters for fetching LLIs */
	if (of_property_read_bool(np, "lli-bus-interface-ahb1"))
		pd->lli_buses |= PL08X_AHB1;
	if (of_property_read_bool(np, "lli-bus-interface-ahb2"))
		pd->lli_buses |= PL08X_AHB2;
	if (!pd->lli_buses) {
		dev_info(&adev->dev, "no bus masters for LLIs stated, assume all\n");
		pd->lli_buses |= PL08X_AHB1 | PL08X_AHB2;
	}

	/* Eligible bus masters for memory access */
	if (of_property_read_bool(np, "mem-bus-interface-ahb1"))
		pd->mem_buses |= PL08X_AHB1;
	if (of_property_read_bool(np, "mem-bus-interface-ahb2"))
		pd->mem_buses |= PL08X_AHB2;
	if (!pd->mem_buses) {
		dev_info(&adev->dev, "no bus masters for memory stated, assume all\n");
		pd->mem_buses |= PL08X_AHB1 | PL08X_AHB2;
	}

	/* Parse the memcpy channel properties */
	ret = of_property_read_u32(np, "memcpy-burst-size", &val);
	if (ret) {
		dev_info(&adev->dev, "no memcpy burst size specified, using 1 byte\n");
		val = 1;
	}
	switch (val) {
	default:
		dev_err(&adev->dev, "illegal burst size for memcpy, set to 1\n");
		/* Fall through */
	case 1:
		pd->memcpy_burst_size = PL08X_BURST_SZ_1;
		break;
	case 4:
		pd->memcpy_burst_size = PL08X_BURST_SZ_4;
		break;
	case 8:
		pd->memcpy_burst_size = PL08X_BURST_SZ_8;
		break;
	case 16:
		pd->memcpy_burst_size = PL08X_BURST_SZ_16;
		break;
	case 32:
		pd->memcpy_burst_size = PL08X_BURST_SZ_32;
		break;
	case 64:
		pd->memcpy_burst_size = PL08X_BURST_SZ_64;
		break;
	case 128:
		pd->memcpy_burst_size = PL08X_BURST_SZ_128;
		break;
	case 256:
		pd->memcpy_burst_size = PL08X_BURST_SZ_256;
		break;
	}

	ret = of_property_read_u32(np, "memcpy-bus-width", &val);
	if (ret) {
		dev_info(&adev->dev, "no memcpy bus width specified, using 8 bits\n");
		val = 8;
	}
	switch (val) {
	default:
		dev_err(&adev->dev, "illegal bus width for memcpy, set to 8 bits\n");
		/* Fall through */
	case 8:
		pd->memcpy_bus_width = PL08X_BUS_WIDTH_8_BITS;
		break;
	case 16:
		pd->memcpy_bus_width = PL08X_BUS_WIDTH_16_BITS;
		break;
	case 32:
		pd->memcpy_bus_width = PL08X_BUS_WIDTH_32_BITS;
		break;
	}

	/*
	 * Allocate channel data for all possible slave channels (one
	 * for each possible signal), channels will then be allocated
	 * for a device and have it's AHB interfaces set up at
	 * translation time.
	 */
	if (pl08x->vd->signals) {
		chanp = devm_kcalloc(&adev->dev,
				     pl08x->vd->signals,
				     sizeof(struct pl08x_channel_data),
				     GFP_KERNEL);
		if (!chanp)
			return -ENOMEM;

		pd->slave_channels = chanp;
		for (i = 0; i < pl08x->vd->signals; i++) {
			/*
			 * chanp->periph_buses will be assigned at translation
			 */
			chanp->bus_id = kasprintf(GFP_KERNEL, "slave%d", i);
			chanp++;
		}
		pd->num_slave_channels = pl08x->vd->signals;
	}

	pl08x->pd = pd;

	return of_dma_controller_register(adev->dev.of_node, pl08x_of_xlate,
					  pl08x);
}
#else
static inline int pl08x_of_probe(struct amba_device *adev,
				 struct pl08x_driver_data *pl08x,
				 struct device_node *np)
{
	return -EINVAL;
}
#endif

static int pl08x_probe(struct amba_device *adev, const struct amba_id *id)
{
	struct pl08x_driver_data *pl08x;
	struct vendor_data *vd = id->data;
	struct device_node *np = adev->dev.of_node;
	u32 tsfr_size;
	int ret = 0;
	int i;

	ret = amba_request_regions(adev, NULL);
	if (ret)
		return ret;

	/* Ensure that we can do DMA */
	ret = dma_set_mask_and_coherent(&adev->dev, DMA_BIT_MASK(32));
	if (ret)
		goto out_no_pl08x;

	/* Create the driver state holder */
	pl08x = kzalloc(sizeof(*pl08x), GFP_KERNEL);
	if (!pl08x) {
		ret = -ENOMEM;
		goto out_no_pl08x;
	}

	/* Assign useful pointers to the driver state */
	pl08x->adev = adev;
	pl08x->vd = vd;

	pl08x->base = ioremap(adev->res.start, resource_size(&adev->res));
	if (!pl08x->base) {
		ret = -ENOMEM;
		goto out_no_ioremap;
	}

	if (vd->ftdmac020) {
		u32 val;

		val = readl(pl08x->base + FTDMAC020_REVISION);
		dev_info(&pl08x->adev->dev, "FTDMAC020 %d.%d rel %d\n",
			 (val >> 16) & 0xff, (val >> 8) & 0xff, val & 0xff);
		val = readl(pl08x->base + FTDMAC020_FEATURE);
		dev_info(&pl08x->adev->dev, "FTDMAC020 %d channels, "
			 "%s built-in bridge, %s, %s linked lists\n",
			 (val >> 12) & 0x0f,
			 (val & BIT(10)) ? "no" : "has",
			 (val & BIT(9)) ? "AHB0 and AHB1" : "AHB0",
			 (val & BIT(8)) ? "supports" : "does not support");

		/* Vendor data from feature register */
		if (!(val & BIT(8)))
			dev_warn(&pl08x->adev->dev,
				 "linked lists not supported, required\n");
		vd->channels = (val >> 12) & 0x0f;
		vd->dualmaster = !!(val & BIT(9));
	}

	/* Initialize memcpy engine */
	dma_cap_set(DMA_MEMCPY, pl08x->memcpy.cap_mask);
	pl08x->memcpy.dev = &adev->dev;
	pl08x->memcpy.device_free_chan_resources = pl08x_free_chan_resources;
	pl08x->memcpy.device_prep_dma_memcpy = pl08x_prep_dma_memcpy;
	pl08x->memcpy.device_prep_dma_interrupt = pl08x_prep_dma_interrupt;
	pl08x->memcpy.device_tx_status = pl08x_dma_tx_status;
	pl08x->memcpy.device_issue_pending = pl08x_issue_pending;
	pl08x->memcpy.device_config = pl08x_config;
	pl08x->memcpy.device_pause = pl08x_pause;
	pl08x->memcpy.device_resume = pl08x_resume;
	pl08x->memcpy.device_terminate_all = pl08x_terminate_all;
	pl08x->memcpy.src_addr_widths = PL80X_DMA_BUSWIDTHS;
	pl08x->memcpy.dst_addr_widths = PL80X_DMA_BUSWIDTHS;
	pl08x->memcpy.directions = BIT(DMA_MEM_TO_MEM);
	pl08x->memcpy.residue_granularity = DMA_RESIDUE_GRANULARITY_SEGMENT;
	if (vd->ftdmac020)
		pl08x->memcpy.copy_align = DMAENGINE_ALIGN_4_BYTES;


	/*
	 * Initialize slave engine, if the block has no signals, that means
	 * we have no slave support.
	 */
	if (vd->signals) {
		pl08x->has_slave = true;
		dma_cap_set(DMA_SLAVE, pl08x->slave.cap_mask);
		dma_cap_set(DMA_CYCLIC, pl08x->slave.cap_mask);
		pl08x->slave.dev = &adev->dev;
		pl08x->slave.device_free_chan_resources =
			pl08x_free_chan_resources;
		pl08x->slave.device_prep_dma_interrupt =
			pl08x_prep_dma_interrupt;
		pl08x->slave.device_tx_status = pl08x_dma_tx_status;
		pl08x->slave.device_issue_pending = pl08x_issue_pending;
		pl08x->slave.device_prep_slave_sg = pl08x_prep_slave_sg;
		pl08x->slave.device_prep_dma_cyclic = pl08x_prep_dma_cyclic;
		pl08x->slave.device_config = pl08x_config;
		pl08x->slave.device_pause = pl08x_pause;
		pl08x->slave.device_resume = pl08x_resume;
		pl08x->slave.device_terminate_all = pl08x_terminate_all;
		pl08x->slave.src_addr_widths = PL80X_DMA_BUSWIDTHS;
		pl08x->slave.dst_addr_widths = PL80X_DMA_BUSWIDTHS;
		pl08x->slave.directions =
			BIT(DMA_DEV_TO_MEM) | BIT(DMA_MEM_TO_DEV);
		pl08x->slave.residue_granularity =
			DMA_RESIDUE_GRANULARITY_SEGMENT;
	}

	/* Get the platform data */
	pl08x->pd = dev_get_platdata(&adev->dev);
	if (!pl08x->pd) {
		if (np) {
			ret = pl08x_of_probe(adev, pl08x, np);
			if (ret)
				goto out_no_platdata;
		} else {
			dev_err(&adev->dev, "no platform data supplied\n");
			ret = -EINVAL;
			goto out_no_platdata;
		}
	} else {
		pl08x->slave.filter.map = pl08x->pd->slave_map;
		pl08x->slave.filter.mapcnt = pl08x->pd->slave_map_len;
		pl08x->slave.filter.fn = pl08x_filter_fn;
	}

	/* By default, AHB1 only.  If dualmaster, from platform */
	pl08x->lli_buses = PL08X_AHB1;
	pl08x->mem_buses = PL08X_AHB1;
	if (pl08x->vd->dualmaster) {
		pl08x->lli_buses = pl08x->pd->lli_buses;
		pl08x->mem_buses = pl08x->pd->mem_buses;
	}

	if (vd->pl080s)
		pl08x->lli_words = PL080S_LLI_WORDS;
	else
		pl08x->lli_words = PL080_LLI_WORDS;
	tsfr_size = MAX_NUM_TSFR_LLIS * pl08x->lli_words * sizeof(u32);

	/* A DMA memory pool for LLIs, align on 1-byte boundary */
	pl08x->pool = dma_pool_create(DRIVER_NAME, &pl08x->adev->dev,
						tsfr_size, PL08X_ALIGN, 0);
	if (!pl08x->pool) {
		ret = -ENOMEM;
		goto out_no_lli_pool;
	}

	/* Turn on the PL08x */
	pl08x_ensure_on(pl08x);

	/* Clear any pending interrupts */
	if (vd->ftdmac020)
		/* This variant has error IRQs in bits 16-19 */
		writel(0x0000FFFF, pl08x->base + PL080_ERR_CLEAR);
	else
		writel(0x000000FF, pl08x->base + PL080_ERR_CLEAR);
	writel(0x000000FF, pl08x->base + PL080_TC_CLEAR);

	/* Attach the interrupt handler */
	ret = request_irq(adev->irq[0], pl08x_irq, 0, DRIVER_NAME, pl08x);
	if (ret) {
		dev_err(&adev->dev, "%s failed to request interrupt %d\n",
			__func__, adev->irq[0]);
		goto out_no_irq;
	}

	/* Initialize physical channels */
	pl08x->phy_chans = kzalloc((vd->channels * sizeof(*pl08x->phy_chans)),
			GFP_KERNEL);
	if (!pl08x->phy_chans) {
		ret = -ENOMEM;
		goto out_no_phychans;
	}

	for (i = 0; i < vd->channels; i++) {
		struct pl08x_phy_chan *ch = &pl08x->phy_chans[i];

		ch->id = i;
		ch->base = pl08x->base + PL080_Cx_BASE(i);
		if (vd->ftdmac020) {
			/* FTDMA020 has a special channel busy register */
			ch->reg_busy = ch->base + FTDMAC020_CH_BUSY;
			ch->reg_config = ch->base + FTDMAC020_CH_CFG;
			ch->reg_control = ch->base + FTDMAC020_CH_CSR;
			ch->reg_src = ch->base + FTDMAC020_CH_SRC_ADDR;
			ch->reg_dst = ch->base + FTDMAC020_CH_DST_ADDR;
			ch->reg_lli = ch->base + FTDMAC020_CH_LLP;
			ch->ftdmac020 = true;
		} else {
			ch->reg_config = ch->base + vd->config_offset;
			ch->reg_control = ch->base + PL080_CH_CONTROL;
			ch->reg_src = ch->base + PL080_CH_SRC_ADDR;
			ch->reg_dst = ch->base + PL080_CH_DST_ADDR;
			ch->reg_lli = ch->base + PL080_CH_LLI;
		}
		if (vd->pl080s)
			ch->pl080s = true;

		spin_lock_init(&ch->lock);

		/*
		 * Nomadik variants can have channels that are locked
		 * down for the secure world only. Lock up these channels
		 * by perpetually serving a dummy virtual channel.
		 */
		if (vd->nomadik) {
			u32 val;

			val = readl(ch->reg_config);
			if (val & (PL080N_CONFIG_ITPROT | PL080N_CONFIG_SECPROT)) {
				dev_info(&adev->dev, "physical channel %d reserved for secure access only\n", i);
				ch->locked = true;
			}
		}

		dev_dbg(&adev->dev, "physical channel %d is %s\n",
			i, pl08x_phy_channel_busy(ch) ? "BUSY" : "FREE");
	}

	/* Register as many memcpy channels as there are physical channels */
	ret = pl08x_dma_init_virtual_channels(pl08x, &pl08x->memcpy,
					      pl08x->vd->channels, false);
	if (ret <= 0) {
		dev_warn(&pl08x->adev->dev,
			 "%s failed to enumerate memcpy channels - %d\n",
			 __func__, ret);
		goto out_no_memcpy;
	}

	/* Register slave channels */
	if (pl08x->has_slave) {
		ret = pl08x_dma_init_virtual_channels(pl08x, &pl08x->slave,
					pl08x->pd->num_slave_channels, true);
		if (ret < 0) {
			dev_warn(&pl08x->adev->dev,
				 "%s failed to enumerate slave channels - %d\n",
				 __func__, ret);
			goto out_no_slave;
		}
	}

	ret = dma_async_device_register(&pl08x->memcpy);
	if (ret) {
		dev_warn(&pl08x->adev->dev,
			"%s failed to register memcpy as an async device - %d\n",
			__func__, ret);
		goto out_no_memcpy_reg;
	}

	if (pl08x->has_slave) {
		ret = dma_async_device_register(&pl08x->slave);
		if (ret) {
			dev_warn(&pl08x->adev->dev,
			"%s failed to register slave as an async device - %d\n",
			__func__, ret);
			goto out_no_slave_reg;
		}
	}

	amba_set_drvdata(adev, pl08x);
	init_pl08x_debugfs(pl08x);
	dev_info(&pl08x->adev->dev, "DMA: PL%03x%s rev%u at 0x%08llx irq %d\n",
		 amba_part(adev), pl08x->vd->pl080s ? "s" : "", amba_rev(adev),
		 (unsigned long long)adev->res.start, adev->irq[0]);

	return 0;

out_no_slave_reg:
	dma_async_device_unregister(&pl08x->memcpy);
out_no_memcpy_reg:
	if (pl08x->has_slave)
		pl08x_free_virtual_channels(&pl08x->slave);
out_no_slave:
	pl08x_free_virtual_channels(&pl08x->memcpy);
out_no_memcpy:
	kfree(pl08x->phy_chans);
out_no_phychans:
	free_irq(adev->irq[0], pl08x);
out_no_irq:
	dma_pool_destroy(pl08x->pool);
out_no_lli_pool:
out_no_platdata:
	iounmap(pl08x->base);
out_no_ioremap:
	kfree(pl08x);
out_no_pl08x:
	amba_release_regions(adev);
	return ret;
}

/* PL080 has 8 channels and the PL080 have just 2 */
static struct vendor_data vendor_pl080 = {
	.config_offset = PL080_CH_CONFIG,
	.channels = 8,
	.signals = 16,
	.dualmaster = true,
	.max_transfer_size = PL080_CONTROL_TRANSFER_SIZE_MASK,
};

static struct vendor_data vendor_nomadik = {
	.config_offset = PL080_CH_CONFIG,
	.channels = 8,
	.signals = 32,
	.dualmaster = true,
	.nomadik = true,
	.max_transfer_size = PL080_CONTROL_TRANSFER_SIZE_MASK,
};

static struct vendor_data vendor_pl080s = {
	.config_offset = PL080S_CH_CONFIG,
	.channels = 8,
	.signals = 32,
	.pl080s = true,
	.max_transfer_size = PL080S_CONTROL_TRANSFER_SIZE_MASK,
};

static struct vendor_data vendor_pl081 = {
	.config_offset = PL080_CH_CONFIG,
	.channels = 2,
	.signals = 16,
	.dualmaster = false,
	.max_transfer_size = PL080_CONTROL_TRANSFER_SIZE_MASK,
};

static struct vendor_data vendor_ftdmac020 = {
	.config_offset = PL080_CH_CONFIG,
	.ftdmac020 = true,
	.max_transfer_size = PL080_CONTROL_TRANSFER_SIZE_MASK,
};

<<<<<<< HEAD
static struct amba_id pl08x_ids[] = {
=======
static const struct amba_id pl08x_ids[] = {
>>>>>>> bb176f67
	/* Samsung PL080S variant */
	{
		.id	= 0x0a141080,
		.mask	= 0xffffffff,
		.data	= &vendor_pl080s,
	},
	/* PL080 */
	{
		.id	= 0x00041080,
		.mask	= 0x000fffff,
		.data	= &vendor_pl080,
	},
	/* PL081 */
	{
		.id	= 0x00041081,
		.mask	= 0x000fffff,
		.data	= &vendor_pl081,
	},
	/* Nomadik 8815 PL080 variant */
	{
		.id	= 0x00280080,
		.mask	= 0x00ffffff,
		.data	= &vendor_nomadik,
	},
	/* Faraday Technology FTDMAC020 */
	{
		.id	= 0x0003b080,
		.mask	= 0x000fffff,
		.data	= &vendor_ftdmac020,
	},
	{ 0, 0 },
};

MODULE_DEVICE_TABLE(amba, pl08x_ids);

static struct amba_driver pl08x_amba_driver = {
	.drv.name	= DRIVER_NAME,
	.id_table	= pl08x_ids,
	.probe		= pl08x_probe,
};

static int __init pl08x_init(void)
{
	int retval;
	retval = amba_driver_register(&pl08x_amba_driver);
	if (retval)
		printk(KERN_WARNING DRIVER_NAME
		       "failed to register as an AMBA device (%d)\n",
		       retval);
	return retval;
}
subsys_initcall(pl08x_init);<|MERGE_RESOLUTION|>--- conflicted
+++ resolved
@@ -3033,11 +3033,7 @@
 	.max_transfer_size = PL080_CONTROL_TRANSFER_SIZE_MASK,
 };
 
-<<<<<<< HEAD
-static struct amba_id pl08x_ids[] = {
-=======
 static const struct amba_id pl08x_ids[] = {
->>>>>>> bb176f67
 	/* Samsung PL080S variant */
 	{
 		.id	= 0x0a141080,
