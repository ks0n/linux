/*
 * Copyright (c) 2016 Hisilicon Limited.
 * Copyright (c) 2007, 2008 Mellanox Technologies. All rights reserved.
 *
 * This software is available to you under a choice of one of two
 * licenses.  You may choose to be licensed under the terms of the GNU
 * General Public License (GPL) Version 2, available from the file
 * COPYING in the main directory of this source tree, or the
 * OpenIB.org BSD license below:
 *
 *     Redistribution and use in source and binary forms, with or
 *     without modification, are permitted provided that the following
 *     conditions are met:
 *
 *      - Redistributions of source code must retain the above
 *        copyright notice, this list of conditions and the following
 *        disclaimer.
 *
 *      - Redistributions in binary form must reproduce the above
 *        copyright notice, this list of conditions and the following
 *        disclaimer in the documentation and/or other materials
 *        provided with the distribution.
 *
 * THE SOFTWARE IS PROVIDED "AS IS", WITHOUT WARRANTY OF ANY KIND,
 * EXPRESS OR IMPLIED, INCLUDING BUT NOT LIMITED TO THE WARRANTIES OF
 * MERCHANTABILITY, FITNESS FOR A PARTICULAR PURPOSE AND
 * NONINFRINGEMENT. IN NO EVENT SHALL THE AUTHORS OR COPYRIGHT HOLDERS
 * BE LIABLE FOR ANY CLAIM, DAMAGES OR OTHER LIABILITY, WHETHER IN AN
 * ACTION OF CONTRACT, TORT OR OTHERWISE, ARISING FROM, OUT OF OR IN
 * CONNECTION WITH THE SOFTWARE OR THE USE OR OTHER DEALINGS IN THE
 * SOFTWARE.
 */

#include <linux/platform_device.h>
#include <linux/vmalloc.h>
#include <rdma/ib_umem.h>
#include "hns_roce_device.h"
#include "hns_roce_cmd.h"
#include "hns_roce_hem.h"

static u32 hw_index_to_key(unsigned long ind)
{
	return (u32)(ind >> 24) | (ind << 8);
}

unsigned long key_to_hw_index(u32 key)
{
	return (key << 24) | (key >> 8);
}

static int hns_roce_hw_create_mpt(struct hns_roce_dev *hr_dev,
				  struct hns_roce_cmd_mailbox *mailbox,
				  unsigned long mpt_index)
{
	return hns_roce_cmd_mbox(hr_dev, mailbox->dma, 0, mpt_index, 0,
				 HNS_ROCE_CMD_CREATE_MPT,
				 HNS_ROCE_CMD_TIMEOUT_MSECS);
}

int hns_roce_hw_destroy_mpt(struct hns_roce_dev *hr_dev,
			    struct hns_roce_cmd_mailbox *mailbox,
			    unsigned long mpt_index)
{
	return hns_roce_cmd_mbox(hr_dev, 0, mailbox ? mailbox->dma : 0,
				 mpt_index, !mailbox, HNS_ROCE_CMD_DESTROY_MPT,
				 HNS_ROCE_CMD_TIMEOUT_MSECS);
}

static int alloc_mr_key(struct hns_roce_dev *hr_dev, struct hns_roce_mr *mr,
			u32 pd, u64 iova, u64 size, u32 access)
{
	struct ib_device *ibdev = &hr_dev->ib_dev;
	unsigned long obj = 0;
	int err;

	/* Allocate a key for mr from mr_table */
	err = hns_roce_bitmap_alloc(&hr_dev->mr_table.mtpt_bitmap, &obj);
	if (err) {
		ibdev_err(ibdev,
			  "failed to alloc bitmap for MR key, ret = %d.\n",
			  err);
		return -ENOMEM;
	}

	mr->iova = iova;			/* MR va starting addr */
	mr->size = size;			/* MR addr range */
	mr->pd = pd;				/* MR num */
	mr->access = access;			/* MR access permit */
	mr->enabled = 0;			/* MR active status */
	mr->key = hw_index_to_key(obj);		/* MR key */

	err = hns_roce_table_get(hr_dev, &hr_dev->mr_table.mtpt_table, obj);
	if (err) {
		ibdev_err(ibdev, "failed to alloc mtpt, ret = %d.\n", err);
		goto err_free_bitmap;
	}

	return 0;
err_free_bitmap:
	hns_roce_bitmap_free(&hr_dev->mr_table.mtpt_bitmap, obj, BITMAP_NO_RR);
	return err;
}

static void free_mr_key(struct hns_roce_dev *hr_dev, struct hns_roce_mr *mr)
{
	unsigned long obj = key_to_hw_index(mr->key);

	hns_roce_table_put(hr_dev, &hr_dev->mr_table.mtpt_table, obj);
	hns_roce_bitmap_free(&hr_dev->mr_table.mtpt_bitmap, obj, BITMAP_NO_RR);
}

static int alloc_mr_pbl(struct hns_roce_dev *hr_dev, struct hns_roce_mr *mr,
			size_t length, struct ib_udata *udata, u64 start,
			int access)
{
	struct ib_device *ibdev = &hr_dev->ib_dev;
	bool is_fast = mr->type == MR_TYPE_FRMR;
	struct hns_roce_buf_attr buf_attr = {};
	int err;

	mr->pbl_hop_num = is_fast ? 1 : hr_dev->caps.pbl_hop_num;
	buf_attr.page_shift = is_fast ? PAGE_SHIFT :
<<<<<<< HEAD
			      hr_dev->caps.pbl_buf_pg_sz + HNS_HW_PAGE_SHIFT;
=======
			      hr_dev->caps.pbl_buf_pg_sz + PAGE_SHIFT;
>>>>>>> 84569f32
	buf_attr.region[0].size = length;
	buf_attr.region[0].hopnum = mr->pbl_hop_num;
	buf_attr.region_count = 1;
	buf_attr.fixed_page = true;
	buf_attr.user_access = access;
	/* fast MR's buffer is alloced before mapping, not at creation */
	buf_attr.mtt_only = is_fast;

	err = hns_roce_mtr_create(hr_dev, &mr->pbl_mtr, &buf_attr,
				  hr_dev->caps.pbl_ba_pg_sz + HNS_HW_PAGE_SHIFT,
				  udata, start);
	if (err)
		ibdev_err(ibdev, "failed to alloc pbl mtr, ret = %d.\n", err);
	else
		mr->npages = mr->pbl_mtr.hem_cfg.buf_pg_count;

	return err;
}

static void free_mr_pbl(struct hns_roce_dev *hr_dev, struct hns_roce_mr *mr)
{
	hns_roce_mtr_destroy(hr_dev, &mr->pbl_mtr);
}

static void hns_roce_mr_free(struct hns_roce_dev *hr_dev,
			     struct hns_roce_mr *mr)
{
	struct ib_device *ibdev = &hr_dev->ib_dev;
	int ret;

	if (mr->enabled) {
		ret = hns_roce_hw_destroy_mpt(hr_dev, NULL,
					      key_to_hw_index(mr->key) &
					      (hr_dev->caps.num_mtpts - 1));
		if (ret)
			ibdev_warn(ibdev, "failed to destroy mpt, ret = %d.\n",
				   ret);
	}

	free_mr_pbl(hr_dev, mr);
	free_mr_key(hr_dev, mr);
}

static int hns_roce_mr_enable(struct hns_roce_dev *hr_dev,
			      struct hns_roce_mr *mr)
{
	int ret;
	unsigned long mtpt_idx = key_to_hw_index(mr->key);
	struct device *dev = hr_dev->dev;
	struct hns_roce_cmd_mailbox *mailbox;

	/* Allocate mailbox memory */
	mailbox = hns_roce_alloc_cmd_mailbox(hr_dev);
	if (IS_ERR(mailbox)) {
		ret = PTR_ERR(mailbox);
		return ret;
	}

	if (mr->type != MR_TYPE_FRMR)
		ret = hr_dev->hw->write_mtpt(hr_dev, mailbox->buf, mr,
					     mtpt_idx);
	else
		ret = hr_dev->hw->frmr_write_mtpt(hr_dev, mailbox->buf, mr);
	if (ret) {
		dev_err(dev, "Write mtpt fail!\n");
		goto err_page;
	}

	ret = hns_roce_hw_create_mpt(hr_dev, mailbox,
				     mtpt_idx & (hr_dev->caps.num_mtpts - 1));
	if (ret) {
		dev_err(dev, "CREATE_MPT failed (%d)\n", ret);
		goto err_page;
	}

	mr->enabled = 1;
	hns_roce_free_cmd_mailbox(hr_dev, mailbox);

	return 0;

err_page:
	hns_roce_free_cmd_mailbox(hr_dev, mailbox);

	return ret;
}

int hns_roce_init_mr_table(struct hns_roce_dev *hr_dev)
{
	struct hns_roce_mr_table *mr_table = &hr_dev->mr_table;
	int ret;

	ret = hns_roce_bitmap_init(&mr_table->mtpt_bitmap,
				   hr_dev->caps.num_mtpts,
				   hr_dev->caps.num_mtpts - 1,
				   hr_dev->caps.reserved_mrws, 0);
	return ret;
}

void hns_roce_cleanup_mr_table(struct hns_roce_dev *hr_dev)
{
	struct hns_roce_mr_table *mr_table = &hr_dev->mr_table;

	hns_roce_bitmap_cleanup(&mr_table->mtpt_bitmap);
}

struct ib_mr *hns_roce_get_dma_mr(struct ib_pd *pd, int acc)
{
	struct hns_roce_dev *hr_dev = to_hr_dev(pd->device);
	struct hns_roce_mr *mr;
	int ret;

	mr = kzalloc(sizeof(*mr), GFP_KERNEL);
	if (mr == NULL)
		return  ERR_PTR(-ENOMEM);

	mr->type = MR_TYPE_DMA;

	/* Allocate memory region key */
	hns_roce_hem_list_init(&mr->pbl_mtr.hem_list);
	ret = alloc_mr_key(hr_dev, mr, to_hr_pd(pd)->pdn, 0, 0, acc);
	if (ret)
		goto err_free;

	ret = hns_roce_mr_enable(to_hr_dev(pd->device), mr);
	if (ret)
		goto err_mr;

	mr->ibmr.rkey = mr->ibmr.lkey = mr->key;

	return &mr->ibmr;
err_mr:
	free_mr_key(hr_dev, mr);

err_free:
	kfree(mr);
	return ERR_PTR(ret);
}

struct ib_mr *hns_roce_reg_user_mr(struct ib_pd *pd, u64 start, u64 length,
				   u64 virt_addr, int access_flags,
				   struct ib_udata *udata)
{
	struct hns_roce_dev *hr_dev = to_hr_dev(pd->device);
	struct hns_roce_mr *mr;
	int ret;

	mr = kzalloc(sizeof(*mr), GFP_KERNEL);
	if (!mr)
		return ERR_PTR(-ENOMEM);

	mr->type = MR_TYPE_MR;
	ret = alloc_mr_key(hr_dev, mr, to_hr_pd(pd)->pdn, virt_addr, length,
			   access_flags);
	if (ret)
		goto err_alloc_mr;

	ret = alloc_mr_pbl(hr_dev, mr, length, udata, start, access_flags);
	if (ret)
		goto err_alloc_key;

	ret = hns_roce_mr_enable(hr_dev, mr);
	if (ret)
		goto err_alloc_pbl;

	mr->ibmr.rkey = mr->ibmr.lkey = mr->key;
	mr->ibmr.length = length;

	return &mr->ibmr;

err_alloc_pbl:
	free_mr_pbl(hr_dev, mr);
err_alloc_key:
	free_mr_key(hr_dev, mr);
err_alloc_mr:
	kfree(mr);
	return ERR_PTR(ret);
}

static int rereg_mr_trans(struct ib_mr *ibmr, int flags,
			  u64 start, u64 length,
			  u64 virt_addr, int mr_access_flags,
			  struct hns_roce_cmd_mailbox *mailbox,
			  u32 pdn, struct ib_udata *udata)
{
	struct hns_roce_dev *hr_dev = to_hr_dev(ibmr->device);
	struct ib_device *ibdev = &hr_dev->ib_dev;
	struct hns_roce_mr *mr = to_hr_mr(ibmr);
	int ret;

	free_mr_pbl(hr_dev, mr);
	ret = alloc_mr_pbl(hr_dev, mr, length, udata, start, mr_access_flags);
	if (ret) {
		ibdev_err(ibdev, "failed to create mr PBL, ret = %d.\n", ret);
		return ret;
	}

	ret = hr_dev->hw->rereg_write_mtpt(hr_dev, mr, flags, pdn,
					   mr_access_flags, virt_addr,
					   length, mailbox->buf);
	if (ret) {
		ibdev_err(ibdev, "failed to write mtpt, ret = %d.\n", ret);
		free_mr_pbl(hr_dev, mr);
	}

	return ret;
}

int hns_roce_rereg_user_mr(struct ib_mr *ibmr, int flags, u64 start, u64 length,
			   u64 virt_addr, int mr_access_flags, struct ib_pd *pd,
			   struct ib_udata *udata)
{
	struct hns_roce_dev *hr_dev = to_hr_dev(ibmr->device);
	struct ib_device *ib_dev = &hr_dev->ib_dev;
	struct hns_roce_mr *mr = to_hr_mr(ibmr);
	struct hns_roce_cmd_mailbox *mailbox;
	unsigned long mtpt_idx;
	u32 pdn = 0;
	int ret;

	if (!mr->enabled)
		return -EINVAL;

	mailbox = hns_roce_alloc_cmd_mailbox(hr_dev);
	if (IS_ERR(mailbox))
		return PTR_ERR(mailbox);

	mtpt_idx = key_to_hw_index(mr->key) & (hr_dev->caps.num_mtpts - 1);
	ret = hns_roce_cmd_mbox(hr_dev, 0, mailbox->dma, mtpt_idx, 0,
				HNS_ROCE_CMD_QUERY_MPT,
				HNS_ROCE_CMD_TIMEOUT_MSECS);
	if (ret)
		goto free_cmd_mbox;

	ret = hns_roce_hw_destroy_mpt(hr_dev, NULL, mtpt_idx);
	if (ret)
		ibdev_warn(ib_dev, "failed to destroy MPT, ret = %d.\n", ret);

	mr->enabled = 0;

	if (flags & IB_MR_REREG_PD)
		pdn = to_hr_pd(pd)->pdn;

	if (flags & IB_MR_REREG_TRANS) {
		ret = rereg_mr_trans(ibmr, flags,
				     start, length,
				     virt_addr, mr_access_flags,
				     mailbox, pdn, udata);
		if (ret)
			goto free_cmd_mbox;
	} else {
		ret = hr_dev->hw->rereg_write_mtpt(hr_dev, mr, flags, pdn,
						   mr_access_flags, virt_addr,
						   length, mailbox->buf);
		if (ret)
			goto free_cmd_mbox;
	}

	ret = hns_roce_hw_create_mpt(hr_dev, mailbox, mtpt_idx);
	if (ret) {
		ibdev_err(ib_dev, "failed to create MPT, ret = %d.\n", ret);
		goto free_cmd_mbox;
	}

	mr->enabled = 1;
	if (flags & IB_MR_REREG_ACCESS)
		mr->access = mr_access_flags;

	hns_roce_free_cmd_mailbox(hr_dev, mailbox);

	return 0;

free_cmd_mbox:
	hns_roce_free_cmd_mailbox(hr_dev, mailbox);

	return ret;
}

int hns_roce_dereg_mr(struct ib_mr *ibmr, struct ib_udata *udata)
{
	struct hns_roce_dev *hr_dev = to_hr_dev(ibmr->device);
	struct hns_roce_mr *mr = to_hr_mr(ibmr);
	int ret = 0;

	if (hr_dev->hw->dereg_mr) {
		ret = hr_dev->hw->dereg_mr(hr_dev, mr, udata);
	} else {
		hns_roce_mr_free(hr_dev, mr);
		kfree(mr);
	}

	return ret;
}

struct ib_mr *hns_roce_alloc_mr(struct ib_pd *pd, enum ib_mr_type mr_type,
				u32 max_num_sg, struct ib_udata *udata)
{
	struct hns_roce_dev *hr_dev = to_hr_dev(pd->device);
	struct device *dev = hr_dev->dev;
	struct hns_roce_mr *mr;
	u64 length;
	int ret;

	if (mr_type != IB_MR_TYPE_MEM_REG)
		return ERR_PTR(-EINVAL);

	if (max_num_sg > HNS_ROCE_FRMR_MAX_PA) {
		dev_err(dev, "max_num_sg larger than %d\n",
			HNS_ROCE_FRMR_MAX_PA);
		return ERR_PTR(-EINVAL);
	}

	mr = kzalloc(sizeof(*mr), GFP_KERNEL);
	if (!mr)
		return ERR_PTR(-ENOMEM);

	mr->type = MR_TYPE_FRMR;

	/* Allocate memory region key */
	length = max_num_sg * (1 << PAGE_SHIFT);
	ret = alloc_mr_key(hr_dev, mr, to_hr_pd(pd)->pdn, 0, length, 0);
	if (ret)
		goto err_free;

	ret = alloc_mr_pbl(hr_dev, mr, length, NULL, 0, 0);
	if (ret)
		goto err_key;

	ret = hns_roce_mr_enable(hr_dev, mr);
	if (ret)
		goto err_pbl;

	mr->ibmr.rkey = mr->ibmr.lkey = mr->key;
	mr->ibmr.length = length;

	return &mr->ibmr;

err_key:
	free_mr_key(hr_dev, mr);
err_pbl:
	free_mr_pbl(hr_dev, mr);
err_free:
	kfree(mr);
	return ERR_PTR(ret);
}

static int hns_roce_set_page(struct ib_mr *ibmr, u64 addr)
{
	struct hns_roce_mr *mr = to_hr_mr(ibmr);

	if (likely(mr->npages < mr->pbl_mtr.hem_cfg.buf_pg_count)) {
		mr->page_list[mr->npages++] = addr;
		return 0;
	}

	return -ENOBUFS;
}

int hns_roce_map_mr_sg(struct ib_mr *ibmr, struct scatterlist *sg, int sg_nents,
		       unsigned int *sg_offset)
{
	struct hns_roce_dev *hr_dev = to_hr_dev(ibmr->device);
	struct ib_device *ibdev = &hr_dev->ib_dev;
	struct hns_roce_mr *mr = to_hr_mr(ibmr);
	struct hns_roce_mtr *mtr = &mr->pbl_mtr;
	int ret = 0;

	mr->npages = 0;
	mr->page_list = kvcalloc(mr->pbl_mtr.hem_cfg.buf_pg_count,
				 sizeof(dma_addr_t), GFP_KERNEL);
	if (!mr->page_list)
		return ret;

	ret = ib_sg_to_pages(ibmr, sg, sg_nents, sg_offset, hns_roce_set_page);
	if (ret < 1) {
		ibdev_err(ibdev, "failed to store sg pages %d %d, cnt = %d.\n",
			  mr->npages, mr->pbl_mtr.hem_cfg.buf_pg_count, ret);
		goto err_page_list;
	}

	mtr->hem_cfg.region[0].offset = 0;
	mtr->hem_cfg.region[0].count = mr->npages;
	mtr->hem_cfg.region[0].hopnum = mr->pbl_hop_num;
	mtr->hem_cfg.region_count = 1;
	ret = hns_roce_mtr_map(hr_dev, mtr, mr->page_list, mr->npages);
	if (ret) {
		ibdev_err(ibdev, "failed to map sg mtr, ret = %d.\n", ret);
		ret = 0;
	} else {
		mr->pbl_mtr.hem_cfg.buf_pg_shift = ilog2(ibmr->page_size);
		ret = mr->npages;
	}

err_page_list:
	kvfree(mr->page_list);
	mr->page_list = NULL;

	return ret;
}

static void hns_roce_mw_free(struct hns_roce_dev *hr_dev,
			     struct hns_roce_mw *mw)
{
	struct device *dev = hr_dev->dev;
	int ret;

	if (mw->enabled) {
		ret = hns_roce_hw_destroy_mpt(hr_dev, NULL,
					      key_to_hw_index(mw->rkey) &
					      (hr_dev->caps.num_mtpts - 1));
		if (ret)
			dev_warn(dev, "MW DESTROY_MPT failed (%d)\n", ret);

		hns_roce_table_put(hr_dev, &hr_dev->mr_table.mtpt_table,
				   key_to_hw_index(mw->rkey));
	}

	hns_roce_bitmap_free(&hr_dev->mr_table.mtpt_bitmap,
			     key_to_hw_index(mw->rkey), BITMAP_NO_RR);
}

static int hns_roce_mw_enable(struct hns_roce_dev *hr_dev,
			      struct hns_roce_mw *mw)
{
	struct hns_roce_mr_table *mr_table = &hr_dev->mr_table;
	struct hns_roce_cmd_mailbox *mailbox;
	struct device *dev = hr_dev->dev;
	unsigned long mtpt_idx = key_to_hw_index(mw->rkey);
	int ret;

	/* prepare HEM entry memory */
	ret = hns_roce_table_get(hr_dev, &mr_table->mtpt_table, mtpt_idx);
	if (ret)
		return ret;

	mailbox = hns_roce_alloc_cmd_mailbox(hr_dev);
	if (IS_ERR(mailbox)) {
		ret = PTR_ERR(mailbox);
		goto err_table;
	}

	ret = hr_dev->hw->mw_write_mtpt(mailbox->buf, mw);
	if (ret) {
		dev_err(dev, "MW write mtpt fail!\n");
		goto err_page;
	}

	ret = hns_roce_hw_create_mpt(hr_dev, mailbox,
				     mtpt_idx & (hr_dev->caps.num_mtpts - 1));
	if (ret) {
		dev_err(dev, "MW CREATE_MPT failed (%d)\n", ret);
		goto err_page;
	}

	mw->enabled = 1;

	hns_roce_free_cmd_mailbox(hr_dev, mailbox);

	return 0;

err_page:
	hns_roce_free_cmd_mailbox(hr_dev, mailbox);

err_table:
	hns_roce_table_put(hr_dev, &mr_table->mtpt_table, mtpt_idx);

	return ret;
}

struct ib_mw *hns_roce_alloc_mw(struct ib_pd *ib_pd, enum ib_mw_type type,
				struct ib_udata *udata)
{
	struct hns_roce_dev *hr_dev = to_hr_dev(ib_pd->device);
	struct hns_roce_mw *mw;
	unsigned long index = 0;
	int ret;

	mw = kmalloc(sizeof(*mw), GFP_KERNEL);
	if (!mw)
		return ERR_PTR(-ENOMEM);

	/* Allocate a key for mw from bitmap */
	ret = hns_roce_bitmap_alloc(&hr_dev->mr_table.mtpt_bitmap, &index);
	if (ret)
		goto err_bitmap;

	mw->rkey = hw_index_to_key(index);

	mw->ibmw.rkey = mw->rkey;
	mw->ibmw.type = type;
	mw->pdn = to_hr_pd(ib_pd)->pdn;
	mw->pbl_hop_num = hr_dev->caps.pbl_hop_num;
	mw->pbl_ba_pg_sz = hr_dev->caps.pbl_ba_pg_sz;
	mw->pbl_buf_pg_sz = hr_dev->caps.pbl_buf_pg_sz;

	ret = hns_roce_mw_enable(hr_dev, mw);
	if (ret)
		goto err_mw;

	return &mw->ibmw;

err_mw:
	hns_roce_mw_free(hr_dev, mw);

err_bitmap:
	kfree(mw);

	return ERR_PTR(ret);
}

int hns_roce_dealloc_mw(struct ib_mw *ibmw)
{
	struct hns_roce_dev *hr_dev = to_hr_dev(ibmw->device);
	struct hns_roce_mw *mw = to_hr_mw(ibmw);

	hns_roce_mw_free(hr_dev, mw);
	kfree(mw);

	return 0;
}

static int mtr_map_region(struct hns_roce_dev *hr_dev, struct hns_roce_mtr *mtr,
			  dma_addr_t *pages, struct hns_roce_buf_region *region)
{
	__le64 *mtts;
	int offset;
	int count;
	int npage;
	u64 addr;
	int end;
	int i;

	/* if hopnum is 0, buffer cannot store BAs, so skip write mtt */
	if (!region->hopnum)
		return 0;

	offset = region->offset;
	end = offset + region->count;
	npage = 0;
	while (offset < end) {
		mtts = hns_roce_hem_list_find_mtt(hr_dev, &mtr->hem_list,
						  offset, &count, NULL);
		if (!mtts)
			return -ENOBUFS;

		for (i = 0; i < count; i++) {
			if (hr_dev->hw_rev == HNS_ROCE_HW_VER1)
				addr = to_hr_hw_page_addr(pages[npage]);
			else
				addr = pages[npage];

			mtts[i] = cpu_to_le64(addr);
			npage++;
		}
		offset += count;
	}

	return 0;
}

static inline bool mtr_has_mtt(struct hns_roce_buf_attr *attr)
{
	int i;

	for (i = 0; i < attr->region_count; i++)
		if (attr->region[i].hopnum != HNS_ROCE_HOP_NUM_0 &&
		    attr->region[i].hopnum > 0)
			return true;

	/* because the mtr only one root base address, when hopnum is 0 means
	 * root base address equals the first buffer address, thus all alloced
	 * memory must in a continuous space accessed by direct mode.
	 */
	return false;
}

static inline size_t mtr_bufs_size(struct hns_roce_buf_attr *attr)
{
	size_t size = 0;
	int i;

	for (i = 0; i < attr->region_count; i++)
		size += attr->region[i].size;

	return size;
}

static inline int mtr_umem_page_count(struct ib_umem *umem,
				      unsigned int page_shift)
{
	int count = ib_umem_page_count(umem);

	if (page_shift >= PAGE_SHIFT)
		count >>= page_shift - PAGE_SHIFT;
	else
		count <<= PAGE_SHIFT - page_shift;

	return count;
}

static inline size_t mtr_kmem_direct_size(bool is_direct, size_t alloc_size,
					  unsigned int page_shift)
{
	if (is_direct)
		return ALIGN(alloc_size, 1 << page_shift);
	else
		return HNS_HW_DIRECT_PAGE_COUNT << page_shift;
}

/*
 * check the given pages in continuous address space
 * Returns 0 on success, or the error page num.
 */
static inline int mtr_check_direct_pages(dma_addr_t *pages, int page_count,
					 unsigned int page_shift)
{
	size_t page_size = 1 << page_shift;
	int i;

	for (i = 1; i < page_count; i++)
		if (pages[i] - pages[i - 1] != page_size)
			return i;

	return 0;
}

static void mtr_free_bufs(struct hns_roce_dev *hr_dev, struct hns_roce_mtr *mtr)
{
	/* release user buffers */
	if (mtr->umem) {
		ib_umem_release(mtr->umem);
		mtr->umem = NULL;
	}

	/* release kernel buffers */
	if (mtr->kmem) {
		hns_roce_buf_free(hr_dev, mtr->kmem);
		kfree(mtr->kmem);
		mtr->kmem = NULL;
	}
}

static int mtr_alloc_bufs(struct hns_roce_dev *hr_dev, struct hns_roce_mtr *mtr,
			  struct hns_roce_buf_attr *buf_attr, bool is_direct,
			  struct ib_udata *udata, unsigned long user_addr)
{
	struct ib_device *ibdev = &hr_dev->ib_dev;
	unsigned int max_pg_shift = buf_attr->page_shift;
	unsigned int best_pg_shift = 0;
	int all_pg_count = 0;
	size_t direct_size;
	size_t total_size;
	unsigned long tmp;
	int ret = 0;

	total_size = mtr_bufs_size(buf_attr);
	if (total_size < 1) {
		ibdev_err(ibdev, "Failed to check mtr size\n");
		return -EINVAL;
	}

	if (udata) {
		mtr->kmem = NULL;
		mtr->umem = ib_umem_get(ibdev, user_addr, total_size,
					buf_attr->user_access);
		if (IS_ERR_OR_NULL(mtr->umem)) {
			ibdev_err(ibdev, "Failed to get umem, ret %ld\n",
				  PTR_ERR(mtr->umem));
			return -ENOMEM;
		}
		if (buf_attr->fixed_page) {
			best_pg_shift = max_pg_shift;
		} else {
			tmp = GENMASK(max_pg_shift, 0);
			ret = ib_umem_find_best_pgsz(mtr->umem, tmp, user_addr);
			best_pg_shift = (ret <= PAGE_SIZE) ?
					PAGE_SHIFT : ilog2(ret);
		}
		all_pg_count = mtr_umem_page_count(mtr->umem, best_pg_shift);
		ret = 0;
	} else {
		mtr->umem = NULL;
		mtr->kmem = kzalloc(sizeof(*mtr->kmem), GFP_KERNEL);
		if (!mtr->kmem) {
			ibdev_err(ibdev, "Failed to alloc kmem\n");
			return -ENOMEM;
		}
		direct_size = mtr_kmem_direct_size(is_direct, total_size,
						   max_pg_shift);
		ret = hns_roce_buf_alloc(hr_dev, total_size, direct_size,
					 mtr->kmem, max_pg_shift);
		if (ret) {
			ibdev_err(ibdev, "Failed to alloc kmem, ret %d\n", ret);
			goto err_alloc_mem;
		} else {
			best_pg_shift = max_pg_shift;
			all_pg_count = mtr->kmem->npages;
		}
	}

	/* must bigger than minimum hardware page shift */
	if (best_pg_shift < HNS_HW_PAGE_SHIFT || all_pg_count < 1) {
		ret = -EINVAL;
		ibdev_err(ibdev, "Failed to check mtr page shift %d count %d\n",
			  best_pg_shift, all_pg_count);
		goto err_alloc_mem;
	}

	mtr->hem_cfg.buf_pg_shift = best_pg_shift;
	mtr->hem_cfg.buf_pg_count = all_pg_count;

	return 0;
err_alloc_mem:
	mtr_free_bufs(hr_dev, mtr);
	return ret;
}

static int mtr_get_pages(struct hns_roce_dev *hr_dev, struct hns_roce_mtr *mtr,
			 dma_addr_t *pages, int count, unsigned int page_shift)
{
	struct ib_device *ibdev = &hr_dev->ib_dev;
	int npage;
	int err;

	if (mtr->umem)
		npage = hns_roce_get_umem_bufs(hr_dev, pages, count, 0,
					       mtr->umem, page_shift);
	else
		npage = hns_roce_get_kmem_bufs(hr_dev, pages, count, 0,
					       mtr->kmem);

	if (mtr->hem_cfg.is_direct && npage > 1) {
		err = mtr_check_direct_pages(pages, npage, page_shift);
		if (err) {
			ibdev_err(ibdev, "Failed to check %s direct page-%d\n",
				  mtr->umem ? "user" : "kernel", err);
			npage = err;
		}
	}

	return npage;
}

int hns_roce_mtr_map(struct hns_roce_dev *hr_dev, struct hns_roce_mtr *mtr,
		     dma_addr_t *pages, int page_cnt)
{
	struct ib_device *ibdev = &hr_dev->ib_dev;
	struct hns_roce_buf_region *r;
	int err;
	int i;

	for (i = 0; i < mtr->hem_cfg.region_count; i++) {
		r = &mtr->hem_cfg.region[i];
		if (r->offset + r->count > page_cnt) {
			err = -EINVAL;
			ibdev_err(ibdev,
				  "Failed to check mtr%d end %d + %d, max %d\n",
				  i, r->offset, r->count, page_cnt);
			return err;
		}

		err = mtr_map_region(hr_dev, mtr, &pages[r->offset], r);
		if (err) {
			ibdev_err(ibdev,
				  "Failed to map mtr%d offset %d, err %d\n",
				  i, r->offset, err);
			return err;
		}
	}

	return 0;
}

int hns_roce_mtr_find(struct hns_roce_dev *hr_dev, struct hns_roce_mtr *mtr,
		      int offset, u64 *mtt_buf, int mtt_max, u64 *base_addr)
{
	int mtt_count;
	int total = 0;
	__le64 *mtts;
	int npage;
	u64 addr;
	int left;

	if (!mtt_buf || mtt_max < 1)
		goto done;

	/* no mtt memory in direct mode, so just return the buffer address */
	if (mtr->hem_cfg.is_direct) {
		npage = offset;
		for (total = 0; total < mtt_max; total++, npage++) {
			addr = mtr->hem_cfg.root_ba +
			       (npage << mtr->hem_cfg.buf_pg_shift);

			if (hr_dev->hw_rev == HNS_ROCE_HW_VER1)
				mtt_buf[total] = to_hr_hw_page_addr(addr);
			else
				mtt_buf[total] = addr;
		}

		goto done;
	}

	left = mtt_max;
	while (left > 0) {
		mtt_count = 0;
		mtts = hns_roce_hem_list_find_mtt(hr_dev, &mtr->hem_list,
						  offset + total,
						  &mtt_count, NULL);
		if (!mtts || !mtt_count)
			goto done;

		npage = min(mtt_count, left);
		left -= npage;
		for (mtt_count = 0; mtt_count < npage; mtt_count++)
			mtt_buf[total++] = le64_to_cpu(mtts[mtt_count]);
	}

done:
	if (base_addr)
		*base_addr = mtr->hem_cfg.root_ba;

	return total;
}

/* convert buffer size to page index and page count */
static unsigned int mtr_init_region(struct hns_roce_buf_attr *attr,
				    int page_cnt,
				    struct hns_roce_buf_region *regions,
				    int region_cnt, unsigned int page_shift)
{
	unsigned int page_size = 1 << page_shift;
	int max_region = attr->region_count;
	struct hns_roce_buf_region *r;
	unsigned int i = 0;
	int page_idx = 0;

	for (; i < region_cnt && i < max_region && page_idx < page_cnt; i++) {
		r = &regions[i];
		r->hopnum = attr->region[i].hopnum == HNS_ROCE_HOP_NUM_0 ?
			    0 : attr->region[i].hopnum;
		r->offset = page_idx;
		r->count = DIV_ROUND_UP(attr->region[i].size, page_size);
		page_idx += r->count;
	}

	return i;
}

/**
 * hns_roce_mtr_create - Create hns memory translate region.
 *
 * @mtr: memory translate region
 * @init_attr: init attribute for creating mtr
 * @page_shift: page shift for multi-hop base address table
 * @udata: user space context, if it's NULL, means kernel space
 * @user_addr: userspace virtual address to start at
 * @buf_alloced: mtr has private buffer, true means need to alloc
 */
int hns_roce_mtr_create(struct hns_roce_dev *hr_dev, struct hns_roce_mtr *mtr,
			struct hns_roce_buf_attr *buf_attr,
			unsigned int page_shift, struct ib_udata *udata,
			unsigned long user_addr)
{
	struct ib_device *ibdev = &hr_dev->ib_dev;
	dma_addr_t *pages = NULL;
	int region_cnt = 0;
	int all_pg_cnt;
	int get_pg_cnt;
	bool has_mtt;
	int err = 0;

	has_mtt = mtr_has_mtt(buf_attr);
	/* if buffer only need mtt, just init the hem cfg */
	if (buf_attr->mtt_only) {
		mtr->hem_cfg.buf_pg_shift = buf_attr->page_shift;
		mtr->hem_cfg.buf_pg_count = mtr_bufs_size(buf_attr) >>
					    buf_attr->page_shift;
		mtr->umem = NULL;
		mtr->kmem = NULL;
	} else {
		err = mtr_alloc_bufs(hr_dev, mtr, buf_attr, !has_mtt, udata,
				     user_addr);
		if (err) {
			ibdev_err(ibdev, "Failed to alloc mtr bufs, err %d\n",
				  err);
			return err;
		}
	}

	/* alloc mtt memory */
	all_pg_cnt = mtr->hem_cfg.buf_pg_count;
	hns_roce_hem_list_init(&mtr->hem_list);
	mtr->hem_cfg.is_direct = !has_mtt;
	mtr->hem_cfg.ba_pg_shift = page_shift;
	mtr->hem_cfg.region_count = 0;
	region_cnt = mtr_init_region(buf_attr, all_pg_cnt,
				     mtr->hem_cfg.region,
				     ARRAY_SIZE(mtr->hem_cfg.region),
				     mtr->hem_cfg.buf_pg_shift);
	if (region_cnt < 1) {
		err = -ENOBUFS;
		ibdev_err(ibdev, "failed to init mtr region %d\n", region_cnt);
		goto err_alloc_bufs;
	}

	mtr->hem_cfg.region_count = region_cnt;

	if (has_mtt) {
		err = hns_roce_hem_list_request(hr_dev, &mtr->hem_list,
						mtr->hem_cfg.region, region_cnt,
						page_shift);
		if (err) {
			ibdev_err(ibdev, "Failed to request mtr hem, err %d\n",
				  err);
			goto err_alloc_bufs;
		}
		mtr->hem_cfg.root_ba = mtr->hem_list.root_ba;
	}

	/* no buffer to map */
	if (buf_attr->mtt_only)
		return 0;

	/* alloc a tmp array to store buffer's dma address */
	pages = kvcalloc(all_pg_cnt, sizeof(dma_addr_t), GFP_KERNEL);
	if (!pages) {
		err = -ENOMEM;
		ibdev_err(ibdev, "Failed to alloc mtr page list %d\n",
			  all_pg_cnt);
		goto err_alloc_hem_list;
	}

	get_pg_cnt = mtr_get_pages(hr_dev, mtr, pages, all_pg_cnt,
				   mtr->hem_cfg.buf_pg_shift);
	if (get_pg_cnt != all_pg_cnt) {
		ibdev_err(ibdev, "Failed to get mtr page %d != %d\n",
			  get_pg_cnt, all_pg_cnt);
		err = -ENOBUFS;
		goto err_alloc_page_list;
	}

	if (!has_mtt) {
		mtr->hem_cfg.root_ba = pages[0];
	} else {
		/* write buffer's dma address to BA table */
		err = hns_roce_mtr_map(hr_dev, mtr, pages, all_pg_cnt);
		if (err) {
			ibdev_err(ibdev, "Failed to map mtr pages, err %d\n",
				  err);
			goto err_alloc_page_list;
		}
	}

	/* drop tmp array */
	kvfree(pages);
	return 0;
err_alloc_page_list:
	kvfree(pages);
err_alloc_hem_list:
	hns_roce_hem_list_release(hr_dev, &mtr->hem_list);
err_alloc_bufs:
	mtr_free_bufs(hr_dev, mtr);
	return err;
}

void hns_roce_mtr_destroy(struct hns_roce_dev *hr_dev, struct hns_roce_mtr *mtr)
{
	/* release multi-hop addressing resource */
	hns_roce_hem_list_release(hr_dev, &mtr->hem_list);

	/* free buffers */
	mtr_free_bufs(hr_dev, mtr);
}<|MERGE_RESOLUTION|>--- conflicted
+++ resolved
@@ -120,11 +120,7 @@
 
 	mr->pbl_hop_num = is_fast ? 1 : hr_dev->caps.pbl_hop_num;
 	buf_attr.page_shift = is_fast ? PAGE_SHIFT :
-<<<<<<< HEAD
-			      hr_dev->caps.pbl_buf_pg_sz + HNS_HW_PAGE_SHIFT;
-=======
 			      hr_dev->caps.pbl_buf_pg_sz + PAGE_SHIFT;
->>>>>>> 84569f32
 	buf_attr.region[0].size = length;
 	buf_attr.region[0].hopnum = mr->pbl_hop_num;
 	buf_attr.region_count = 1;
