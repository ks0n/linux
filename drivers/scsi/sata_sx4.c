--- conflicted
+++ resolved
@@ -834,11 +834,7 @@
 		tmp = mask & (1 << i);
 		VPRINTK("seq %u, port_no %u, ap %p, tmp %x\n", i, port_no, ap, tmp);
 		if (tmp && ap &&
-<<<<<<< HEAD
-		    !(ap->flags & ATA_FLAG_PORT_DISABLED)) {
-=======
-		    !(ap->flags & (ATA_FLAG_DISABLED | ATA_FLAG_NOINTR))) {
->>>>>>> 1ad8e7f9
+		    !(ap->flags & ATA_FLAG_DISABLED)) {
 			struct ata_queued_cmd *qc;
 
 			qc = ata_qc_from_tag(ap, ap->active_tag);
