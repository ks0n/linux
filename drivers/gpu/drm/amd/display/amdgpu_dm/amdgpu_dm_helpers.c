--- conflicted
+++ resolved
@@ -683,7 +683,6 @@
 	return amdgpu_dm_process_dmub_aux_transfer_sync(true, ctx,
 			link->link_index, (void *)payload,
 			(void *)operation_result);
-<<<<<<< HEAD
 }
 
 int dm_helpers_dmub_set_config_sync(struct dc_context *ctx,
@@ -696,20 +695,6 @@
 			(void *)operation_result);
 }
 
-=======
-}
-
-int dm_helpers_dmub_set_config_sync(struct dc_context *ctx,
-		const struct dc_link *link,
-		struct set_config_cmd_payload *payload,
-		enum set_config_status *operation_result)
-{
-	return amdgpu_dm_process_dmub_aux_transfer_sync(false, ctx,
-			link->link_index, (void *)payload,
-			(void *)operation_result);
-}
-
->>>>>>> 754e0b0e
 void dm_set_dcn_clocks(struct dc_context *ctx, struct dc_clocks *clks)
 {
 	/* TODO: something */
