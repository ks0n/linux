--- conflicted
+++ resolved
@@ -343,21 +343,12 @@
 	vc4_state->src_y = state->src.y1 >> 16;
 	vc4_state->src_w[0] = (state->src.x2 - state->src.x1) >> 16;
 	vc4_state->src_h[0] = (state->src.y2 - state->src.y1) >> 16;
-<<<<<<< HEAD
 
 	vc4_state->crtc_x = state->dst.x1;
 	vc4_state->crtc_y = state->dst.y1;
 	vc4_state->crtc_w = state->dst.x2 - state->dst.x1;
 	vc4_state->crtc_h = state->dst.y2 - state->dst.y1;
 
-=======
-
-	vc4_state->crtc_x = state->dst.x1;
-	vc4_state->crtc_y = state->dst.y1;
-	vc4_state->crtc_w = state->dst.x2 - state->dst.x1;
-	vc4_state->crtc_h = state->dst.y2 - state->dst.y1;
-
->>>>>>> 0ecfebd2
 	ret = vc4_plane_margins_adj(state);
 	if (ret)
 		return ret;
@@ -494,8 +485,6 @@
 	}
 }
 
-<<<<<<< HEAD
-=======
 static void vc4_plane_calc_load(struct drm_plane_state *state)
 {
 	unsigned int hvs_load_shift, vrefresh, i;
@@ -551,7 +540,6 @@
 	vc4_state->membus_load *= vrefresh;
 }
 
->>>>>>> 0ecfebd2
 static int vc4_plane_allocate_lbm(struct drm_plane_state *state)
 {
 	struct vc4_dev *vc4 = to_vc4_dev(state->plane->dev);
@@ -939,11 +927,8 @@
 	 */
 	vc4_state->dlist_initialized = 1;
 
-<<<<<<< HEAD
-=======
 	vc4_plane_calc_load(state);
 
->>>>>>> 0ecfebd2
 	return 0;
 }
 
@@ -1037,11 +1022,7 @@
 {
 	struct vc4_plane_state *vc4_state, *new_vc4_state;
 
-<<<<<<< HEAD
-	drm_atomic_set_fb_for_plane(plane->state, state->fb);
-=======
 	swap(plane->state->fb, state->fb);
->>>>>>> 0ecfebd2
 	plane->state->crtc_x = state->crtc_x;
 	plane->state->crtc_y = state->crtc_y;
 	plane->state->crtc_w = state->crtc_w;
